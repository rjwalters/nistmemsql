//! SQL:1999 Conformance Testing using sqltest suite
//!
//! This test module runs SQL:1999 conformance tests by reading YAML files
//! directly from the upstream-recommended sqltest suite by Elliot Chance.

use executor::SelectExecutor;
use parser::Parser;
use serde::Deserialize;
use std::fs;
use storage::Database;

/// Individual test case from YAML files
#[derive(Debug, Deserialize, Clone)]
struct YamlTest {
    id: String,
    #[allow(dead_code)] // Present in YAML but not used in our code
    feature: String,
    #[serde(default)]
    sql: SqlField,
}

/// SQL field can be either a single string or array of strings
#[derive(Debug, Deserialize, Clone)]
#[serde(untagged)]
enum SqlField {
    Single(String),
    Multiple(Vec<String>),
}

impl Default for SqlField {
    fn default() -> Self {
        SqlField::Single(String::new())
    }
}

impl std::fmt::Display for SqlField {
    fn fmt(&self, f: &mut std::fmt::Formatter<'_>) -> std::fmt::Result {
        match self {
            SqlField::Single(s) => write!(f, "{}", s),
            SqlField::Multiple(v) => write!(f, "{}", v.join("; ")),
        }
    }
}

/// Processed test case ready for execution
#[derive(Debug, Clone)]
struct TestCase {
    id: String,
    sql: SqlField,
    expect_success: bool,
}

/// Test results summary
#[derive(Debug, Default)]
struct TestResults {
    passed: usize,
    failed: usize,
    errors: usize,
    total: usize,
    failed_tests: Vec<(String, String)>,        // (test_id, sql)
    error_tests: Vec<(String, String, String)>, // (test_id, sql, error_msg)
}

impl TestResults {
    fn record_pass(&mut self) {
        self.passed += 1;
        self.total += 1;
    }

    fn record_fail(&mut self, test_id: String, sql: String) {
        self.failed += 1;
        self.total += 1;
        self.failed_tests.push((test_id, sql));
    }

    fn record_error(&mut self, test_id: String, sql: String, error: String) {
        self.errors += 1;
        self.total += 1;
        self.error_tests.push((test_id, sql, error));
    }

    fn pass_rate(&self) -> f64 {
        if self.total == 0 {
            0.0
        } else {
            (self.passed as f64 / self.total as f64) * 100.0
        }
    }
}

/// SQL:1999 Conformance Test Runner
struct SqltestRunner {
    tests: Vec<TestCase>,
}

impl SqltestRunner {
    /// Load all test YAML files directly from the sqltest suite
    fn load() -> Result<Self, String> {
        let mut tests = Vec::new();

        // Read all E-series and F-series test files
        let patterns = vec![
            "third_party/sqltest/standards/2016/E/*.tests.yml",
            "third_party/sqltest/standards/2016/F/*.tests.yml",
        ];

        for pattern in patterns {
            for entry in glob::glob(pattern).map_err(|e| format!("Glob pattern error: {}", e))? {
                let path = entry.map_err(|e| format!("Path error: {}", e))?;

                // Read file content
                let content = fs::read_to_string(&path)
                    .map_err(|e| format!("Failed to read {:?}: {}", path, e))?;

                // Parse YAML documents (separated by ---)
                for document in serde_yaml::Deserializer::from_str(&content) {
                    let yaml_test: YamlTest = YamlTest::deserialize(document)
                        .map_err(|e| format!("Failed to parse YAML from {:?}: {}", path, e))?;

                    tests.push(TestCase {
                        id: yaml_test.id,
                        sql: yaml_test.sql,
                        expect_success: true, // All tests in upstream expect success
                    });
                }
            }
        }

        Ok(Self { tests })
    }

    /// Run all conformance tests
    fn run_all(&self) -> TestResults {
        let mut results = TestResults::default();

        println!(
            "\n🧪 Running {} SQL:1999 conformance tests from upstream YAML files...\n",
            self.tests.len()
        );

        for test_case in &self.tests {
            // Create a fresh database for each test to ensure isolation
            let mut db = Database::new();
            match self.run_test(&mut db, test_case) {
                Ok(true) => {
                    results.record_pass();
                    print!(".");
                }
                Ok(false) => {
                    results.record_fail(test_case.id.clone(), test_case.sql.to_string());
                    print!("F");
                    eprintln!("\n❌ FAIL: {} - {}", test_case.id, test_case.sql);
                }
                Err(e) => {
                    results.record_error(
                        test_case.id.clone(),
                        test_case.sql.to_string(),
                        e.clone(),
                    );
                    print!("E");
                    eprintln!("\n⚠️  ERROR: {} - {}\n   {}", test_case.id, test_case.sql, e);
                }
            }

            // Newline every 50 tests for readability
            if results.total % 50 == 0 {
                println!();
            }
        }

        println!("\n");
        results
    }

    /// Run a single test case
    fn run_test(&self, db: &mut Database, test_case: &TestCase) -> Result<bool, String> {
        match &test_case.sql {
            SqlField::Single(sql) => self.run_single_statement(db, sql, test_case.expect_success),
            SqlField::Multiple(statements) => {
                // Execute each statement in sequence
                for (idx, sql) in statements.iter().enumerate() {
                    self.run_single_statement(db, sql, test_case.expect_success)
                        .map_err(|e| format!("Statement {} failed: {}", idx + 1, e))?;
                }
                Ok(true)
            }
        }
    }

    /// Run a single SQL statement
    fn run_single_statement(
        &self,
        db: &mut Database,
        sql: &str,
        expect_success: bool,
    ) -> Result<bool, String> {
        // Parse the SQL
        let parse_result = Parser::parse_sql(sql);

        if !expect_success {
            // Test expects failure - check that it fails
            return Ok(parse_result.is_err());
        }

        // Test expects success
        let stmt = parse_result.map_err(|e| format!("Parse error: {:?}", e))?;

        // Try to execute the statement
        match stmt {
            ast::Statement::Select(select_stmt) => {
                let executor = SelectExecutor::new(db);
                executor.execute(&select_stmt).map_err(|e| format!("Execution error: {:?}", e))?;
                Ok(true)
            }
            ast::Statement::CreateTable(create_stmt) => {
                executor::CreateTableExecutor::execute(&create_stmt, db)
                    .map_err(|e| format!("Execution error: {:?}", e))?;
                Ok(true)
            }
            ast::Statement::Insert(insert_stmt) => {
                executor::InsertExecutor::execute(db, &insert_stmt)
                    .map_err(|e| format!("Execution error: {:?}", e))?;
                Ok(true)
            }
            ast::Statement::Update(update_stmt) => {
                executor::UpdateExecutor::execute(&update_stmt, db)
                    .map_err(|e| format!("Execution error: {:?}", e))?;
                Ok(true)
            }
            ast::Statement::Delete(delete_stmt) => {
                executor::DeleteExecutor::execute(&delete_stmt, db)
                    .map_err(|e| format!("Execution error: {:?}", e))?;
                Ok(true)
            }
            ast::Statement::DropTable(drop_stmt) => {
                executor::DropTableExecutor::execute(&drop_stmt, db)
                    .map_err(|e| format!("Execution error: {:?}", e))?;
                Ok(true)
            }
            ast::Statement::AlterTable(alter_stmt) => {
                executor::AlterTableExecutor::execute(&alter_stmt, db)
                    .map_err(|e| format!("Execution error: {:?}", e))?;
                Ok(true)
            }
            ast::Statement::CreateSchema(create_stmt) => {
                executor::SchemaExecutor::execute_create_schema(&create_stmt, db)
                    .map_err(|e| format!("Execution error: {:?}", e))?;
                Ok(true)
            }
            ast::Statement::DropSchema(drop_stmt) => {
                executor::SchemaExecutor::execute_drop_schema(&drop_stmt, db)
                    .map_err(|e| format!("Execution error: {:?}", e))?;
                Ok(true)
            }
            ast::Statement::SetSchema(set_stmt) => {
                executor::SchemaExecutor::execute_set_schema(&set_stmt, db)
                    .map_err(|e| format!("Execution error: {:?}", e))?;
                Ok(true)
            }
            ast::Statement::SetCatalog(set_stmt) => {
                executor::SchemaExecutor::execute_set_catalog(&set_stmt, db)
                    .map_err(|e| format!("Execution error: {:?}", e))?;
                Ok(true)
            }
            ast::Statement::SetNames(set_stmt) => {
                executor::SchemaExecutor::execute_set_names(&set_stmt, db)
                    .map_err(|e| format!("Execution error: {:?}", e))?;
                Ok(true)
            }
            ast::Statement::SetTimeZone(set_stmt) => {
                executor::SchemaExecutor::execute_set_time_zone(&set_stmt, db)
                    .map_err(|e| format!("Execution error: {:?}", e))?;
                Ok(true)
            }
            ast::Statement::Grant(grant_stmt) => {
                executor::GrantExecutor::execute_grant(&grant_stmt, db)
                    .map_err(|e| format!("Execution error: {:?}", e))?;
                Ok(true)
            }
            ast::Statement::Revoke(revoke_stmt) => {
                executor::RevokeExecutor::execute_revoke(&revoke_stmt, db)
                    .map_err(|e| format!("Execution error: {:?}", e))?;
                Ok(true)
            }
            ast::Statement::CreateRole(create_role_stmt) => {
                executor::RoleExecutor::execute_create_role(&create_role_stmt, db)
                    .map_err(|e| format!("Execution error: {:?}", e))?;
                Ok(true)
            }
            ast::Statement::DropRole(drop_role_stmt) => {
                executor::RoleExecutor::execute_drop_role(&drop_role_stmt, db)
                    .map_err(|e| format!("Execution error: {:?}", e))?;
                Ok(true)
            }
            ast::Statement::CreateDomain(create_domain_stmt) => {
                executor::DomainExecutor::execute_create_domain(&create_domain_stmt, db)
                    .map_err(|e| format!("Execution error: {:?}", e))?;
                Ok(true)
            }
            ast::Statement::DropDomain(drop_domain_stmt) => {
                executor::DomainExecutor::execute_drop_domain(&drop_domain_stmt, db)
                    .map_err(|e| format!("Execution error: {:?}", e))?;
                Ok(true)
            }
            ast::Statement::CreateType(create_type_stmt) => {
                executor::TypeExecutor::execute_create_type(&create_type_stmt, db)
                    .map_err(|e| format!("Execution error: {:?}", e))?;
                Ok(true)
            }
            ast::Statement::DropType(drop_type_stmt) => {
                executor::TypeExecutor::execute_drop_type(&drop_type_stmt, db)
                    .map_err(|e| format!("Execution error: {:?}", e))?;
                Ok(true)
            }
            ast::Statement::BeginTransaction(_)
            | ast::Statement::Commit(_)
            | ast::Statement::Rollback(_)
            | ast::Statement::Savepoint(_)
            | ast::Statement::RollbackToSavepoint(_)
            | ast::Statement::ReleaseSavepoint(_)
            | ast::Statement::CreateSequence(_)
            | ast::Statement::DropSequence(_)
            | ast::Statement::AlterSequence(_)
            | ast::Statement::CreateCollation(_)
            | ast::Statement::DropCollation(_)
            | ast::Statement::CreateCharacterSet(_)
            | ast::Statement::DropCharacterSet(_)
            | ast::Statement::CreateTranslation(_)
            | ast::Statement::DropTranslation(_)
            | ast::Statement::CreateView(_)
            | ast::Statement::DropView(_)
            | ast::Statement::CreateAssertion(_)
<<<<<<< HEAD
            | ast::Statement::DropAssertion(_) => {
                // Transactions and advanced SQL objects are no-ops for validation
=======
            | ast::Statement::DropAssertion(_)
            | ast::Statement::DeclareCursor(_) => {
                // Transactions, cursors, and advanced SQL objects are no-ops for validation
>>>>>>> 52495973
                Ok(true)
            }
        }
    }
}

// ============================================================================
// Tests
// ============================================================================

#[test]
fn run_sql1999_conformance_suite() {
    let runner =
        SqltestRunner::load().expect("Failed to load YAML test files from third_party/sqltest");

    let results = runner.run_all();

    // Print summary
    println!("{}", "=".repeat(60));
    println!("SQL:1999 Conformance Test Results");
    println!("{}", "=".repeat(60));
    println!("Total:   {}", results.total);
    println!("Passed:  {} ✅", results.passed);
    println!("Failed:  {} ❌", results.failed);
    println!("Errors:  {} ⚠️", results.errors);
    println!("Pass Rate: {:.1}%", results.pass_rate());
    println!("{}", "=".repeat(60));

    // Save results to JSON with detailed failure information
    let results_json = serde_json::json!({
        "total": results.total,
        "passed": results.passed,
        "failed": results.failed,
        "errors": results.errors,
        "pass_rate": results.pass_rate(),
        "failed_tests": results.failed_tests.iter().map(|(id, sql)| {
            serde_json::json!({
                "id": id,
                "sql": sql
            })
        }).collect::<Vec<_>>(),
        "error_tests": results.error_tests.iter().map(|(id, sql, error)| {
            serde_json::json!({
                "id": id,
                "sql": sql,
                "error": error
            })
        }).collect::<Vec<_>>(),
    });

    fs::write("target/sqltest_results.json", serde_json::to_string_pretty(&results_json).unwrap())
        .ok();

    // Assert we have some passing tests (not expecting 100% initially)
    assert!(results.passed > 0, "No tests passed! Pass rate: {:.1}%", results.pass_rate());

    // Optional: Assert minimum pass rate (commented out for now - allow any pass rate)
    // assert!(results.pass_rate() >= 50.0, "Pass rate too low: {:.1}%", results.pass_rate());
}<|MERGE_RESOLUTION|>--- conflicted
+++ resolved
@@ -330,14 +330,9 @@
             | ast::Statement::CreateView(_)
             | ast::Statement::DropView(_)
             | ast::Statement::CreateAssertion(_)
-<<<<<<< HEAD
-            | ast::Statement::DropAssertion(_) => {
-                // Transactions and advanced SQL objects are no-ops for validation
-=======
             | ast::Statement::DropAssertion(_)
             | ast::Statement::DeclareCursor(_) => {
                 // Transactions, cursors, and advanced SQL objects are no-ops for validation
->>>>>>> 52495973
                 Ok(true)
             }
         }
