//! SQL value formatting utilities for test output.

use sqllogictest::DefaultColumnType;
use vibesql_types::SqlValue;

/// Format SQL value for test output, applying type-specific formatting rules
pub fn format_sql_value(value: &SqlValue, expected_type: Option<&DefaultColumnType>) -> String {
    match value {
        SqlValue::Integer(i) => {
            if matches!(expected_type, Some(DefaultColumnType::FloatingPoint)) {
                format!("{:.3}", *i as f64)
            } else {
                i.to_string()
            }
        }
        SqlValue::Smallint(i) => {
            if matches!(expected_type, Some(DefaultColumnType::FloatingPoint)) {
                format!("{:.3}", *i as f64)
            } else {
                i.to_string()
            }
        }
        SqlValue::Bigint(i) => {
            if matches!(expected_type, Some(DefaultColumnType::FloatingPoint)) {
                format!("{:.3}", *i as f64)
            } else {
                i.to_string()
            }
        }
        SqlValue::Unsigned(i) => {
            if matches!(expected_type, Some(DefaultColumnType::FloatingPoint)) {
                format!("{:.3}", *i as f64)
            } else {
                i.to_string()
            }
        }
        SqlValue::Numeric(n) => {
            // Format based on expected type from test
            if matches!(expected_type, Some(DefaultColumnType::Integer)) {
                // Test expects integer format - strip decimals
                if n.fract() == 0.0 && n.abs() < 1e15 {
                    format!("{:.0}", n)
                } else {
                    n.to_string()
                }
            } else if matches!(expected_type, Some(DefaultColumnType::FloatingPoint)) {
                // Test expects floating point format - always use 3 decimal places
                format!("{:.3}", n)
            } else {
                // No type hint - use simple integer format for whole numbers (MySQL default)
                if n.fract() == 0.0 && n.abs() < 1e15 {
                    format!("{:.0}", n)
                } else {
                    n.to_string()
                }
            }
        }
        SqlValue::Float(f) | SqlValue::Real(f) => {
<<<<<<< HEAD
            // SQLLogicTest expects 3 decimal places for all floating point values
            format!("{:.3}", f)
        }
        SqlValue::Double(f) => {
            // SQLLogicTest expects 3 decimal places for all floating point values
=======
            // Always format with 3 decimal places for SQLLogicTest compatibility
            format!("{:.3}", f)
        }
        SqlValue::Double(f) => {
            // Always format with 3 decimal places for SQLLogicTest compatibility
>>>>>>> dafea894
            format!("{:.3}", f)
        }
        SqlValue::Varchar(s) | SqlValue::Character(s) => s.clone(),
        SqlValue::Boolean(b) => if *b { "1" } else { "0" }.to_string(),
        SqlValue::Null => "NULL".to_string(),
        SqlValue::Date(d) => d.to_string(),
        SqlValue::Time(d) => d.to_string(),
        SqlValue::Timestamp(d) => d.to_string(),
        SqlValue::Interval(d) => d.to_string(),
    }
}

/// Format value in canonical form for hashing (plain format without display decorations)
#[allow(dead_code)]
pub fn format_sql_value_canonical(
    value: &SqlValue,
    expected_type: Option<&DefaultColumnType>,
) -> String {
    match value {
        SqlValue::Integer(i) => i.to_string(),
        SqlValue::Smallint(i) => {
            if matches!(expected_type, Some(DefaultColumnType::FloatingPoint)) {
                format!("{:.3}", *i as f64)
            } else {
                i.to_string()
            }
        }
        SqlValue::Bigint(i) => {
            if matches!(expected_type, Some(DefaultColumnType::FloatingPoint)) {
                format!("{:.3}", *i as f64)
            } else {
                i.to_string()
            }
        }
        SqlValue::Unsigned(i) => {
            if matches!(expected_type, Some(DefaultColumnType::FloatingPoint)) {
                format!("{:.3}", *i as f64)
            } else {
                i.to_string()
            }
        }
        SqlValue::Numeric(n) => {
            // Format based on expected type from test
            if matches!(expected_type, Some(DefaultColumnType::Integer)) {
                // Test expects integer format - strip decimals
                if n.fract() == 0.0 && n.abs() < 1e15 {
                    format!("{:.0}", n)
                } else {
                    n.to_string()
                }
            } else if matches!(expected_type, Some(DefaultColumnType::FloatingPoint)) {
                // Test expects floating point format - always use 3 decimal places
                format!("{:.3}", n)
            } else {
                // No type hint - use simple integer format for whole numbers (MySQL default)
                if n.fract() == 0.0 && n.abs() < 1e15 {
                    format!("{:.0}", n)
                } else {
                    n.to_string()
                }
            }
        }
        SqlValue::Float(f) | SqlValue::Real(f) => {
<<<<<<< HEAD
            // SQLLogicTest expects 3 decimal places for all floating point values
            format!("{:.3}", f)
        }
        SqlValue::Double(f) => {
            // SQLLogicTest expects 3 decimal places for all floating point values
=======
            // Always format with 3 decimal places for SQLLogicTest compatibility
            format!("{:.3}", f)
        }
        SqlValue::Double(f) => {
            // Always format with 3 decimal places for SQLLogicTest compatibility
>>>>>>> dafea894
            format!("{:.3}", f)
        }
        SqlValue::Varchar(s) | SqlValue::Character(s) => s.clone(),
        SqlValue::Boolean(b) => if *b { "1" } else { "0" }.to_string(),
        SqlValue::Null => "NULL".to_string(),
        SqlValue::Date(d) => d.to_string(),
        SqlValue::Time(d) => d.to_string(),
        SqlValue::Timestamp(d) => d.to_string(),
        SqlValue::Interval(d) => d.to_string(),
    }
}<|MERGE_RESOLUTION|>--- conflicted
+++ resolved
@@ -56,19 +56,11 @@
             }
         }
         SqlValue::Float(f) | SqlValue::Real(f) => {
-<<<<<<< HEAD
-            // SQLLogicTest expects 3 decimal places for all floating point values
-            format!("{:.3}", f)
-        }
-        SqlValue::Double(f) => {
-            // SQLLogicTest expects 3 decimal places for all floating point values
-=======
             // Always format with 3 decimal places for SQLLogicTest compatibility
             format!("{:.3}", f)
         }
         SqlValue::Double(f) => {
             // Always format with 3 decimal places for SQLLogicTest compatibility
->>>>>>> dafea894
             format!("{:.3}", f)
         }
         SqlValue::Varchar(s) | SqlValue::Character(s) => s.clone(),
@@ -132,19 +124,11 @@
             }
         }
         SqlValue::Float(f) | SqlValue::Real(f) => {
-<<<<<<< HEAD
-            // SQLLogicTest expects 3 decimal places for all floating point values
-            format!("{:.3}", f)
-        }
-        SqlValue::Double(f) => {
-            // SQLLogicTest expects 3 decimal places for all floating point values
-=======
             // Always format with 3 decimal places for SQLLogicTest compatibility
             format!("{:.3}", f)
         }
         SqlValue::Double(f) => {
             // Always format with 3 decimal places for SQLLogicTest compatibility
->>>>>>> dafea894
             format!("{:.3}", f)
         }
         SqlValue::Varchar(s) | SqlValue::Character(s) => s.clone(),
