{
  "version": "SQL:1999 (from SQL:2016 subset)",
  "source": "sqltest by Elliot Chance (extended with E021 tests)",
  "url": "https://github.com/elliotchance/sqltest",
<<<<<<< HEAD
  "test_count": 109,
=======
  "test_count": 150,
>>>>>>> f4400795
  "tests": [
    {
      "id": "e011_01_01_01",
      "feature": "E011-01",
      "category": "Core",
      "sql": "CREATE TABLE TABLE_E011_01_01_01 ( A BIGINT )",
      "expect_success": true
    },
    {
      "id": "e011_01_01_02",
      "feature": "E011-01",
      "category": "Core",
      "sql": "CREATE TABLE TABLE_E011_01_01_02 ( A INT )",
      "expect_success": true
    },
    {
      "id": "e011_01_01_03",
      "feature": "E011-01",
      "category": "Core",
      "sql": "CREATE TABLE TABLE_E011_01_01_03 ( A INTEGER )",
      "expect_success": true
    },
    {
      "id": "e011_01_01_04",
      "feature": "E011-01",
      "category": "Core",
      "sql": "CREATE TABLE TABLE_E011_01_01_04 ( A SMALLINT )",
      "expect_success": true
    },
    {
      "id": "e011_01_02_01",
      "feature": "E011-01",
      "category": "Core",
      "sql": "SELECT +5",
      "expect_success": true
    },
    {
      "id": "e011_01_02_02",
      "feature": "E011-01",
      "category": "Core",
      "sql": "SELECT -5",
      "expect_success": true
    },
    {
      "id": "e011_01_02_03",
      "feature": "E011-01",
      "category": "Core",
      "sql": "SELECT 5",
      "expect_success": true
    },
    {
      "id": "e011_02_01_01",
      "feature": "E011-02",
      "category": "Core",
      "sql": "CREATE TABLE TABLE_E011_02_01_01 ( A DOUBLE PRECISION )",
      "expect_success": true
    },
    {
      "id": "e011_02_01_02",
      "feature": "E011-02",
      "category": "Core",
      "sql": "CREATE TABLE TABLE_E011_02_01_02 ( A FLOAT ( 2 ) )",
      "expect_success": true
    },
    {
      "id": "e011_02_01_03",
      "feature": "E011-02",
      "category": "Core",
      "sql": "CREATE TABLE TABLE_E011_02_01_03 ( A FLOAT )",
      "expect_success": true
    },
    {
      "id": "e011_02_01_04",
      "feature": "E011-02",
      "category": "Core",
      "sql": "CREATE TABLE TABLE_E011_02_01_04 ( A REAL )",
      "expect_success": true
    },
    {
      "id": "e011_02_02_01",
      "feature": "E011-02",
      "category": "Core",
      "sql": "SELECT +7.8",
      "expect_success": true
    },
    {
      "id": "e011_02_02_02",
      "feature": "E011-02",
      "category": "Core",
      "sql": "SELECT -7.8",
      "expect_success": true
    },
    {
      "id": "e011_02_03_01",
      "feature": "E011-02",
      "category": "Core",
      "sql": "SELECT +.2",
      "expect_success": true
    },
    {
      "id": "e011_02_03_02",
      "feature": "E011-02",
      "category": "Core",
      "sql": "SELECT +.2E+2",
      "expect_success": true
    },
    {
      "id": "e011_02_03_03",
      "feature": "E011-02",
      "category": "Core",
      "sql": "SELECT +.2E-2",
      "expect_success": true
    },
    {
      "id": "e011_02_03_04",
      "feature": "E011-02",
      "category": "Core",
      "sql": "SELECT +.2E2",
      "expect_success": true
    },
    {
      "id": "e011_02_03_05",
      "feature": "E011-02",
      "category": "Core",
      "sql": "SELECT +2",
      "expect_success": true
    },
    {
      "id": "e011_02_03_06",
      "feature": "E011-02",
      "category": "Core",
      "sql": "SELECT +2.",
      "expect_success": true
    },
    {
      "id": "e011_02_03_07",
      "feature": "E011-02",
      "category": "Core",
      "sql": "SELECT +2.2",
      "expect_success": true
    },
    {
      "id": "e011_02_03_08",
      "feature": "E011-02",
      "category": "Core",
      "sql": "SELECT +2.2E+2",
      "expect_success": true
    },
    {
      "id": "e011_02_03_09",
      "feature": "E011-02",
      "category": "Core",
      "sql": "SELECT +2.2E-2",
      "expect_success": true
    },
    {
      "id": "e011_02_03_10",
      "feature": "E011-02",
      "category": "Core",
      "sql": "SELECT +2.2E2",
      "expect_success": true
    },
    {
      "id": "e011_02_03_11",
      "feature": "E011-02",
      "category": "Core",
      "sql": "SELECT +2.E+2",
      "expect_success": true
    },
    {
      "id": "e011_02_03_12",
      "feature": "E011-02",
      "category": "Core",
      "sql": "SELECT +2.E-2",
      "expect_success": true
    },
    {
      "id": "e011_02_03_13",
      "feature": "E011-02",
      "category": "Core",
      "sql": "SELECT +2.E2",
      "expect_success": true
    },
    {
      "id": "e011_02_03_14",
      "feature": "E011-02",
      "category": "Core",
      "sql": "SELECT +2E+2",
      "expect_success": true
    },
    {
      "id": "e011_02_03_15",
      "feature": "E011-02",
      "category": "Core",
      "sql": "SELECT +2E-2",
      "expect_success": true
    },
    {
      "id": "e011_02_03_16",
      "feature": "E011-02",
      "category": "Core",
      "sql": "SELECT +2E2",
      "expect_success": true
    },
    {
      "id": "e011_02_03_17",
      "feature": "E011-02",
      "category": "Core",
      "sql": "SELECT -.2",
      "expect_success": true
    },
    {
      "id": "e011_02_03_18",
      "feature": "E011-02",
      "category": "Core",
      "sql": "SELECT -.2E+2",
      "expect_success": true
    },
    {
      "id": "e011_02_03_19",
      "feature": "E011-02",
      "category": "Core",
      "sql": "SELECT -.2E-2",
      "expect_success": true
    },
    {
      "id": "e011_02_03_20",
      "feature": "E011-02",
      "category": "Core",
      "sql": "SELECT -.2E2",
      "expect_success": true
    },
    {
      "id": "e011_02_03_21",
      "feature": "E011-02",
      "category": "Core",
      "sql": "SELECT -2",
      "expect_success": true
    },
    {
      "id": "e011_02_03_22",
      "feature": "E011-02",
      "category": "Core",
      "sql": "SELECT -2.",
      "expect_success": true
    },
    {
      "id": "e011_02_03_23",
      "feature": "E011-02",
      "category": "Core",
      "sql": "SELECT -2.2",
      "expect_success": true
    },
    {
      "id": "e011_02_03_24",
      "feature": "E011-02",
      "category": "Core",
      "sql": "SELECT -2.2E+2",
      "expect_success": true
    },
    {
      "id": "e011_02_03_25",
      "feature": "E011-02",
      "category": "Core",
      "sql": "SELECT -2.2E-2",
      "expect_success": true
    },
    {
      "id": "e011_02_03_26",
      "feature": "E011-02",
      "category": "Core",
      "sql": "SELECT -2.2E2",
      "expect_success": true
    },
    {
      "id": "e011_02_03_27",
      "feature": "E011-02",
      "category": "Core",
      "sql": "SELECT -2.E+2",
      "expect_success": true
    },
    {
      "id": "e011_02_03_28",
      "feature": "E011-02",
      "category": "Core",
      "sql": "SELECT -2.E-2",
      "expect_success": true
    },
    {
      "id": "e011_02_03_29",
      "feature": "E011-02",
      "category": "Core",
      "sql": "SELECT -2.E2",
      "expect_success": true
    },
    {
      "id": "e011_02_03_30",
      "feature": "E011-02",
      "category": "Core",
      "sql": "SELECT -2E+2",
      "expect_success": true
    },
    {
      "id": "e011_02_03_31",
      "feature": "E011-02",
      "category": "Core",
      "sql": "SELECT -2E-2",
      "expect_success": true
    },
    {
      "id": "e011_02_03_32",
      "feature": "E011-02",
      "category": "Core",
      "sql": "SELECT -2E2",
      "expect_success": true
    },
    {
      "id": "e011_02_03_33",
      "feature": "E011-02",
      "category": "Core",
      "sql": "SELECT .2",
      "expect_success": true
    },
    {
      "id": "e011_02_03_34",
      "feature": "E011-02",
      "category": "Core",
      "sql": "SELECT .2E+2",
      "expect_success": true
    },
    {
      "id": "e011_02_03_35",
      "feature": "E011-02",
      "category": "Core",
      "sql": "SELECT .2E-2",
      "expect_success": true
    },
    {
      "id": "e011_02_03_36",
      "feature": "E011-02",
      "category": "Core",
      "sql": "SELECT .2E2",
      "expect_success": true
    },
    {
      "id": "e011_02_03_37",
      "feature": "E011-02",
      "category": "Core",
      "sql": "SELECT 2",
      "expect_success": true
    },
    {
      "id": "e011_02_03_38",
      "feature": "E011-02",
      "category": "Core",
      "sql": "SELECT 2.",
      "expect_success": true
    },
    {
      "id": "e011_02_03_39",
      "feature": "E011-02",
      "category": "Core",
      "sql": "SELECT 2.2",
      "expect_success": true
    },
    {
      "id": "e011_02_03_40",
      "feature": "E011-02",
      "category": "Core",
      "sql": "SELECT 2.2E+2",
      "expect_success": true
    },
    {
      "id": "e011_02_03_41",
      "feature": "E011-02",
      "category": "Core",
      "sql": "SELECT 2.2E-2",
      "expect_success": true
    },
    {
      "id": "e011_02_03_42",
      "feature": "E011-02",
      "category": "Core",
      "sql": "SELECT 2.2E2",
      "expect_success": true
    },
    {
      "id": "e011_02_03_43",
      "feature": "E011-02",
      "category": "Core",
      "sql": "SELECT 2.E+2",
      "expect_success": true
    },
    {
      "id": "e011_02_03_44",
      "feature": "E011-02",
      "category": "Core",
      "sql": "SELECT 2.E-2",
      "expect_success": true
    },
    {
      "id": "e011_02_03_45",
      "feature": "E011-02",
      "category": "Core",
      "sql": "SELECT 2.E2",
      "expect_success": true
    },
    {
      "id": "e011_02_03_46",
      "feature": "E011-02",
      "category": "Core",
      "sql": "SELECT 2E+2",
      "expect_success": true
    },
    {
      "id": "e011_02_03_47",
      "feature": "E011-02",
      "category": "Core",
      "sql": "SELECT 2E-2",
      "expect_success": true
    },
    {
      "id": "e011_02_03_48",
      "feature": "E011-02",
      "category": "Core",
      "sql": "SELECT 2E2",
      "expect_success": true
    },
    {
      "id": "e011_03_01_01",
      "feature": "E011-03",
      "category": "Core",
      "sql": "CREATE TABLE TABLE_E011_03_01_01 ( A DEC ( 6 ) )",
      "expect_success": true
    },
    {
      "id": "e011_03_01_02",
      "feature": "E011-03",
      "category": "Core",
      "sql": "CREATE TABLE TABLE_E011_03_01_02 ( A DEC ( 6 , 3 ) )",
      "expect_success": true
    },
    {
      "id": "e011_03_01_03",
      "feature": "E011-03",
      "category": "Core",
      "sql": "CREATE TABLE TABLE_E011_03_01_03 ( A DEC )",
      "expect_success": true
    },
    {
      "id": "e011_03_01_04",
      "feature": "E011-03",
      "category": "Core",
      "sql": "CREATE TABLE TABLE_E011_03_01_04 ( A DECIMAL ( 6 ) )",
      "expect_success": true
    },
    {
      "id": "e011_03_01_05",
      "feature": "E011-03",
      "category": "Core",
      "sql": "CREATE TABLE TABLE_E011_03_01_05 ( A DECIMAL ( 6 , 3 ) )",
      "expect_success": true
    },
    {
      "id": "e011_03_01_06",
      "feature": "E011-03",
      "category": "Core",
      "sql": "CREATE TABLE TABLE_E011_03_01_06 ( A DECIMAL )",
      "expect_success": true
    },
    {
      "id": "e011_03_01_07",
      "feature": "E011-03",
      "category": "Core",
      "sql": "CREATE TABLE TABLE_E011_03_01_07 ( A NUMERIC ( 6 ) )",
      "expect_success": true
    },
    {
      "id": "e011_03_01_08",
      "feature": "E011-03",
      "category": "Core",
      "sql": "CREATE TABLE TABLE_E011_03_01_08 ( A NUMERIC ( 6 , 3 ) )",
      "expect_success": true
    },
    {
      "id": "e011_03_01_09",
      "feature": "E011-03",
      "category": "Core",
      "sql": "CREATE TABLE TABLE_E011_03_01_09 ( A NUMERIC )",
      "expect_success": true
    },
    {
      "id": "e011_04_01_01",
      "feature": "E011-04",
      "category": "Core",
      "sql": "SELECT 5 +3",
      "expect_success": true
    },
    {
      "id": "e011_04_01_02",
      "feature": "E011-04",
      "category": "Core",
      "sql": "SELECT 5 -3",
      "expect_success": true
    },
    {
      "id": "e011_04_02_01",
      "feature": "E011-04",
      "category": "Core",
      "sql": "SELECT 3.4 + 1.2",
      "expect_success": true
    },
    {
      "id": "e011_04_02_02",
      "feature": "E011-04",
      "category": "Core",
      "sql": "SELECT 3.4 - 1.2",
      "expect_success": true
    },
    {
      "id": "e011_05_01_01",
      "feature": "E011-05",
      "category": "Core",
      "sql": "SELECT 3 < 5",
      "expect_success": true
    },
    {
      "id": "e011_05_01_02",
      "feature": "E011-05",
      "category": "Core",
      "sql": "SELECT 3 <= 5",
      "expect_success": true
    },
    {
      "id": "e011_05_01_03",
      "feature": "E011-05",
      "category": "Core",
      "sql": "SELECT 3 <> 5",
      "expect_success": true
    },
    {
      "id": "e011_05_01_04",
      "feature": "E011-05",
      "category": "Core",
      "sql": "SELECT 3 = 5",
      "expect_success": true
    },
    {
      "id": "e011_05_01_05",
      "feature": "E011-05",
      "category": "Core",
      "sql": "SELECT 3 > 5",
      "expect_success": true
    },
    {
      "id": "e011_05_01_06",
      "feature": "E011-05",
      "category": "Core",
      "sql": "SELECT 3 >= 5",
      "expect_success": true
    },
    {
      "id": "e011_05_02_01",
      "feature": "E011-05",
      "category": "Core",
      "sql": "SELECT 3.7 < 5.2",
      "expect_success": true
    },
    {
      "id": "e011_05_02_02",
      "feature": "E011-05",
      "category": "Core",
      "sql": "SELECT 3.7 <= 5.2",
      "expect_success": true
    },
    {
      "id": "e011_05_02_03",
      "feature": "E011-05",
      "category": "Core",
      "sql": "SELECT 3.7 <> 5.2",
      "expect_success": true
    },
    {
      "id": "e011_05_02_04",
      "feature": "E011-05",
      "category": "Core",
      "sql": "SELECT 3.7 = 5.2",
      "expect_success": true
    },
    {
      "id": "e011_05_02_05",
      "feature": "E011-05",
      "category": "Core",
      "sql": "SELECT 3.7 > 5.2",
      "expect_success": true
    },
    {
      "id": "e011_05_02_06",
      "feature": "E011-05",
      "category": "Core",
      "sql": "SELECT 3.7 >= 5.2",
      "expect_success": true
    },
    {
      "id": "e011_05_03_01",
      "feature": "E011-05",
      "category": "Core",
      "sql": "SELECT ( 1 )",
      "expect_success": true
    },
    {
      "id": "e011_05_04_01",
      "feature": "E011-05",
      "category": "Core",
      "sql": "SELECT ( 5.5 )",
      "expect_success": true
    },
    {
      "id": "e011_06_01_01",
      "feature": "E011-06",
      "category": "Core",
      "sql": "SELECT 3 < 1.2",
      "expect_success": true
    },
    {
      "id": "e011_06_01_02",
      "feature": "E011-06",
      "category": "Core",
      "sql": "SELECT 3 < 5",
      "expect_success": true
    },
    {
      "id": "e011_06_01_03",
      "feature": "E011-06",
      "category": "Core",
      "sql": "SELECT 3 <= 1.2",
      "expect_success": true
    },
    {
      "id": "e011_06_01_04",
      "feature": "E011-06",
      "category": "Core",
      "sql": "SELECT 3 <= 5",
      "expect_success": true
    },
    {
      "id": "e011_06_01_05",
      "feature": "E011-06",
      "category": "Core",
      "sql": "SELECT 3 <> 1.2",
      "expect_success": true
    },
    {
      "id": "e011_06_01_06",
      "feature": "E011-06",
      "category": "Core",
      "sql": "SELECT 3 <> 5",
      "expect_success": true
    },
    {
      "id": "e011_06_01_07",
      "feature": "E011-06",
      "category": "Core",
      "sql": "SELECT 3 = 1.2",
      "expect_success": true
    },
    {
      "id": "e011_06_01_08",
      "feature": "E011-06",
      "category": "Core",
      "sql": "SELECT 3 = 5",
      "expect_success": true
    },
    {
      "id": "e011_06_01_09",
      "feature": "E011-06",
      "category": "Core",
      "sql": "SELECT 3 > 1.2",
      "expect_success": true
    },
    {
      "id": "e011_06_01_10",
      "feature": "E011-06",
      "category": "Core",
      "sql": "SELECT 3 > 5",
      "expect_success": true
    },
    {
      "id": "e011_06_01_11",
      "feature": "E011-06",
      "category": "Core",
      "sql": "SELECT 3 >= 1.2",
      "expect_success": true
    },
    {
      "id": "e011_06_01_12",
      "feature": "E011-06",
      "category": "Core",
      "sql": "SELECT 3 >= 5",
      "expect_success": true
    },
    {
<<<<<<< HEAD
      "id": "e061_03_01_01",
      "feature": "E061-03",
      "category": "Core",
      "sql": "CREATE TABLE TABLE_E061_03_01_01 ( A INT ); SELECT A FROM TABLE_E061_03_01_01 WHERE A IN ( 1 )",
      "expect_success": true
    },
    {
      "id": "e061_03_01_02",
      "feature": "E061-03",
      "category": "Core",
      "sql": "CREATE TABLE TABLE_E061_03_01_02 ( A INT ); SELECT A FROM TABLE_E061_03_01_02 WHERE A IN ( 1, 2 )",
      "expect_success": true
    },
    {
      "id": "e061_03_01_03",
      "feature": "E061-03",
      "category": "Core",
      "sql": "CREATE TABLE TABLE_E061_03_01_03 ( A INT ); SELECT A FROM TABLE_E061_03_01_03 WHERE A NOT IN ( 1 )",
      "expect_success": true
    },
    {
      "id": "e061_03_01_04",
      "feature": "E061-03",
      "category": "Core",
      "sql": "CREATE TABLE TABLE_E061_03_01_04 ( A INT ); SELECT A FROM TABLE_E061_03_01_04 WHERE A NOT IN ( 1, 2 )",
      "expect_success": true
    },
    {
      "id": "e061_04_01_01",
      "feature": "E061-04",
      "category": "Core",
      "sql": "CREATE TABLE TABLE_E061_04_01_01 ( A VARCHAR ( 255 ) ); SELECT A FROM TABLE_E061_04_01_01 WHERE A LIKE 'foo'",
      "expect_success": true
    },
    {
      "id": "e061_04_01_02",
      "feature": "E061-04",
      "category": "Core",
      "sql": "CREATE TABLE TABLE_E061_04_01_02 ( A VARCHAR ( 255 ) ); SELECT A FROM TABLE_E061_04_01_02 WHERE A NOT LIKE 'foo'",
      "expect_success": true
    },
    {
      "id": "e061_05_01_01",
      "feature": "E061-05",
      "category": "Core",
      "sql": "CREATE TABLE TABLE_E061_05_01_01 ( A VARCHAR ( 255 ) ); SELECT A FROM TABLE_E061_05_01_01 WHERE A LIKE 'foo' ESCAPE 'f'",
      "expect_success": true
    },
    {
      "id": "e061_05_01_02",
      "feature": "E061-05",
      "category": "Core",
      "sql": "CREATE TABLE TABLE_E061_05_01_02 ( A VARCHAR ( 255 ) ); SELECT A FROM TABLE_E061_05_01_02 WHERE A NOT LIKE 'foo' ESCAPE 'f'",
      "expect_success": true
    },
    {
      "id": "e061_08_01_01",
      "feature": "E061-08",
      "category": "Core",
      "sql": "CREATE TABLE TABLE_E061_08_01_01 ( A INT ); SELECT A FROM TABLE_E061_08_01_01 WHERE EXISTS ( SELECT 1 )",
=======
      "id": "e021_01_01_01",
      "feature": "E021-01",
      "category": "Core",
      "sql": "CREATE TABLE TABLE_E021_01_01 ( A CHARACTER ( 10 ) )",
      "expect_success": true
    },
    {
      "id": "e021_01_01_02",
      "feature": "E021-01",
      "category": "Core",
      "sql": "CREATE TABLE TABLE_E021_01_02 ( A CHAR ( 5 ) )",
      "expect_success": true
    },
    {
      "id": "e021_01_01_03",
      "feature": "E021-01",
      "category": "Core",
      "sql": "CREATE TABLE TABLE_E021_01_03 ( A CHAR ( 1 ) )",
      "expect_success": true
    },
    {
      "id": "e021_02_01_01",
      "feature": "E021-02",
      "category": "Core",
      "sql": "CREATE TABLE TABLE_E021_02_01 ( A VARCHAR ( 50 ) )",
      "expect_success": true
    },
    {
      "id": "e021_02_01_02",
      "feature": "E021-02",
      "category": "Core",
      "sql": "CREATE TABLE TABLE_E021_02_02 ( A VARCHAR ( 100 ) )",
      "expect_success": true
    },
    {
      "id": "e021_02_01_03",
      "feature": "E021-02",
      "category": "Core",
      "sql": "CREATE TABLE TABLE_E021_02_03 ( A VARCHAR ( 1 ) )",
      "expect_success": true
    },
    {
      "id": "e021_03_01_01",
      "feature": "E021-03",
      "category": "Core",
      "sql": "SELECT 'hello'",
      "expect_success": true
    },
    {
      "id": "e021_03_01_02",
      "feature": "E021-03",
      "category": "Core",
      "sql": "SELECT 'world'",
      "expect_success": true
    },
    {
      "id": "e021_03_01_03",
      "feature": "E021-03",
      "category": "Core",
      "sql": "SELECT 'Hello World'",
      "expect_success": true
    },
    {
      "id": "e021_03_01_04",
      "feature": "E021-03",
      "category": "Core",
      "sql": "SELECT ''",
      "expect_success": true
    },
    {
      "id": "e021_03_01_05",
      "feature": "E021-03",
      "category": "Core",
      "sql": "SELECT 'test123'",
      "expect_success": true
    },
    {
      "id": "e021_03_01_06",
      "feature": "E021-03",
      "category": "Core",
      "sql": "SELECT 'test''s'",
      "expect_success": true
    },
    {
      "id": "e021_04_01_01",
      "feature": "E021-04",
      "category": "Core",
      "sql": "SELECT CHARACTER_LENGTH('hello')",
      "expect_success": true
    },
    {
      "id": "e021_04_01_02",
      "feature": "E021-04",
      "category": "Core",
      "sql": "SELECT CHARACTER_LENGTH('')",
      "expect_success": true
    },
    {
      "id": "e021_04_01_03",
      "feature": "E021-04",
      "category": "Core",
      "sql": "SELECT CHAR_LENGTH('test')",
      "expect_success": true
    },
    {
      "id": "e021_04_01_04",
      "feature": "E021-04",
      "category": "Core",
      "sql": "SELECT CHAR_LENGTH('hello world')",
      "expect_success": true
    },
    {
      "id": "e021_04_01_05",
      "feature": "E021-04",
      "category": "Core",
      "sql": "SELECT CHAR_LENGTH(NULL)",
      "expect_success": true
    },
    {
      "id": "e021_06_01_01",
      "feature": "E021-06",
      "category": "Core",
      "sql": "SELECT SUBSTRING('hello world', 1, 5)",
      "expect_success": true
    },
    {
      "id": "e021_06_01_02",
      "feature": "E021-06",
      "category": "Core",
      "sql": "SELECT SUBSTRING('hello world', 7)",
      "expect_success": true
    },
    {
      "id": "e021_06_01_03",
      "feature": "E021-06",
      "category": "Core",
      "sql": "SELECT SUBSTRING('test', 1, 2)",
      "expect_success": true
    },
    {
      "id": "e021_06_01_04",
      "feature": "E021-06",
      "category": "Core",
      "sql": "SELECT SUBSTRING('hello', 2, 3)",
      "expect_success": true
    },
    {
      "id": "e021_06_01_05",
      "feature": "E021-06",
      "category": "Core",
      "sql": "SELECT SUBSTRING(NULL, 1, 5)",
      "expect_success": true
    },
    {
      "id": "e021_06_01_06",
      "feature": "E021-06",
      "category": "Core",
      "sql": "SELECT SUBSTRING('', 1, 5)",
      "expect_success": true
    },
    {
      "id": "e021_08_01_01",
      "feature": "E021-08",
      "category": "Core",
      "sql": "SELECT UPPER('hello')",
      "expect_success": true
    },
    {
      "id": "e021_08_01_02",
      "feature": "E021-08",
      "category": "Core",
      "sql": "SELECT UPPER('world')",
      "expect_success": true
    },
    {
      "id": "e021_08_01_03",
      "feature": "E021-08",
      "category": "Core",
      "sql": "SELECT UPPER('Hello World')",
      "expect_success": true
    },
    {
      "id": "e021_08_01_04",
      "feature": "E021-08",
      "category": "Core",
      "sql": "SELECT UPPER('')",
      "expect_success": true
    },
    {
      "id": "e021_08_01_05",
      "feature": "E021-08",
      "category": "Core",
      "sql": "SELECT UPPER(NULL)",
      "expect_success": true
    },
    {
      "id": "e021_08_02_01",
      "feature": "E021-08",
      "category": "Core",
      "sql": "SELECT LOWER('HELLO')",
      "expect_success": true
    },
    {
      "id": "e021_08_02_02",
      "feature": "E021-08",
      "category": "Core",
      "sql": "SELECT LOWER('WORLD')",
      "expect_success": true
    },
    {
      "id": "e021_08_02_03",
      "feature": "E021-08",
      "category": "Core",
      "sql": "SELECT LOWER('Hello World')",
      "expect_success": true
    },
    {
      "id": "e021_08_02_04",
      "feature": "E021-08",
      "category": "Core",
      "sql": "SELECT LOWER('')",
      "expect_success": true
    },
    {
      "id": "e021_08_02_05",
      "feature": "E021-08",
      "category": "Core",
      "sql": "SELECT LOWER(NULL)",
      "expect_success": true
    },
    {
      "id": "e021_09_01_01",
      "feature": "E021-09",
      "category": "Core",
      "sql": "SELECT TRIM('  hello  ')",
      "expect_success": true
    },
    {
      "id": "e021_09_01_02",
      "feature": "E021-09",
      "category": "Core",
      "sql": "SELECT TRIM('hello')",
      "expect_success": true
    },
    {
      "id": "e021_09_01_03",
      "feature": "E021-09",
      "category": "Core",
      "sql": "SELECT TRIM('  test')",
      "expect_success": true
    },
    {
      "id": "e021_09_01_04",
      "feature": "E021-09",
      "category": "Core",
      "sql": "SELECT TRIM('test  ')",
      "expect_success": true
    },
    {
      "id": "e021_09_01_05",
      "feature": "E021-09",
      "category": "Core",
      "sql": "SELECT TRIM(NULL)",
      "expect_success": true
    },
    {
      "id": "e021_11_01_01",
      "feature": "E021-11",
      "category": "Core",
      "sql": "SELECT POSITION('lo' IN 'hello')",
      "expect_success": true
    },
    {
      "id": "e021_11_01_02",
      "feature": "E021-11",
      "category": "Core",
      "sql": "SELECT POSITION('world' IN 'hello world')",
      "expect_success": true
    },
    {
      "id": "e021_11_01_03",
      "feature": "E021-11",
      "category": "Core",
      "sql": "SELECT POSITION('x' IN 'hello')",
      "expect_success": true
    },
    {
      "id": "e021_11_01_04",
      "feature": "E021-11",
      "category": "Core",
      "sql": "SELECT POSITION('' IN 'test')",
      "expect_success": true
    },
    {
      "id": "e021_11_01_05",
      "feature": "E021-11",
      "category": "Core",
      "sql": "SELECT POSITION(NULL IN 'test')",
      "expect_success": true
    },
    {
      "id": "e021_12_01_01",
      "feature": "E021-12",
      "category": "Core",
      "sql": "SELECT 'abc' = 'abc'",
      "expect_success": true
    },
    {
      "id": "e021_12_01_02",
      "feature": "E021-12",
      "category": "Core",
      "sql": "SELECT 'abc' <> 'def'",
      "expect_success": true
    },
    {
      "id": "e021_12_01_07",
      "feature": "E021-12",
      "category": "Core",
      "sql": "SELECT 'test' = NULL",
      "expect_success": true
    },
    {
      "id": "e021_12_01_08",
      "feature": "E021-12",
      "category": "Core",
      "sql": "SELECT NULL = 'test'",
      "expect_success": true
    },
    {
      "id": "e021_12_01_09",
      "feature": "E021-12",
      "category": "Core",
      "sql": "SELECT '' = ''",
      "expect_success": true
    },
    {
      "id": "e021_12_01_11",
      "feature": "E021-12",
      "category": "Core",
      "sql": "SELECT 'abc' <> 'ABC'",
      "expect_success": true
    },
    {
      "id": "e021_12_01_12",
      "feature": "E021-12",
      "category": "Core",
      "sql": "SELECT 'hello' = 'hello'",
>>>>>>> f4400795
      "expect_success": true
    }
  ]
}<|MERGE_RESOLUTION|>--- conflicted
+++ resolved
@@ -2,11 +2,7 @@
   "version": "SQL:1999 (from SQL:2016 subset)",
   "source": "sqltest by Elliot Chance (extended with E021 tests)",
   "url": "https://github.com/elliotchance/sqltest",
-<<<<<<< HEAD
-  "test_count": 109,
-=======
-  "test_count": 150,
->>>>>>> f4400795
+  "test_count": 159,
   "tests": [
     {
       "id": "e011_01_01_01",
@@ -709,7 +705,356 @@
       "expect_success": true
     },
     {
-<<<<<<< HEAD
+      "id": "e021_01_01_01",
+      "feature": "E021-01",
+      "category": "Core",
+      "sql": "CREATE TABLE TABLE_E021_01_01 ( A CHARACTER ( 10 ) )",
+      "expect_success": true
+    },
+    {
+      "id": "e021_01_01_02",
+      "feature": "E021-01",
+      "category": "Core",
+      "sql": "CREATE TABLE TABLE_E021_01_02 ( A CHAR ( 5 ) )",
+      "expect_success": true
+    },
+    {
+      "id": "e021_01_01_03",
+      "feature": "E021-01",
+      "category": "Core",
+      "sql": "CREATE TABLE TABLE_E021_01_03 ( A CHAR ( 1 ) )",
+      "expect_success": true
+    },
+    {
+      "id": "e021_02_01_01",
+      "feature": "E021-02",
+      "category": "Core",
+      "sql": "CREATE TABLE TABLE_E021_02_01 ( A VARCHAR ( 50 ) )",
+      "expect_success": true
+    },
+    {
+      "id": "e021_02_01_02",
+      "feature": "E021-02",
+      "category": "Core",
+      "sql": "CREATE TABLE TABLE_E021_02_02 ( A VARCHAR ( 100 ) )",
+      "expect_success": true
+    },
+    {
+      "id": "e021_02_01_03",
+      "feature": "E021-02",
+      "category": "Core",
+      "sql": "CREATE TABLE TABLE_E021_02_03 ( A VARCHAR ( 1 ) )",
+      "expect_success": true
+    },
+    {
+      "id": "e021_03_01_01",
+      "feature": "E021-03",
+      "category": "Core",
+      "sql": "SELECT 'hello'",
+      "expect_success": true
+    },
+    {
+      "id": "e021_03_01_02",
+      "feature": "E021-03",
+      "category": "Core",
+      "sql": "SELECT 'world'",
+      "expect_success": true
+    },
+    {
+      "id": "e021_03_01_03",
+      "feature": "E021-03",
+      "category": "Core",
+      "sql": "SELECT 'Hello World'",
+      "expect_success": true
+    },
+    {
+      "id": "e021_03_01_04",
+      "feature": "E021-03",
+      "category": "Core",
+      "sql": "SELECT ''",
+      "expect_success": true
+    },
+    {
+      "id": "e021_03_01_05",
+      "feature": "E021-03",
+      "category": "Core",
+      "sql": "SELECT 'test123'",
+      "expect_success": true
+    },
+    {
+      "id": "e021_03_01_06",
+      "feature": "E021-03",
+      "category": "Core",
+      "sql": "SELECT 'test''s'",
+      "expect_success": true
+    },
+    {
+      "id": "e021_04_01_01",
+      "feature": "E021-04",
+      "category": "Core",
+      "sql": "SELECT CHARACTER_LENGTH('hello')",
+      "expect_success": true
+    },
+    {
+      "id": "e021_04_01_02",
+      "feature": "E021-04",
+      "category": "Core",
+      "sql": "SELECT CHARACTER_LENGTH('')",
+      "expect_success": true
+    },
+    {
+      "id": "e021_04_01_03",
+      "feature": "E021-04",
+      "category": "Core",
+      "sql": "SELECT CHAR_LENGTH('test')",
+      "expect_success": true
+    },
+    {
+      "id": "e021_04_01_04",
+      "feature": "E021-04",
+      "category": "Core",
+      "sql": "SELECT CHAR_LENGTH('hello world')",
+      "expect_success": true
+    },
+    {
+      "id": "e021_04_01_05",
+      "feature": "E021-04",
+      "category": "Core",
+      "sql": "SELECT CHAR_LENGTH(NULL)",
+      "expect_success": true
+    },
+    {
+      "id": "e021_06_01_01",
+      "feature": "E021-06",
+      "category": "Core",
+      "sql": "SELECT SUBSTRING('hello world', 1, 5)",
+      "expect_success": true
+    },
+    {
+      "id": "e021_06_01_02",
+      "feature": "E021-06",
+      "category": "Core",
+      "sql": "SELECT SUBSTRING('hello world', 7)",
+      "expect_success": true
+    },
+    {
+      "id": "e021_06_01_03",
+      "feature": "E021-06",
+      "category": "Core",
+      "sql": "SELECT SUBSTRING('test', 1, 2)",
+      "expect_success": true
+    },
+    {
+      "id": "e021_06_01_04",
+      "feature": "E021-06",
+      "category": "Core",
+      "sql": "SELECT SUBSTRING('hello', 2, 3)",
+      "expect_success": true
+    },
+    {
+      "id": "e021_06_01_05",
+      "feature": "E021-06",
+      "category": "Core",
+      "sql": "SELECT SUBSTRING(NULL, 1, 5)",
+      "expect_success": true
+    },
+    {
+      "id": "e021_06_01_06",
+      "feature": "E021-06",
+      "category": "Core",
+      "sql": "SELECT SUBSTRING('', 1, 5)",
+      "expect_success": true
+    },
+    {
+      "id": "e021_08_01_01",
+      "feature": "E021-08",
+      "category": "Core",
+      "sql": "SELECT UPPER('hello')",
+      "expect_success": true
+    },
+    {
+      "id": "e021_08_01_02",
+      "feature": "E021-08",
+      "category": "Core",
+      "sql": "SELECT UPPER('world')",
+      "expect_success": true
+    },
+    {
+      "id": "e021_08_01_03",
+      "feature": "E021-08",
+      "category": "Core",
+      "sql": "SELECT UPPER('Hello World')",
+      "expect_success": true
+    },
+    {
+      "id": "e021_08_01_04",
+      "feature": "E021-08",
+      "category": "Core",
+      "sql": "SELECT UPPER('')",
+      "expect_success": true
+    },
+    {
+      "id": "e021_08_01_05",
+      "feature": "E021-08",
+      "category": "Core",
+      "sql": "SELECT UPPER(NULL)",
+      "expect_success": true
+    },
+    {
+      "id": "e021_08_02_01",
+      "feature": "E021-08",
+      "category": "Core",
+      "sql": "SELECT LOWER('HELLO')",
+      "expect_success": true
+    },
+    {
+      "id": "e021_08_02_02",
+      "feature": "E021-08",
+      "category": "Core",
+      "sql": "SELECT LOWER('WORLD')",
+      "expect_success": true
+    },
+    {
+      "id": "e021_08_02_03",
+      "feature": "E021-08",
+      "category": "Core",
+      "sql": "SELECT LOWER('Hello World')",
+      "expect_success": true
+    },
+    {
+      "id": "e021_08_02_04",
+      "feature": "E021-08",
+      "category": "Core",
+      "sql": "SELECT LOWER('')",
+      "expect_success": true
+    },
+    {
+      "id": "e021_08_02_05",
+      "feature": "E021-08",
+      "category": "Core",
+      "sql": "SELECT LOWER(NULL)",
+      "expect_success": true
+    },
+    {
+      "id": "e021_09_01_01",
+      "feature": "E021-09",
+      "category": "Core",
+      "sql": "SELECT TRIM('  hello  ')",
+      "expect_success": true
+    },
+    {
+      "id": "e021_09_01_02",
+      "feature": "E021-09",
+      "category": "Core",
+      "sql": "SELECT TRIM('hello')",
+      "expect_success": true
+    },
+    {
+      "id": "e021_09_01_03",
+      "feature": "E021-09",
+      "category": "Core",
+      "sql": "SELECT TRIM('  test')",
+      "expect_success": true
+    },
+    {
+      "id": "e021_09_01_04",
+      "feature": "E021-09",
+      "category": "Core",
+      "sql": "SELECT TRIM('test  ')",
+      "expect_success": true
+    },
+    {
+      "id": "e021_09_01_05",
+      "feature": "E021-09",
+      "category": "Core",
+      "sql": "SELECT TRIM(NULL)",
+      "expect_success": true
+    },
+    {
+      "id": "e021_11_01_01",
+      "feature": "E021-11",
+      "category": "Core",
+      "sql": "SELECT POSITION('lo' IN 'hello')",
+      "expect_success": true
+    },
+    {
+      "id": "e021_11_01_02",
+      "feature": "E021-11",
+      "category": "Core",
+      "sql": "SELECT POSITION('world' IN 'hello world')",
+      "expect_success": true
+    },
+    {
+      "id": "e021_11_01_03",
+      "feature": "E021-11",
+      "category": "Core",
+      "sql": "SELECT POSITION('x' IN 'hello')",
+      "expect_success": true
+    },
+    {
+      "id": "e021_11_01_04",
+      "feature": "E021-11",
+      "category": "Core",
+      "sql": "SELECT POSITION('' IN 'test')",
+      "expect_success": true
+    },
+    {
+      "id": "e021_11_01_05",
+      "feature": "E021-11",
+      "category": "Core",
+      "sql": "SELECT POSITION(NULL IN 'test')",
+      "expect_success": true
+    },
+    {
+      "id": "e021_12_01_01",
+      "feature": "E021-12",
+      "category": "Core",
+      "sql": "SELECT 'abc' = 'abc'",
+      "expect_success": true
+    },
+    {
+      "id": "e021_12_01_02",
+      "feature": "E021-12",
+      "category": "Core",
+      "sql": "SELECT 'abc' <> 'def'",
+      "expect_success": true
+    },
+    {
+      "id": "e021_12_01_07",
+      "feature": "E021-12",
+      "category": "Core",
+      "sql": "SELECT 'test' = NULL",
+      "expect_success": true
+    },
+    {
+      "id": "e021_12_01_08",
+      "feature": "E021-12",
+      "category": "Core",
+      "sql": "SELECT NULL = 'test'",
+      "expect_success": true
+    },
+    {
+      "id": "e021_12_01_09",
+      "feature": "E021-12",
+      "category": "Core",
+      "sql": "SELECT '' = ''",
+      "expect_success": true
+    },
+    {
+      "id": "e021_12_01_11",
+      "feature": "E021-12",
+      "category": "Core",
+      "sql": "SELECT 'abc' <> 'ABC'",
+      "expect_success": true
+    },
+    {
+      "id": "e021_12_01_12",
+      "feature": "E021-12",
+      "category": "Core",
+      "sql": "SELECT 'hello' = 'hello'",
+      "expect_success": true
+    },
+    {
       "id": "e061_03_01_01",
       "feature": "E061-03",
       "category": "Core",
@@ -770,355 +1115,6 @@
       "feature": "E061-08",
       "category": "Core",
       "sql": "CREATE TABLE TABLE_E061_08_01_01 ( A INT ); SELECT A FROM TABLE_E061_08_01_01 WHERE EXISTS ( SELECT 1 )",
-=======
-      "id": "e021_01_01_01",
-      "feature": "E021-01",
-      "category": "Core",
-      "sql": "CREATE TABLE TABLE_E021_01_01 ( A CHARACTER ( 10 ) )",
-      "expect_success": true
-    },
-    {
-      "id": "e021_01_01_02",
-      "feature": "E021-01",
-      "category": "Core",
-      "sql": "CREATE TABLE TABLE_E021_01_02 ( A CHAR ( 5 ) )",
-      "expect_success": true
-    },
-    {
-      "id": "e021_01_01_03",
-      "feature": "E021-01",
-      "category": "Core",
-      "sql": "CREATE TABLE TABLE_E021_01_03 ( A CHAR ( 1 ) )",
-      "expect_success": true
-    },
-    {
-      "id": "e021_02_01_01",
-      "feature": "E021-02",
-      "category": "Core",
-      "sql": "CREATE TABLE TABLE_E021_02_01 ( A VARCHAR ( 50 ) )",
-      "expect_success": true
-    },
-    {
-      "id": "e021_02_01_02",
-      "feature": "E021-02",
-      "category": "Core",
-      "sql": "CREATE TABLE TABLE_E021_02_02 ( A VARCHAR ( 100 ) )",
-      "expect_success": true
-    },
-    {
-      "id": "e021_02_01_03",
-      "feature": "E021-02",
-      "category": "Core",
-      "sql": "CREATE TABLE TABLE_E021_02_03 ( A VARCHAR ( 1 ) )",
-      "expect_success": true
-    },
-    {
-      "id": "e021_03_01_01",
-      "feature": "E021-03",
-      "category": "Core",
-      "sql": "SELECT 'hello'",
-      "expect_success": true
-    },
-    {
-      "id": "e021_03_01_02",
-      "feature": "E021-03",
-      "category": "Core",
-      "sql": "SELECT 'world'",
-      "expect_success": true
-    },
-    {
-      "id": "e021_03_01_03",
-      "feature": "E021-03",
-      "category": "Core",
-      "sql": "SELECT 'Hello World'",
-      "expect_success": true
-    },
-    {
-      "id": "e021_03_01_04",
-      "feature": "E021-03",
-      "category": "Core",
-      "sql": "SELECT ''",
-      "expect_success": true
-    },
-    {
-      "id": "e021_03_01_05",
-      "feature": "E021-03",
-      "category": "Core",
-      "sql": "SELECT 'test123'",
-      "expect_success": true
-    },
-    {
-      "id": "e021_03_01_06",
-      "feature": "E021-03",
-      "category": "Core",
-      "sql": "SELECT 'test''s'",
-      "expect_success": true
-    },
-    {
-      "id": "e021_04_01_01",
-      "feature": "E021-04",
-      "category": "Core",
-      "sql": "SELECT CHARACTER_LENGTH('hello')",
-      "expect_success": true
-    },
-    {
-      "id": "e021_04_01_02",
-      "feature": "E021-04",
-      "category": "Core",
-      "sql": "SELECT CHARACTER_LENGTH('')",
-      "expect_success": true
-    },
-    {
-      "id": "e021_04_01_03",
-      "feature": "E021-04",
-      "category": "Core",
-      "sql": "SELECT CHAR_LENGTH('test')",
-      "expect_success": true
-    },
-    {
-      "id": "e021_04_01_04",
-      "feature": "E021-04",
-      "category": "Core",
-      "sql": "SELECT CHAR_LENGTH('hello world')",
-      "expect_success": true
-    },
-    {
-      "id": "e021_04_01_05",
-      "feature": "E021-04",
-      "category": "Core",
-      "sql": "SELECT CHAR_LENGTH(NULL)",
-      "expect_success": true
-    },
-    {
-      "id": "e021_06_01_01",
-      "feature": "E021-06",
-      "category": "Core",
-      "sql": "SELECT SUBSTRING('hello world', 1, 5)",
-      "expect_success": true
-    },
-    {
-      "id": "e021_06_01_02",
-      "feature": "E021-06",
-      "category": "Core",
-      "sql": "SELECT SUBSTRING('hello world', 7)",
-      "expect_success": true
-    },
-    {
-      "id": "e021_06_01_03",
-      "feature": "E021-06",
-      "category": "Core",
-      "sql": "SELECT SUBSTRING('test', 1, 2)",
-      "expect_success": true
-    },
-    {
-      "id": "e021_06_01_04",
-      "feature": "E021-06",
-      "category": "Core",
-      "sql": "SELECT SUBSTRING('hello', 2, 3)",
-      "expect_success": true
-    },
-    {
-      "id": "e021_06_01_05",
-      "feature": "E021-06",
-      "category": "Core",
-      "sql": "SELECT SUBSTRING(NULL, 1, 5)",
-      "expect_success": true
-    },
-    {
-      "id": "e021_06_01_06",
-      "feature": "E021-06",
-      "category": "Core",
-      "sql": "SELECT SUBSTRING('', 1, 5)",
-      "expect_success": true
-    },
-    {
-      "id": "e021_08_01_01",
-      "feature": "E021-08",
-      "category": "Core",
-      "sql": "SELECT UPPER('hello')",
-      "expect_success": true
-    },
-    {
-      "id": "e021_08_01_02",
-      "feature": "E021-08",
-      "category": "Core",
-      "sql": "SELECT UPPER('world')",
-      "expect_success": true
-    },
-    {
-      "id": "e021_08_01_03",
-      "feature": "E021-08",
-      "category": "Core",
-      "sql": "SELECT UPPER('Hello World')",
-      "expect_success": true
-    },
-    {
-      "id": "e021_08_01_04",
-      "feature": "E021-08",
-      "category": "Core",
-      "sql": "SELECT UPPER('')",
-      "expect_success": true
-    },
-    {
-      "id": "e021_08_01_05",
-      "feature": "E021-08",
-      "category": "Core",
-      "sql": "SELECT UPPER(NULL)",
-      "expect_success": true
-    },
-    {
-      "id": "e021_08_02_01",
-      "feature": "E021-08",
-      "category": "Core",
-      "sql": "SELECT LOWER('HELLO')",
-      "expect_success": true
-    },
-    {
-      "id": "e021_08_02_02",
-      "feature": "E021-08",
-      "category": "Core",
-      "sql": "SELECT LOWER('WORLD')",
-      "expect_success": true
-    },
-    {
-      "id": "e021_08_02_03",
-      "feature": "E021-08",
-      "category": "Core",
-      "sql": "SELECT LOWER('Hello World')",
-      "expect_success": true
-    },
-    {
-      "id": "e021_08_02_04",
-      "feature": "E021-08",
-      "category": "Core",
-      "sql": "SELECT LOWER('')",
-      "expect_success": true
-    },
-    {
-      "id": "e021_08_02_05",
-      "feature": "E021-08",
-      "category": "Core",
-      "sql": "SELECT LOWER(NULL)",
-      "expect_success": true
-    },
-    {
-      "id": "e021_09_01_01",
-      "feature": "E021-09",
-      "category": "Core",
-      "sql": "SELECT TRIM('  hello  ')",
-      "expect_success": true
-    },
-    {
-      "id": "e021_09_01_02",
-      "feature": "E021-09",
-      "category": "Core",
-      "sql": "SELECT TRIM('hello')",
-      "expect_success": true
-    },
-    {
-      "id": "e021_09_01_03",
-      "feature": "E021-09",
-      "category": "Core",
-      "sql": "SELECT TRIM('  test')",
-      "expect_success": true
-    },
-    {
-      "id": "e021_09_01_04",
-      "feature": "E021-09",
-      "category": "Core",
-      "sql": "SELECT TRIM('test  ')",
-      "expect_success": true
-    },
-    {
-      "id": "e021_09_01_05",
-      "feature": "E021-09",
-      "category": "Core",
-      "sql": "SELECT TRIM(NULL)",
-      "expect_success": true
-    },
-    {
-      "id": "e021_11_01_01",
-      "feature": "E021-11",
-      "category": "Core",
-      "sql": "SELECT POSITION('lo' IN 'hello')",
-      "expect_success": true
-    },
-    {
-      "id": "e021_11_01_02",
-      "feature": "E021-11",
-      "category": "Core",
-      "sql": "SELECT POSITION('world' IN 'hello world')",
-      "expect_success": true
-    },
-    {
-      "id": "e021_11_01_03",
-      "feature": "E021-11",
-      "category": "Core",
-      "sql": "SELECT POSITION('x' IN 'hello')",
-      "expect_success": true
-    },
-    {
-      "id": "e021_11_01_04",
-      "feature": "E021-11",
-      "category": "Core",
-      "sql": "SELECT POSITION('' IN 'test')",
-      "expect_success": true
-    },
-    {
-      "id": "e021_11_01_05",
-      "feature": "E021-11",
-      "category": "Core",
-      "sql": "SELECT POSITION(NULL IN 'test')",
-      "expect_success": true
-    },
-    {
-      "id": "e021_12_01_01",
-      "feature": "E021-12",
-      "category": "Core",
-      "sql": "SELECT 'abc' = 'abc'",
-      "expect_success": true
-    },
-    {
-      "id": "e021_12_01_02",
-      "feature": "E021-12",
-      "category": "Core",
-      "sql": "SELECT 'abc' <> 'def'",
-      "expect_success": true
-    },
-    {
-      "id": "e021_12_01_07",
-      "feature": "E021-12",
-      "category": "Core",
-      "sql": "SELECT 'test' = NULL",
-      "expect_success": true
-    },
-    {
-      "id": "e021_12_01_08",
-      "feature": "E021-12",
-      "category": "Core",
-      "sql": "SELECT NULL = 'test'",
-      "expect_success": true
-    },
-    {
-      "id": "e021_12_01_09",
-      "feature": "E021-12",
-      "category": "Core",
-      "sql": "SELECT '' = ''",
-      "expect_success": true
-    },
-    {
-      "id": "e021_12_01_11",
-      "feature": "E021-12",
-      "category": "Core",
-      "sql": "SELECT 'abc' <> 'ABC'",
-      "expect_success": true
-    },
-    {
-      "id": "e021_12_01_12",
-      "feature": "E021-12",
-      "category": "Core",
-      "sql": "SELECT 'hello' = 'hello'",
->>>>>>> f4400795
       "expect_success": true
     }
   ]
