--- conflicted
+++ resolved
@@ -896,17 +896,9 @@
 
         match test_result {
             Ok(_) => {
-<<<<<<< HEAD
-                println!("✓ {} ({:.2}s)", relative_path, elapsed);
                 stats.passed += 1;
             }
-            Err(e) => {
-                eprintln!("✗ {} - {} ({:.2}s)", relative_path, e, elapsed);
-=======
-                stats.passed += 1;
-            }
             Err(_) => {
->>>>>>> a4b084dc
                 stats.failed += 1;
                 if !detailed_failures.is_empty() {
                     stats.detailed_failures.push((relative_path.clone(), detailed_failures));
