//! SQLLogicTest integration for comprehensive SQL correctness testing.

use async_trait::async_trait;
use executor::SelectExecutor;
use parser::Parser;
use sqllogictest::{AsyncDB, DBOutput, DefaultColumnType};
use storage::Database;
use types::SqlValue;

#[derive(Debug)]
struct TestError(String);

impl std::fmt::Display for TestError {
    fn fmt(&self, f: &mut std::fmt::Formatter<'_>) -> std::fmt::Result {
        write!(f, "{}", self.0)
    }
}

impl std::error::Error for TestError {}

struct NistMemSqlDB {
    db: Database,
}

impl NistMemSqlDB {
    fn new() -> Self {
        Self { db: Database::new() }
    }

    fn execute_sql(&mut self, sql: &str) -> Result<DBOutput<DefaultColumnType>, TestError> {
        let stmt =
            Parser::parse_sql(sql).map_err(|e| TestError(format!("Parse error: {:?}", e)))?;

        match stmt {
            ast::Statement::Select(select_stmt) => {
                let executor = SelectExecutor::new(&self.db);
                let rows = executor
                    .execute(&select_stmt)
                    .map_err(|e| TestError(format!("Execution error: {:?}", e)))?;
                self.format_query_result(rows)
            }
            ast::Statement::CreateTable(create_stmt) => {
                executor::CreateTableExecutor::execute(&create_stmt, &mut self.db)
                    .map_err(|e| TestError(format!("Execution error: {:?}", e)))?;
                Ok(DBOutput::StatementComplete(0))
            }
            ast::Statement::Insert(insert_stmt) => {
                let rows_affected = executor::InsertExecutor::execute(&mut self.db, &insert_stmt)
                    .map_err(|e| TestError(format!("Execution error: {:?}", e)))?;
                Ok(DBOutput::StatementComplete(rows_affected as u64))
            }
            ast::Statement::Update(update_stmt) => {
                let rows_affected = executor::UpdateExecutor::execute(&update_stmt, &mut self.db)
                    .map_err(|e| TestError(format!("Execution error: {:?}", e)))?;
                Ok(DBOutput::StatementComplete(rows_affected as u64))
            }
            ast::Statement::Delete(delete_stmt) => {
                let rows_affected = executor::DeleteExecutor::execute(&delete_stmt, &mut self.db)
                    .map_err(|e| TestError(format!("Execution error: {:?}", e)))?;
                Ok(DBOutput::StatementComplete(rows_affected as u64))
            }
            ast::Statement::DropTable(drop_stmt) => {
                executor::DropTableExecutor::execute(&drop_stmt, &mut self.db)
                    .map_err(|e| TestError(format!("Execution error: {:?}", e)))?;
                Ok(DBOutput::StatementComplete(0))
            }
            ast::Statement::AlterTable(alter_stmt) => {
                executor::AlterTableExecutor::execute(&alter_stmt, &mut self.db)
                    .map_err(|e| TestError(format!("Execution error: {:?}", e)))?;
                Ok(DBOutput::StatementComplete(0))
            }
            ast::Statement::CreateSchema(create_schema_stmt) => {
                executor::SchemaExecutor::execute_create_schema(&create_schema_stmt, &mut self.db)
                    .map_err(|e| TestError(format!("Execution error: {:?}", e)))?;
                Ok(DBOutput::StatementComplete(0))
            }
            ast::Statement::DropSchema(drop_schema_stmt) => {
                executor::SchemaExecutor::execute_drop_schema(&drop_schema_stmt, &mut self.db)
                    .map_err(|e| TestError(format!("Execution error: {:?}", e)))?;
                Ok(DBOutput::StatementComplete(0))
            }
            ast::Statement::SetSchema(set_schema_stmt) => {
                executor::SchemaExecutor::execute_set_schema(&set_schema_stmt, &mut self.db)
                    .map_err(|e| TestError(format!("Execution error: {:?}", e)))?;
                Ok(DBOutput::StatementComplete(0))
            }
            ast::Statement::SetCatalog(set_stmt) => {
                executor::SchemaExecutor::execute_set_catalog(&set_stmt, &mut self.db)
                    .map_err(|e| TestError(format!("Execution error: {:?}", e)))?;
                Ok(DBOutput::StatementComplete(0))
            }
            ast::Statement::SetNames(set_stmt) => {
                executor::SchemaExecutor::execute_set_names(&set_stmt, &mut self.db)
                    .map_err(|e| TestError(format!("Execution error: {:?}", e)))?;
                Ok(DBOutput::StatementComplete(0))
            }
            ast::Statement::SetTimeZone(set_stmt) => {
                executor::SchemaExecutor::execute_set_time_zone(&set_stmt, &mut self.db)
                    .map_err(|e| TestError(format!("Execution error: {:?}", e)))?;
                Ok(DBOutput::StatementComplete(0))
            }
            ast::Statement::Grant(grant_stmt) => {
                executor::GrantExecutor::execute_grant(&grant_stmt, &mut self.db)
                    .map_err(|e| TestError(format!("Execution error: {:?}", e)))?;
                Ok(DBOutput::StatementComplete(0))
            }
            ast::Statement::Revoke(revoke_stmt) => {
                executor::RevokeExecutor::execute_revoke(&revoke_stmt, &mut self.db)
                    .map_err(|e| TestError(format!("Execution error: {:?}", e)))?;
                Ok(DBOutput::StatementComplete(0))
            }
            ast::Statement::CreateRole(create_role_stmt) => {
                executor::RoleExecutor::execute_create_role(&create_role_stmt, &mut self.db)
                    .map_err(|e| TestError(format!("Execution error: {:?}", e)))?;
                Ok(DBOutput::StatementComplete(0))
            }
            ast::Statement::DropRole(drop_role_stmt) => {
                executor::RoleExecutor::execute_drop_role(&drop_role_stmt, &mut self.db)
                    .map_err(|e| TestError(format!("Execution error: {:?}", e)))?;
                Ok(DBOutput::StatementComplete(0))
            }
            ast::Statement::CreateDomain(create_domain_stmt) => {
                executor::DomainExecutor::execute_create_domain(&create_domain_stmt, &mut self.db)
                    .map_err(|e| TestError(format!("Execution error: {:?}", e)))?;
                Ok(DBOutput::StatementComplete(0))
            }
            ast::Statement::DropDomain(drop_domain_stmt) => {
                executor::DomainExecutor::execute_drop_domain(&drop_domain_stmt, &mut self.db)
                    .map_err(|e| TestError(format!("Execution error: {:?}", e)))?;
                Ok(DBOutput::StatementComplete(0))
            }
            ast::Statement::CreateType(create_type_stmt) => {
                executor::TypeExecutor::execute_create_type(&create_type_stmt, &mut self.db)
                    .map_err(|e| TestError(format!("Execution error: {:?}", e)))?;
                Ok(DBOutput::StatementComplete(0))
            }
            ast::Statement::DropType(drop_type_stmt) => {
                executor::TypeExecutor::execute_drop_type(&drop_type_stmt, &mut self.db)
                    .map_err(|e| TestError(format!("Execution error: {:?}", e)))?;
                Ok(DBOutput::StatementComplete(0))
            }
            ast::Statement::BeginTransaction(_)
            | ast::Statement::Commit(_)
            | ast::Statement::Rollback(_)
            | ast::Statement::Savepoint(_)
            | ast::Statement::RollbackToSavepoint(_)
            | ast::Statement::ReleaseSavepoint(_)
            | ast::Statement::CreateSequence(_)
            | ast::Statement::DropSequence(_)
            | ast::Statement::AlterSequence(_)
            | ast::Statement::CreateCollation(_)
            | ast::Statement::DropCollation(_)
            | ast::Statement::CreateCharacterSet(_)
            | ast::Statement::DropCharacterSet(_)
            | ast::Statement::CreateTranslation(_)
            | ast::Statement::DropTranslation(_)
            | ast::Statement::CreateView(_)
            | ast::Statement::DropView(_)
            | ast::Statement::CreateAssertion(_)
<<<<<<< HEAD
            | ast::Statement::DropAssertion(_) => Ok(DBOutput::StatementComplete(0)),
=======
            | ast::Statement::DropAssertion(_)
            | ast::Statement::DeclareCursor(_) => Ok(DBOutput::StatementComplete(0)),
>>>>>>> 213b5317
        }
    }

    fn format_query_result(
        &self,
        rows: Vec<storage::Row>,
    ) -> Result<DBOutput<DefaultColumnType>, TestError> {
        if rows.is_empty() {
            return Ok(DBOutput::Rows { types: vec![], rows: vec![] });
        }

        let types: Vec<DefaultColumnType> = rows[0]
            .values
            .iter()
            .map(|val| match val {
                SqlValue::Integer(_) | SqlValue::Smallint(_) | SqlValue::Bigint(_) => {
                    DefaultColumnType::Integer
                }
                SqlValue::Float(_)
                | SqlValue::Real(_)
                | SqlValue::Double(_)
                | SqlValue::Numeric(_) => DefaultColumnType::FloatingPoint,
                SqlValue::Varchar(_)
                | SqlValue::Character(_)
                | SqlValue::Date(_)
                | SqlValue::Time(_)
                | SqlValue::Timestamp(_)
                | SqlValue::Interval(_) => DefaultColumnType::Text,
                SqlValue::Boolean(_) => DefaultColumnType::Integer,
                SqlValue::Null => DefaultColumnType::Any,
            })
            .collect();

        let formatted_rows: Vec<Vec<String>> = rows
            .iter()
            .map(|row| row.values.iter().map(|val| self.format_sql_value(val)).collect())
            .collect();

        Ok(DBOutput::Rows { types, rows: formatted_rows })
    }

    fn format_sql_value(&self, value: &SqlValue) -> String {
        match value {
            SqlValue::Integer(i) => i.to_string(),
            SqlValue::Smallint(i) => i.to_string(),
            SqlValue::Bigint(i) => i.to_string(),
            SqlValue::Numeric(s) => s.clone(),
            SqlValue::Float(f) | SqlValue::Real(f) => {
                if f.fract() == 0.0 {
                    format!("{:.1}", f)
                } else {
                    f.to_string()
                }
            }
            SqlValue::Double(f) => {
                if f.fract() == 0.0 {
                    format!("{:.1}", f)
                } else {
                    f.to_string()
                }
            }
            SqlValue::Varchar(s) | SqlValue::Character(s) => s.clone(),
            SqlValue::Boolean(b) => if *b { "1" } else { "0" }.to_string(),
            SqlValue::Null => "NULL".to_string(),
            SqlValue::Date(d)
            | SqlValue::Time(d)
            | SqlValue::Timestamp(d)
            | SqlValue::Interval(d) => d.clone(),
        }
    }
}

#[async_trait]
impl AsyncDB for NistMemSqlDB {
    type Error = TestError;
    type ColumnType = DefaultColumnType;

    async fn run(&mut self, sql: &str) -> Result<DBOutput<Self::ColumnType>, Self::Error> {
        self.execute_sql(sql)
    }
}

#[tokio::test]
async fn test_basic_select() {
    let mut tester = sqllogictest::Runner::new(|| async { Ok(NistMemSqlDB::new()) });

    let script = r#"
statement ok
CREATE TABLE test (x INTEGER, y INTEGER)

statement ok
INSERT INTO test VALUES (1, 2)

statement ok
INSERT INTO test VALUES (3, 4)

query II rowsort
SELECT * FROM test
----
1 2
3 4

query I
SELECT x FROM test WHERE y = 4
----
3
"#;

    tester.run_script(script).expect("Basic SELECT test should pass");
}

#[tokio::test]
async fn test_arithmetic() {
    let mut tester = sqllogictest::Runner::new(|| async { Ok(NistMemSqlDB::new()) });

    let script = r#"
query I
SELECT 1 + 1
----
2

query I
SELECT 10 - 3
----
7

query I
SELECT 4 * 5
----
20
"#;

    tester.run_script(script).expect("Arithmetic test should pass");
}<|MERGE_RESOLUTION|>--- conflicted
+++ resolved
@@ -157,12 +157,8 @@
             | ast::Statement::CreateView(_)
             | ast::Statement::DropView(_)
             | ast::Statement::CreateAssertion(_)
-<<<<<<< HEAD
-            | ast::Statement::DropAssertion(_) => Ok(DBOutput::StatementComplete(0)),
-=======
             | ast::Statement::DropAssertion(_)
             | ast::Statement::DeclareCursor(_) => Ok(DBOutput::StatementComplete(0)),
->>>>>>> 213b5317
         }
     }
 
