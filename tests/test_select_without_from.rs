--- conflicted
+++ resolved
@@ -94,11 +94,7 @@
             assert_eq!(rows.len(), 1, "Should return exactly 1 row");
             assert_eq!(rows[0].values.len(), 1, "Should have exactly 1 column");
             // COUNT(*) without FROM operates over one implicit row, so returns 1
-<<<<<<< HEAD
-            assert_eq!(rows[0].values[0], vibesql_types::SqlValue::Integer(1));
-=======
-            assert_eq!(rows[0].values[0], types::SqlValue::Numeric(1.0));
->>>>>>> 88449992
+            assert_eq!(rows[0].values[0], vibesql_types::SqlValue::Numeric(1.0));
         }
         _ => panic!("Expected SELECT statement"),
     }
@@ -121,11 +117,7 @@
             assert_eq!(rows.len(), 1, "Should return exactly 1 row");
             assert_eq!(rows[0].values.len(), 1, "Should have exactly 1 column");
             // COUNT(*) + 1 = 1 + 1 = 2 (COUNT(*) without FROM returns 1)
-<<<<<<< HEAD
-            assert_eq!(rows[0].values[0], vibesql_types::SqlValue::Integer(2));
-=======
-            assert_eq!(rows[0].values[0], types::SqlValue::Numeric(2.0));
->>>>>>> 88449992
+            assert_eq!(rows[0].values[0], vibesql_types::SqlValue::Numeric(2.0));
         }
         _ => panic!("Expected SELECT statement"),
     }
