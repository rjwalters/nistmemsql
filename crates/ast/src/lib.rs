--- conflicted
+++ resolved
@@ -16,27 +16,15 @@
 pub use ddl::{
     AddColumnStmt, AddConstraintStmt, AlterColumnStmt, AlterSequenceStmt, AlterTableStmt,
     BeginStmt, ColumnConstraint, ColumnConstraintKind, ColumnDef, CommitStmt,
-<<<<<<< HEAD
-    CreateCharacterSetStmt, CreateCollationStmt, CreateDomainStmt, CreateRoleStmt,
-    CreateSchemaStmt, CreateSequenceStmt, CreateTableStmt, CreateTranslationStmt, CreateTypeStmt,
-    CreateViewStmt, CursorUpdatability, DeclareCursorStmt, DomainConstraint, DropBehavior,
-    DropCharacterSetStmt, DropCollationStmt, DropColumnStmt, DropConstraintStmt, DropDomainStmt,
-    DropRoleStmt, DropSchemaStmt, DropSequenceStmt, DropTableStmt, DropTranslationStmt,
-    DropTypeStmt, DropViewStmt, ReferentialAction, ReleaseSavepointStmt, RollbackStmt,
-    RollbackToSavepointStmt, SavepointStmt, SchemaElement, SetCatalogStmt, SetNamesStmt,
-    SetSchemaStmt, SetTimeZoneStmt, TableConstraint, TableConstraintKind, TimeZoneSpec,
-    TypeAttribute, TypeDefinition,
-=======
     CreateAssertionStmt, CreateCharacterSetStmt, CreateCollationStmt, CreateDomainStmt,
     CreateRoleStmt, CreateSchemaStmt, CreateSequenceStmt, CreateTableStmt,
-    CreateTranslationStmt, CreateTypeStmt, CreateViewStmt, DomainConstraint, DropAssertionStmt,
-    DropBehavior, DropCharacterSetStmt, DropCollationStmt, DropColumnStmt, DropConstraintStmt,
-    DropDomainStmt, DropRoleStmt, DropSchemaStmt, DropSequenceStmt, DropTableStmt,
-    DropTranslationStmt, DropTypeStmt, DropViewStmt, ReferentialAction, ReleaseSavepointStmt,
-    RollbackStmt, RollbackToSavepointStmt, SavepointStmt, SchemaElement, SetCatalogStmt,
-    SetNamesStmt, SetSchemaStmt, SetTimeZoneStmt, TableConstraint, TableConstraintKind,
-    TimeZoneSpec, TypeAttribute, TypeDefinition,
->>>>>>> 0b72ddf0
+    CreateTranslationStmt, CreateTypeStmt, CreateViewStmt, CursorUpdatability, DeclareCursorStmt,
+    DomainConstraint, DropAssertionStmt, DropBehavior, DropCharacterSetStmt, DropCollationStmt,
+    DropColumnStmt, DropConstraintStmt, DropDomainStmt, DropRoleStmt, DropSchemaStmt,
+    DropSequenceStmt, DropTableStmt, DropTranslationStmt, DropTypeStmt, DropViewStmt,
+    ReferentialAction, ReleaseSavepointStmt, RollbackStmt, RollbackToSavepointStmt, SavepointStmt,
+    SchemaElement, SetCatalogStmt, SetNamesStmt, SetSchemaStmt, SetTimeZoneStmt, TableConstraint,
+    TableConstraintKind, TimeZoneSpec, TypeAttribute, TypeDefinition,
 };
 pub use dml::{Assignment, DeleteStmt, InsertSource, InsertStmt, UpdateStmt};
 pub use expression::{
