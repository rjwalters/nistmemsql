--- conflicted
+++ resolved
@@ -16,16 +16,6 @@
 pub use ddl::{
     AddColumnStmt, AddConstraintStmt, AlterColumnStmt, AlterSequenceStmt, AlterTableStmt,
     BeginStmt, ColumnConstraint, ColumnConstraintKind, ColumnDef, CommitStmt,
-<<<<<<< HEAD
-    CreateCharacterSetStmt, CreateCollationStmt, CreateDomainStmt, CreateRoleStmt,
-    CreateSchemaStmt, CreateSequenceStmt, CreateTableStmt, CreateTranslationStmt, CreateTypeStmt,
-    CreateViewStmt, DomainConstraint, DropBehavior, DropCharacterSetStmt, DropCollationStmt,
-    DropColumnStmt, DropConstraintStmt, DropDomainStmt, DropRoleStmt, DropSchemaStmt,
-    DropSequenceStmt, DropTableStmt, DropTranslationStmt, DropTypeStmt, DropViewStmt,
-    ReferentialAction, ReleaseSavepointStmt, RollbackStmt, RollbackToSavepointStmt, SavepointStmt,
-    SchemaElement, SetCatalogStmt, SetNamesStmt, SetSchemaStmt, SetTimeZoneStmt, TableConstraint,
-    TableConstraintKind, TimeZoneSpec, TypeAttribute, TypeDefinition,
-=======
     CreateAssertionStmt, CreateCharacterSetStmt, CreateCollationStmt, CreateDomainStmt,
     CreateRoleStmt, CreateSchemaStmt, CreateSequenceStmt, CreateTableStmt,
     CreateTranslationStmt, CreateTypeStmt, CreateViewStmt, DomainConstraint, DropAssertionStmt,
@@ -35,7 +25,6 @@
     RollbackStmt, RollbackToSavepointStmt, SavepointStmt, SchemaElement, SetCatalogStmt,
     SetNamesStmt, SetSchemaStmt, SetTimeZoneStmt, TableConstraint, TableConstraintKind,
     TimeZoneSpec, TypeAttribute, TypeDefinition,
->>>>>>> dc848116
 };
 pub use dml::{Assignment, DeleteStmt, InsertSource, InsertStmt, UpdateStmt};
 pub use expression::{
