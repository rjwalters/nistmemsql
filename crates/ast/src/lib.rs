--- conflicted
+++ resolved
@@ -14,25 +14,15 @@
 mod statement;
 
 pub use ddl::{
-<<<<<<< HEAD
     AddColumnStmt, AddConstraintStmt, AlterColumnStmt, AlterSequenceStmt, AlterTableStmt,
     BeginStmt, ColumnConstraint, ColumnConstraintKind, ColumnDef, CommitStmt,
     CreateCharacterSetStmt, CreateCollationStmt, CreateDomainStmt, CreateRoleStmt,
     CreateSchemaStmt, CreateSequenceStmt, CreateTableStmt, CreateTranslationStmt, CreateTypeStmt,
-    DomainConstraint, DropCharacterSetStmt, DropCollationStmt, DropColumnStmt, DropConstraintStmt,
-    DropDomainStmt, DropRoleStmt, DropSchemaStmt, DropSequenceStmt, DropTableStmt,
-    DropTranslationStmt, DropTypeStmt, ReleaseSavepointStmt, RollbackStmt, RollbackToSavepointStmt,
-    SavepointStmt, SchemaElement, SetSchemaStmt, TableConstraint, TableConstraintKind,
-=======
-    AddColumnStmt, AddConstraintStmt, AlterColumnStmt, AlterTableStmt, BeginStmt, ColumnConstraint,
-    ColumnConstraintKind, ColumnDef, CommitStmt, CreateCharacterSetStmt, CreateCollationStmt,
-    CreateDomainStmt, CreateRoleStmt, CreateSchemaStmt, CreateSequenceStmt, CreateTableStmt,
-    CreateTranslationStmt, CreateTypeStmt, DomainConstraint, DropBehavior, DropCharacterSetStmt,
-    DropCollationStmt, DropColumnStmt, DropConstraintStmt, DropDomainStmt, DropRoleStmt,
-    DropSchemaStmt, DropSequenceStmt, DropTableStmt, DropTranslationStmt, DropTypeStmt,
-    ReleaseSavepointStmt, RollbackStmt, RollbackToSavepointStmt, SavepointStmt, SchemaElement,
-    SetSchemaStmt, TableConstraint, TableConstraintKind, TypeAttribute, TypeDefinition,
->>>>>>> 9f2f26dd
+    DomainConstraint, DropBehavior, DropCharacterSetStmt, DropCollationStmt, DropColumnStmt,
+    DropConstraintStmt, DropDomainStmt, DropRoleStmt, DropSchemaStmt, DropSequenceStmt,
+    DropTableStmt, DropTranslationStmt, DropTypeStmt, ReleaseSavepointStmt, RollbackStmt,
+    RollbackToSavepointStmt, SavepointStmt, SchemaElement, SetSchemaStmt, TableConstraint,
+    TableConstraintKind, TypeAttribute, TypeDefinition,
 };
 pub use dml::{Assignment, DeleteStmt, InsertSource, InsertStmt, UpdateStmt};
 pub use expression::{
