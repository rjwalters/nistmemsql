--- conflicted
+++ resolved
@@ -400,7 +400,6 @@
     pub cascade: bool,
 }
 
-<<<<<<< HEAD
 /// CREATE TRIGGER statement
 #[derive(Debug, Clone, PartialEq)]
 pub struct CreateTriggerStmt {
@@ -450,7 +449,8 @@
 pub struct DropTriggerStmt {
     pub trigger_name: String,
     pub cascade: bool,
-=======
+}
+
 /// DECLARE CURSOR statement (SQL:1999 Feature E121)
 #[derive(Debug, Clone, PartialEq)]
 pub struct DeclareCursorStmt {
@@ -482,5 +482,4 @@
 pub struct DropAssertionStmt {
     pub assertion_name: String,
     pub cascade: bool, // true for CASCADE, false for RESTRICT
->>>>>>> 213b5317
 }