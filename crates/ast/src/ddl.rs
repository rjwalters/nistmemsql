//! Data Definition Language (DDL) AST nodes

use crate::Expression;
use types::DataType;

/// CREATE TABLE statement
#[derive(Debug, Clone, PartialEq)]
pub struct CreateTableStmt {
    pub table_name: String,
    pub columns: Vec<ColumnDef>,
    pub table_constraints: Vec<TableConstraint>,
}

/// Column definition
#[derive(Debug, Clone, PartialEq)]
pub struct ColumnDef {
    pub name: String,
    pub data_type: DataType,
    pub nullable: bool,
    pub constraints: Vec<ColumnConstraint>,
    pub default_value: Option<Box<Expression>>,
}

/// Column-level constraint
#[derive(Debug, Clone, PartialEq)]
pub struct ColumnConstraint {
    pub name: Option<String>,
    pub kind: ColumnConstraintKind,
}

/// Column constraint types
#[derive(Debug, Clone, PartialEq)]
pub enum ColumnConstraintKind {
    NotNull,
    PrimaryKey,
    Unique,
    Check(Box<Expression>),
    References { table: String, column: String },
}

/// Table-level constraint
#[derive(Debug, Clone, PartialEq)]
pub struct TableConstraint {
    pub name: Option<String>,
    pub kind: TableConstraintKind,
}

/// Table constraint types
#[derive(Debug, Clone, PartialEq)]
pub enum TableConstraintKind {
    PrimaryKey { columns: Vec<String> },
    ForeignKey { columns: Vec<String>, references_table: String, references_columns: Vec<String> },
    Unique { columns: Vec<String> },
    Check { expr: Box<Expression> },
}

/// DROP TABLE statement
#[derive(Debug, Clone, PartialEq)]
pub struct DropTableStmt {
    pub table_name: String,
    pub if_exists: bool,
}

/// BEGIN TRANSACTION statement
#[derive(Debug, Clone, PartialEq)]
pub struct BeginStmt;

/// COMMIT statement
#[derive(Debug, Clone, PartialEq)]
pub struct CommitStmt;

/// ROLLBACK statement
#[derive(Debug, Clone, PartialEq)]
pub struct RollbackStmt;

/// ALTER TABLE statement
#[derive(Debug, Clone, PartialEq)]
pub enum AlterTableStmt {
    AddColumn(AddColumnStmt),
    DropColumn(DropColumnStmt),
    AlterColumn(AlterColumnStmt),
    AddConstraint(AddConstraintStmt),
    DropConstraint(DropConstraintStmt),
}

/// ADD COLUMN operation
#[derive(Debug, Clone, PartialEq)]
pub struct AddColumnStmt {
    pub table_name: String,
    pub column_def: ColumnDef,
}

/// DROP COLUMN operation
#[derive(Debug, Clone, PartialEq)]
pub struct DropColumnStmt {
    pub table_name: String,
    pub column_name: String,
    pub if_exists: bool,
}

/// ALTER COLUMN operation
#[derive(Debug, Clone, PartialEq)]
pub enum AlterColumnStmt {
    SetDefault { table_name: String, column_name: String, default: Expression },
    DropDefault { table_name: String, column_name: String },
    SetNotNull { table_name: String, column_name: String },
    DropNotNull { table_name: String, column_name: String },
}

/// ADD CONSTRAINT operation
#[derive(Debug, Clone, PartialEq)]
pub struct AddConstraintStmt {
    pub table_name: String,
    pub constraint: TableConstraint,
}

/// DROP CONSTRAINT operation
#[derive(Debug, Clone, PartialEq)]
pub struct DropConstraintStmt {
    pub table_name: String,
    pub constraint_name: String,
}

/// SAVEPOINT statement
#[derive(Debug, Clone, PartialEq)]
pub struct SavepointStmt {
    pub name: String,
}

/// ROLLBACK TO SAVEPOINT statement
#[derive(Debug, Clone, PartialEq)]
pub struct RollbackToSavepointStmt {
    pub name: String,
}

/// RELEASE SAVEPOINT statement
#[derive(Debug, Clone, PartialEq)]
pub struct ReleaseSavepointStmt {
    pub name: String,
}

/// CREATE SCHEMA statement
#[derive(Debug, Clone, PartialEq)]
pub struct CreateSchemaStmt {
    pub schema_name: String,
    pub if_not_exists: bool,
    pub schema_elements: Vec<SchemaElement>,
}

/// Schema element that can be included in CREATE SCHEMA
#[derive(Debug, Clone, PartialEq)]
pub enum SchemaElement {
    CreateTable(CreateTableStmt),
    // Future: CreateView, Grant, etc.
}

/// DROP SCHEMA statement
#[derive(Debug, Clone, PartialEq)]
pub struct DropSchemaStmt {
    pub schema_name: String,
    pub if_exists: bool,
    pub cascade: bool,
}

/// SET SCHEMA statement
#[derive(Debug, Clone, PartialEq)]
pub struct SetSchemaStmt {
    pub schema_name: String,
}

/// CREATE ROLE statement
#[derive(Debug, Clone, PartialEq)]
pub struct CreateRoleStmt {
    pub role_name: String,
}

/// DROP ROLE statement
#[derive(Debug, Clone, PartialEq)]
pub struct DropRoleStmt {
    pub role_name: String,
}

<<<<<<< HEAD
=======
// ============================================================================
// Advanced SQL Object Statements (SQL:1999)
// ============================================================================

>>>>>>> aba0dd31
/// CREATE DOMAIN statement
#[derive(Debug, Clone, PartialEq)]
pub struct CreateDomainStmt {
    pub domain_name: String,
<<<<<<< HEAD
    pub data_type: DataType,
    pub default: Option<Box<Expression>>,
    pub constraints: Vec<DomainConstraint>,
}

/// Domain constraint (CHECK constraint on domain values)
#[derive(Debug, Clone, PartialEq)]
pub struct DomainConstraint {
    pub name: Option<String>,
    pub check: Box<Expression>,
=======
>>>>>>> aba0dd31
}

/// DROP DOMAIN statement
#[derive(Debug, Clone, PartialEq)]
pub struct DropDomainStmt {
    pub domain_name: String,
<<<<<<< HEAD
    pub cascade: bool, // true for CASCADE, false for RESTRICT
=======
}

/// CREATE SEQUENCE statement
#[derive(Debug, Clone, PartialEq)]
pub struct CreateSequenceStmt {
    pub sequence_name: String,
}

/// DROP SEQUENCE statement
#[derive(Debug, Clone, PartialEq)]
pub struct DropSequenceStmt {
    pub sequence_name: String,
}

/// CREATE TYPE statement
#[derive(Debug, Clone, PartialEq)]
pub struct CreateTypeStmt {
    pub type_name: String,
}

/// DROP TYPE statement
#[derive(Debug, Clone, PartialEq)]
pub struct DropTypeStmt {
    pub type_name: String,
}

/// CREATE COLLATION statement
#[derive(Debug, Clone, PartialEq)]
pub struct CreateCollationStmt {
    pub collation_name: String,
}

/// DROP COLLATION statement
#[derive(Debug, Clone, PartialEq)]
pub struct DropCollationStmt {
    pub collation_name: String,
}

/// CREATE CHARACTER SET statement
#[derive(Debug, Clone, PartialEq)]
pub struct CreateCharacterSetStmt {
    pub charset_name: String,
}

/// DROP CHARACTER SET statement
#[derive(Debug, Clone, PartialEq)]
pub struct DropCharacterSetStmt {
    pub charset_name: String,
}

/// CREATE TRANSLATION statement
#[derive(Debug, Clone, PartialEq)]
pub struct CreateTranslationStmt {
    pub translation_name: String,
}

/// DROP TRANSLATION statement
#[derive(Debug, Clone, PartialEq)]
pub struct DropTranslationStmt {
    pub translation_name: String,
>>>>>>> aba0dd31
}<|MERGE_RESOLUTION|>--- conflicted
+++ resolved
@@ -180,18 +180,14 @@
     pub role_name: String,
 }
 
-<<<<<<< HEAD
-=======
 // ============================================================================
 // Advanced SQL Object Statements (SQL:1999)
 // ============================================================================
 
->>>>>>> aba0dd31
 /// CREATE DOMAIN statement
 #[derive(Debug, Clone, PartialEq)]
 pub struct CreateDomainStmt {
     pub domain_name: String,
-<<<<<<< HEAD
     pub data_type: DataType,
     pub default: Option<Box<Expression>>,
     pub constraints: Vec<DomainConstraint>,
@@ -202,17 +198,13 @@
 pub struct DomainConstraint {
     pub name: Option<String>,
     pub check: Box<Expression>,
-=======
->>>>>>> aba0dd31
 }
 
 /// DROP DOMAIN statement
 #[derive(Debug, Clone, PartialEq)]
 pub struct DropDomainStmt {
     pub domain_name: String,
-<<<<<<< HEAD
     pub cascade: bool, // true for CASCADE, false for RESTRICT
-=======
 }
 
 /// CREATE SEQUENCE statement
@@ -273,5 +265,4 @@
 #[derive(Debug, Clone, PartialEq)]
 pub struct DropTranslationStmt {
     pub translation_name: String,
->>>>>>> aba0dd31
 }