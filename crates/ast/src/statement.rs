--- conflicted
+++ resolved
@@ -3,25 +3,14 @@
 //! This module defines the Statement enum that represents all possible SQL statements.
 
 use crate::{
-<<<<<<< HEAD
-    AlterSequenceStmt, AlterTableStmt, BeginStmt, CommitStmt, CreateCharacterSetStmt,
-    CreateCollationStmt, CreateDomainStmt, CreateRoleStmt, CreateSchemaStmt, CreateSequenceStmt,
-    CreateTableStmt, CreateTranslationStmt, CreateTypeStmt, CreateViewStmt, DeclareCursorStmt,
-    DeleteStmt, DropCharacterSetStmt, DropCollationStmt, DropDomainStmt, DropRoleStmt,
-    DropSchemaStmt, DropSequenceStmt, DropTableStmt, DropTranslationStmt, DropTypeStmt,
-    DropViewStmt, GrantStmt, InsertStmt, ReleaseSavepointStmt, RevokeStmt, RollbackStmt,
-    RollbackToSavepointStmt, SavepointStmt, SelectStmt, SetCatalogStmt, SetNamesStmt,
-    SetSchemaStmt, SetTimeZoneStmt, UpdateStmt,
-=======
     AlterSequenceStmt, AlterTableStmt, BeginStmt, CommitStmt, CreateAssertionStmt,
     CreateCharacterSetStmt, CreateCollationStmt, CreateDomainStmt, CreateRoleStmt,
     CreateSchemaStmt, CreateSequenceStmt, CreateTableStmt, CreateTranslationStmt, CreateTypeStmt,
-    CreateViewStmt, DeleteStmt, DropAssertionStmt, DropCharacterSetStmt, DropCollationStmt,
-    DropDomainStmt, DropRoleStmt, DropSchemaStmt, DropSequenceStmt, DropTableStmt,
-    DropTranslationStmt, DropTypeStmt, DropViewStmt, GrantStmt, InsertStmt,
+    CreateViewStmt, DeclareCursorStmt, DeleteStmt, DropAssertionStmt, DropCharacterSetStmt,
+    DropCollationStmt, DropDomainStmt, DropRoleStmt, DropSchemaStmt, DropSequenceStmt,
+    DropTableStmt, DropTranslationStmt, DropTypeStmt, DropViewStmt, GrantStmt, InsertStmt,
     ReleaseSavepointStmt, RevokeStmt, RollbackStmt, RollbackToSavepointStmt, SavepointStmt,
     SelectStmt, SetCatalogStmt, SetNamesStmt, SetSchemaStmt, SetTimeZoneStmt, UpdateStmt,
->>>>>>> 0b72ddf0
 };
 
 // ============================================================================
@@ -70,13 +59,9 @@
     DropTranslation(DropTranslationStmt),
     CreateView(CreateViewStmt),
     DropView(DropViewStmt),
-<<<<<<< HEAD
+    CreateAssertion(CreateAssertionStmt),
+    DropAssertion(DropAssertionStmt),
     // Cursor operations (SQL:1999 Feature E121)
     DeclareCursor(DeclareCursorStmt),
-    // TODO: Add more statement types (OPEN, FETCH, CLOSE cursors, etc.)
-=======
-    CreateAssertion(CreateAssertionStmt),
-    DropAssertion(DropAssertionStmt),
-    // TODO: Add more statement types (ALTER, etc.)
->>>>>>> 0b72ddf0
+    // TODO: Add more statement types (OPEN, FETCH, CLOSE cursors, ALTER, etc.)
 }