//! Top-level SQL statement types
//!
//! This module defines the Statement enum that represents all possible SQL statements.

use crate::{
<<<<<<< HEAD
    AlterTableStmt, BeginStmt, CommitStmt, CreateDomainStmt, CreateRoleStmt, CreateSchemaStmt,
    CreateTableStmt, DeleteStmt, DropDomainStmt, DropRoleStmt, DropSchemaStmt, DropTableStmt,
    GrantStmt, InsertStmt, ReleaseSavepointStmt, RevokeStmt, RollbackStmt,
    RollbackToSavepointStmt, SavepointStmt, SelectStmt, SetSchemaStmt, UpdateStmt,
=======
    AlterTableStmt, BeginStmt, CommitStmt, CreateCharacterSetStmt, CreateCollationStmt,
    CreateDomainStmt, CreateRoleStmt, CreateSchemaStmt, CreateSequenceStmt, CreateTableStmt,
    CreateTranslationStmt, CreateTypeStmt, DeleteStmt, DropCharacterSetStmt, DropCollationStmt,
    DropDomainStmt, DropRoleStmt, DropSchemaStmt, DropSequenceStmt, DropTableStmt,
    DropTranslationStmt, DropTypeStmt, GrantStmt, InsertStmt, ReleaseSavepointStmt, RevokeStmt,
    RollbackStmt, RollbackToSavepointStmt, SavepointStmt, SelectStmt, SetSchemaStmt, UpdateStmt,
>>>>>>> aba0dd31
};

// ============================================================================
// Top-level SQL Statements
// ============================================================================

/// A complete SQL statement
#[derive(Debug, Clone, PartialEq)]
pub enum Statement {
    Select(SelectStmt),
    Insert(InsertStmt),
    Update(UpdateStmt),
    Delete(DeleteStmt),
    CreateTable(CreateTableStmt),
    DropTable(DropTableStmt),
    AlterTable(AlterTableStmt),
    CreateSchema(CreateSchemaStmt),
    DropSchema(DropSchemaStmt),
    SetSchema(SetSchemaStmt),
    CreateRole(CreateRoleStmt),
    DropRole(DropRoleStmt),
    CreateDomain(CreateDomainStmt),
    DropDomain(DropDomainStmt),
    BeginTransaction(BeginStmt),
    Commit(CommitStmt),
    Rollback(RollbackStmt),
    Savepoint(SavepointStmt),
    RollbackToSavepoint(RollbackToSavepointStmt),
    ReleaseSavepoint(ReleaseSavepointStmt),
    Grant(GrantStmt),
    Revoke(RevokeStmt),
    // Advanced SQL object statements (SQL:1999)
    CreateDomain(CreateDomainStmt),
    DropDomain(DropDomainStmt),
    CreateSequence(CreateSequenceStmt),
    DropSequence(DropSequenceStmt),
    CreateType(CreateTypeStmt),
    DropType(DropTypeStmt),
    CreateCollation(CreateCollationStmt),
    DropCollation(DropCollationStmt),
    CreateCharacterSet(CreateCharacterSetStmt),
    DropCharacterSet(DropCharacterSetStmt),
    CreateTranslation(CreateTranslationStmt),
    DropTranslation(DropTranslationStmt),
    // TODO: Add more statement types (ALTER, etc.)
}<|MERGE_RESOLUTION|>--- conflicted
+++ resolved
@@ -3,19 +3,12 @@
 //! This module defines the Statement enum that represents all possible SQL statements.
 
 use crate::{
-<<<<<<< HEAD
-    AlterTableStmt, BeginStmt, CommitStmt, CreateDomainStmt, CreateRoleStmt, CreateSchemaStmt,
-    CreateTableStmt, DeleteStmt, DropDomainStmt, DropRoleStmt, DropSchemaStmt, DropTableStmt,
-    GrantStmt, InsertStmt, ReleaseSavepointStmt, RevokeStmt, RollbackStmt,
-    RollbackToSavepointStmt, SavepointStmt, SelectStmt, SetSchemaStmt, UpdateStmt,
-=======
     AlterTableStmt, BeginStmt, CommitStmt, CreateCharacterSetStmt, CreateCollationStmt,
     CreateDomainStmt, CreateRoleStmt, CreateSchemaStmt, CreateSequenceStmt, CreateTableStmt,
     CreateTranslationStmt, CreateTypeStmt, DeleteStmt, DropCharacterSetStmt, DropCollationStmt,
     DropDomainStmt, DropRoleStmt, DropSchemaStmt, DropSequenceStmt, DropTableStmt,
     DropTranslationStmt, DropTypeStmt, GrantStmt, InsertStmt, ReleaseSavepointStmt, RevokeStmt,
     RollbackStmt, RollbackToSavepointStmt, SavepointStmt, SelectStmt, SetSchemaStmt, UpdateStmt,
->>>>>>> aba0dd31
 };
 
 // ============================================================================
@@ -37,8 +30,6 @@
     SetSchema(SetSchemaStmt),
     CreateRole(CreateRoleStmt),
     DropRole(DropRoleStmt),
-    CreateDomain(CreateDomainStmt),
-    DropDomain(DropDomainStmt),
     BeginTransaction(BeginStmt),
     Commit(CommitStmt),
     Rollback(RollbackStmt),
