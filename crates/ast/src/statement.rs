--- conflicted
+++ resolved
@@ -3,25 +3,15 @@
 //! This module defines the Statement enum that represents all possible SQL statements.
 
 use crate::{
-<<<<<<< HEAD
-    AlterSequenceStmt, AlterTableStmt, BeginStmt, CommitStmt, CreateCharacterSetStmt,
-    CreateCollationStmt, CreateDomainStmt, CreateRoleStmt, CreateSchemaStmt, CreateSequenceStmt,
-    CreateTableStmt, CreateTranslationStmt, CreateTriggerStmt, CreateTypeStmt, CreateViewStmt,
-    DeleteStmt, DropCharacterSetStmt, DropCollationStmt, DropDomainStmt, DropRoleStmt,
-    DropSchemaStmt, DropSequenceStmt, DropTableStmt, DropTranslationStmt, DropTriggerStmt,
-    DropTypeStmt, DropViewStmt, GrantStmt, InsertStmt, ReleaseSavepointStmt, RevokeStmt,
-    RollbackStmt, RollbackToSavepointStmt, SavepointStmt, SelectStmt, SetCatalogStmt, SetNamesStmt,
-    SetSchemaStmt, SetTimeZoneStmt, UpdateStmt,
-=======
     AlterSequenceStmt, AlterTableStmt, BeginStmt, CommitStmt, CreateAssertionStmt,
     CreateCharacterSetStmt, CreateCollationStmt, CreateDomainStmt, CreateRoleStmt,
-    CreateSchemaStmt, CreateSequenceStmt, CreateTableStmt, CreateTranslationStmt, CreateTypeStmt,
-    CreateViewStmt, DeclareCursorStmt, DeleteStmt, DropAssertionStmt, DropCharacterSetStmt,
-    DropCollationStmt, DropDomainStmt, DropRoleStmt, DropSchemaStmt, DropSequenceStmt,
-    DropTableStmt, DropTranslationStmt, DropTypeStmt, DropViewStmt, GrantStmt, InsertStmt,
-    ReleaseSavepointStmt, RevokeStmt, RollbackStmt, RollbackToSavepointStmt, SavepointStmt,
-    SelectStmt, SetCatalogStmt, SetNamesStmt, SetSchemaStmt, SetTimeZoneStmt, UpdateStmt,
->>>>>>> 213b5317
+    CreateSchemaStmt, CreateSequenceStmt, CreateTableStmt, CreateTranslationStmt, CreateTriggerStmt,
+    CreateTypeStmt, CreateViewStmt, DeclareCursorStmt, DeleteStmt, DropAssertionStmt,
+    DropCharacterSetStmt, DropCollationStmt, DropDomainStmt, DropRoleStmt, DropSchemaStmt,
+    DropSequenceStmt, DropTableStmt, DropTranslationStmt, DropTriggerStmt, DropTypeStmt,
+    DropViewStmt, GrantStmt, InsertStmt, ReleaseSavepointStmt, RevokeStmt, RollbackStmt,
+    RollbackToSavepointStmt, SavepointStmt, SelectStmt, SetCatalogStmt, SetNamesStmt,
+    SetSchemaStmt, SetTimeZoneStmt, UpdateStmt,
 };
 
 // ============================================================================
@@ -70,15 +60,11 @@
     DropTranslation(DropTranslationStmt),
     CreateView(CreateViewStmt),
     DropView(DropViewStmt),
-<<<<<<< HEAD
     CreateTrigger(CreateTriggerStmt),
     DropTrigger(DropTriggerStmt),
-    // TODO: Add more statement types (ALTER, etc.)
-=======
     CreateAssertion(CreateAssertionStmt),
     DropAssertion(DropAssertionStmt),
     // Cursor operations (SQL:1999 Feature E121)
     DeclareCursor(DeclareCursorStmt),
     // TODO: Add more statement types (OPEN, FETCH, CLOSE cursors, ALTER, etc.)
->>>>>>> 213b5317
 }