//! Top-level SQL statement types
//!
//! This module defines the Statement enum that represents all possible SQL statements.

use crate::{
<<<<<<< HEAD
    AlterTableStmt, BeginStmt, CommitStmt, CreateRoleStmt, CreateSchemaStmt, CreateTableStmt,
    CreateTypeStmt, DeleteStmt, DropRoleStmt, DropSchemaStmt, DropTableStmt, DropTypeStmt,
    GrantStmt, InsertStmt, ReleaseSavepointStmt, RevokeStmt, RollbackStmt,
    RollbackToSavepointStmt, SavepointStmt, SelectStmt, SetSchemaStmt, UpdateStmt,
=======
    AlterTableStmt, BeginStmt, CommitStmt, CreateCharacterSetStmt, CreateCollationStmt,
    CreateDomainStmt, CreateRoleStmt, CreateSchemaStmt, CreateSequenceStmt, CreateTableStmt,
    CreateTranslationStmt, CreateTypeStmt, DeleteStmt, DropCharacterSetStmt, DropCollationStmt,
    DropDomainStmt, DropRoleStmt, DropSchemaStmt, DropSequenceStmt, DropTableStmt,
    DropTranslationStmt, DropTypeStmt, GrantStmt, InsertStmt, ReleaseSavepointStmt, RevokeStmt,
    RollbackStmt, RollbackToSavepointStmt, SavepointStmt, SelectStmt, SetSchemaStmt, UpdateStmt,
>>>>>>> aba0dd31
};

// ============================================================================
// Top-level SQL Statements
// ============================================================================

/// A complete SQL statement
#[derive(Debug, Clone, PartialEq)]
pub enum Statement {
    Select(SelectStmt),
    Insert(InsertStmt),
    Update(UpdateStmt),
    Delete(DeleteStmt),
    CreateTable(CreateTableStmt),
    DropTable(DropTableStmt),
    AlterTable(AlterTableStmt),
    CreateSchema(CreateSchemaStmt),
    DropSchema(DropSchemaStmt),
    SetSchema(SetSchemaStmt),
    CreateRole(CreateRoleStmt),
    DropRole(DropRoleStmt),
    BeginTransaction(BeginStmt),
    Commit(CommitStmt),
    Rollback(RollbackStmt),
    Savepoint(SavepointStmt),
    RollbackToSavepoint(RollbackToSavepointStmt),
    ReleaseSavepoint(ReleaseSavepointStmt),
    Grant(GrantStmt),
    Revoke(RevokeStmt),
<<<<<<< HEAD
    CreateType(CreateTypeStmt),
    DropType(DropTypeStmt),
=======
    // Advanced SQL object statements (SQL:1999)
    CreateDomain(CreateDomainStmt),
    DropDomain(DropDomainStmt),
    CreateSequence(CreateSequenceStmt),
    DropSequence(DropSequenceStmt),
    CreateType(CreateTypeStmt),
    DropType(DropTypeStmt),
    CreateCollation(CreateCollationStmt),
    DropCollation(DropCollationStmt),
    CreateCharacterSet(CreateCharacterSetStmt),
    DropCharacterSet(DropCharacterSetStmt),
    CreateTranslation(CreateTranslationStmt),
    DropTranslation(DropTranslationStmt),
>>>>>>> aba0dd31
    // TODO: Add more statement types (ALTER, etc.)
}<|MERGE_RESOLUTION|>--- conflicted
+++ resolved
@@ -3,19 +3,12 @@
 //! This module defines the Statement enum that represents all possible SQL statements.
 
 use crate::{
-<<<<<<< HEAD
-    AlterTableStmt, BeginStmt, CommitStmt, CreateRoleStmt, CreateSchemaStmt, CreateTableStmt,
-    CreateTypeStmt, DeleteStmt, DropRoleStmt, DropSchemaStmt, DropTableStmt, DropTypeStmt,
-    GrantStmt, InsertStmt, ReleaseSavepointStmt, RevokeStmt, RollbackStmt,
-    RollbackToSavepointStmt, SavepointStmt, SelectStmt, SetSchemaStmt, UpdateStmt,
-=======
     AlterTableStmt, BeginStmt, CommitStmt, CreateCharacterSetStmt, CreateCollationStmt,
     CreateDomainStmt, CreateRoleStmt, CreateSchemaStmt, CreateSequenceStmt, CreateTableStmt,
     CreateTranslationStmt, CreateTypeStmt, DeleteStmt, DropCharacterSetStmt, DropCollationStmt,
     DropDomainStmt, DropRoleStmt, DropSchemaStmt, DropSequenceStmt, DropTableStmt,
     DropTranslationStmt, DropTypeStmt, GrantStmt, InsertStmt, ReleaseSavepointStmt, RevokeStmt,
     RollbackStmt, RollbackToSavepointStmt, SavepointStmt, SelectStmt, SetSchemaStmt, UpdateStmt,
->>>>>>> aba0dd31
 };
 
 // ============================================================================
@@ -45,10 +38,6 @@
     ReleaseSavepoint(ReleaseSavepointStmt),
     Grant(GrantStmt),
     Revoke(RevokeStmt),
-<<<<<<< HEAD
-    CreateType(CreateTypeStmt),
-    DropType(DropTypeStmt),
-=======
     // Advanced SQL object statements (SQL:1999)
     CreateDomain(CreateDomainStmt),
     DropDomain(DropDomainStmt),
@@ -62,6 +51,5 @@
     DropCharacterSet(DropCharacterSetStmt),
     CreateTranslation(CreateTranslationStmt),
     DropTranslation(DropTranslationStmt),
->>>>>>> aba0dd31
     // TODO: Add more statement types (ALTER, etc.)
 }