//! Top-level SQL statement types
//!
//! This module defines the Statement enum that represents all possible SQL statements.

use crate::{
<<<<<<< HEAD
    AlterSequenceStmt, AlterTableStmt, BeginStmt, CommitStmt, CreateAssertionStmt,
    CreateCharacterSetStmt, CreateCollationStmt, CreateDomainStmt, CreateRoleStmt,
    CreateSchemaStmt, CreateSequenceStmt, CreateTableStmt, CreateTranslationStmt, CreateTypeStmt,
    CreateViewStmt, DeleteStmt, DropAssertionStmt, DropCharacterSetStmt, DropCollationStmt,
    DropDomainStmt, DropRoleStmt, DropSchemaStmt, DropSequenceStmt, DropTableStmt,
    DropTranslationStmt, DropTypeStmt, DropViewStmt, GrantStmt, InsertStmt,
    ReleaseSavepointStmt, RevokeStmt, RollbackStmt, RollbackToSavepointStmt, SavepointStmt,
    SelectStmt, SetSchemaStmt, UpdateStmt,
=======
    AlterSequenceStmt, AlterTableStmt, BeginStmt, CommitStmt, CreateCharacterSetStmt,
    CreateCollationStmt, CreateDomainStmt, CreateRoleStmt, CreateSchemaStmt, CreateSequenceStmt,
    CreateTableStmt, CreateTranslationStmt, CreateTypeStmt, CreateViewStmt, DeleteStmt,
    DropCharacterSetStmt, DropCollationStmt, DropDomainStmt, DropRoleStmt, DropSchemaStmt,
    DropSequenceStmt, DropTableStmt, DropTranslationStmt, DropTypeStmt, DropViewStmt, GrantStmt,
    InsertStmt, ReleaseSavepointStmt, RevokeStmt, RollbackStmt, RollbackToSavepointStmt,
    SavepointStmt, SelectStmt, SetCatalogStmt, SetNamesStmt, SetSchemaStmt, SetTimeZoneStmt,
    UpdateStmt,
>>>>>>> 66523810
};

// ============================================================================
// Top-level SQL Statements
// ============================================================================

/// A complete SQL statement
#[derive(Debug, Clone, PartialEq)]
pub enum Statement {
    Select(SelectStmt),
    Insert(InsertStmt),
    Update(UpdateStmt),
    Delete(DeleteStmt),
    CreateTable(CreateTableStmt),
    DropTable(DropTableStmt),
    AlterTable(AlterTableStmt),
    CreateSchema(CreateSchemaStmt),
    DropSchema(DropSchemaStmt),
    SetSchema(SetSchemaStmt),
    SetCatalog(SetCatalogStmt),
    SetNames(SetNamesStmt),
    SetTimeZone(SetTimeZoneStmt),
    CreateRole(CreateRoleStmt),
    DropRole(DropRoleStmt),
    BeginTransaction(BeginStmt),
    Commit(CommitStmt),
    Rollback(RollbackStmt),
    Savepoint(SavepointStmt),
    RollbackToSavepoint(RollbackToSavepointStmt),
    ReleaseSavepoint(ReleaseSavepointStmt),
    Grant(GrantStmt),
    Revoke(RevokeStmt),
    // Advanced SQL object statements (SQL:1999)
    CreateDomain(CreateDomainStmt),
    DropDomain(DropDomainStmt),
    CreateSequence(CreateSequenceStmt),
    AlterSequence(AlterSequenceStmt),
    DropSequence(DropSequenceStmt),
    CreateType(CreateTypeStmt),
    DropType(DropTypeStmt),
    CreateCollation(CreateCollationStmt),
    DropCollation(DropCollationStmt),
    CreateCharacterSet(CreateCharacterSetStmt),
    DropCharacterSet(DropCharacterSetStmt),
    CreateTranslation(CreateTranslationStmt),
    DropTranslation(DropTranslationStmt),
    CreateView(CreateViewStmt),
    DropView(DropViewStmt),
    CreateAssertion(CreateAssertionStmt),
    DropAssertion(DropAssertionStmt),
    // TODO: Add more statement types (ALTER, etc.)
}<|MERGE_RESOLUTION|>--- conflicted
+++ resolved
@@ -3,7 +3,6 @@
 //! This module defines the Statement enum that represents all possible SQL statements.
 
 use crate::{
-<<<<<<< HEAD
     AlterSequenceStmt, AlterTableStmt, BeginStmt, CommitStmt, CreateAssertionStmt,
     CreateCharacterSetStmt, CreateCollationStmt, CreateDomainStmt, CreateRoleStmt,
     CreateSchemaStmt, CreateSequenceStmt, CreateTableStmt, CreateTranslationStmt, CreateTypeStmt,
@@ -11,17 +10,7 @@
     DropDomainStmt, DropRoleStmt, DropSchemaStmt, DropSequenceStmt, DropTableStmt,
     DropTranslationStmt, DropTypeStmt, DropViewStmt, GrantStmt, InsertStmt,
     ReleaseSavepointStmt, RevokeStmt, RollbackStmt, RollbackToSavepointStmt, SavepointStmt,
-    SelectStmt, SetSchemaStmt, UpdateStmt,
-=======
-    AlterSequenceStmt, AlterTableStmt, BeginStmt, CommitStmt, CreateCharacterSetStmt,
-    CreateCollationStmt, CreateDomainStmt, CreateRoleStmt, CreateSchemaStmt, CreateSequenceStmt,
-    CreateTableStmt, CreateTranslationStmt, CreateTypeStmt, CreateViewStmt, DeleteStmt,
-    DropCharacterSetStmt, DropCollationStmt, DropDomainStmt, DropRoleStmt, DropSchemaStmt,
-    DropSequenceStmt, DropTableStmt, DropTranslationStmt, DropTypeStmt, DropViewStmt, GrantStmt,
-    InsertStmt, ReleaseSavepointStmt, RevokeStmt, RollbackStmt, RollbackToSavepointStmt,
-    SavepointStmt, SelectStmt, SetCatalogStmt, SetNamesStmt, SetSchemaStmt, SetTimeZoneStmt,
-    UpdateStmt,
->>>>>>> 66523810
+    SelectStmt, SetCatalogStmt, SetNamesStmt, SetSchemaStmt, SetTimeZoneStmt, UpdateStmt,
 };
 
 // ============================================================================
