//! Top-level SQL statement types
//!
//! This module defines the Statement enum that represents all possible SQL statements.

<<<<<<< HEAD
use crate::{BeginStmt, CommitStmt, CreateSchemaStmt, CreateTableStmt, DeleteStmt, DropSchemaStmt, DropTableStmt, InsertStmt, RollbackStmt, SelectStmt, SetSchemaStmt, UpdateStmt};
=======
use crate::{AlterTableStmt, BeginStmt, CommitStmt, CreateTableStmt, DeleteStmt, DropTableStmt, InsertStmt, ReleaseSavepointStmt, RollbackStmt, RollbackToSavepointStmt, SavepointStmt, SelectStmt, UpdateStmt};
>>>>>>> edd1cfbf

// ============================================================================
// Top-level SQL Statements
// ============================================================================

/// A complete SQL statement
#[derive(Debug, Clone, PartialEq)]
pub enum Statement {
    Select(SelectStmt),
    Insert(InsertStmt),
    Update(UpdateStmt),
    Delete(DeleteStmt),
    CreateTable(CreateTableStmt),
    DropTable(DropTableStmt),
<<<<<<< HEAD
    CreateSchema(CreateSchemaStmt),
    DropSchema(DropSchemaStmt),
    SetSchema(SetSchemaStmt),
=======
    AlterTable(AlterTableStmt),
>>>>>>> edd1cfbf
    BeginTransaction(BeginStmt),
    Commit(CommitStmt),
    Rollback(RollbackStmt),
    Savepoint(SavepointStmt),
    RollbackToSavepoint(RollbackToSavepointStmt),
    ReleaseSavepoint(ReleaseSavepointStmt),
    // TODO: Add more statement types (ALTER, etc.)
}<|MERGE_RESOLUTION|>--- conflicted
+++ resolved
@@ -2,11 +2,7 @@
 //!
 //! This module defines the Statement enum that represents all possible SQL statements.
 
-<<<<<<< HEAD
-use crate::{BeginStmt, CommitStmt, CreateSchemaStmt, CreateTableStmt, DeleteStmt, DropSchemaStmt, DropTableStmt, InsertStmt, RollbackStmt, SelectStmt, SetSchemaStmt, UpdateStmt};
-=======
-use crate::{AlterTableStmt, BeginStmt, CommitStmt, CreateTableStmt, DeleteStmt, DropTableStmt, InsertStmt, ReleaseSavepointStmt, RollbackStmt, RollbackToSavepointStmt, SavepointStmt, SelectStmt, UpdateStmt};
->>>>>>> edd1cfbf
+use crate::{AlterTableStmt, BeginStmt, CommitStmt, CreateSchemaStmt, CreateTableStmt, DeleteStmt, DropSchemaStmt, DropTableStmt, InsertStmt, ReleaseSavepointStmt, RollbackStmt, RollbackToSavepointStmt, SavepointStmt, SelectStmt, SetSchemaStmt, UpdateStmt};
 
 // ============================================================================
 // Top-level SQL Statements
@@ -21,13 +17,10 @@
     Delete(DeleteStmt),
     CreateTable(CreateTableStmt),
     DropTable(DropTableStmt),
-<<<<<<< HEAD
+    AlterTable(AlterTableStmt),
     CreateSchema(CreateSchemaStmt),
     DropSchema(DropSchemaStmt),
     SetSchema(SetSchemaStmt),
-=======
-    AlterTable(AlterTableStmt),
->>>>>>> edd1cfbf
     BeginTransaction(BeginStmt),
     Commit(CommitStmt),
     Rollback(RollbackStmt),
