//! Python bindings for vibesql using PyO3
//!
//! This module provides Python bindings following DB-API 2.0 conventions
//! to expose the Rust database library to Python for benchmarking and usage.

// Suppress PyO3 macro warnings
#![allow(non_local_definitions)]

mod profiling;

use lru::LruCache;
use parking_lot::Mutex;
use pyo3::exceptions::PyException;
use pyo3::prelude::*;
use pyo3::types::{PyList, PyTuple};
use std::num::NonZeroUsize;
use std::sync::Arc;

pyo3::create_exception!(vibesql, DatabaseError, PyException);
pyo3::create_exception!(vibesql, OperationalError, DatabaseError);
pyo3::create_exception!(vibesql, ProgrammingError, DatabaseError);

/// Converts a Rust SqlValue to a Python object
fn sqlvalue_to_py(py: Python, value: &types::SqlValue) -> PyResult<Py<PyAny>> {
    Ok(match value {
        types::SqlValue::Integer(i) => (*i).into_pyobject(py)?.into_any().unbind(),
        types::SqlValue::Smallint(i) => (*i).into_pyobject(py)?.into_any().unbind(),
        types::SqlValue::Bigint(i) => (*i).into_pyobject(py)?.into_any().unbind(),
<<<<<<< HEAD
        types::SqlValue::Unsigned(n) => (*n).into_pyobject(py)?.into_any().unbind(),
=======
        types::SqlValue::Unsigned(u) => (*u).into_pyobject(py)?.into_any().unbind(),
>>>>>>> 1440cb00
        types::SqlValue::Float(f) => (*f as f64).into_pyobject(py)?.into_any().unbind(),
        types::SqlValue::Real(f) => (*f as f64).into_pyobject(py)?.into_any().unbind(),
        types::SqlValue::Double(f) => (*f).into_pyobject(py)?.into_any().unbind(),
        types::SqlValue::Varchar(s) | types::SqlValue::Character(s) => {
            s.into_pyobject(py)?.into_any().unbind()
        }
        types::SqlValue::Boolean(b) => b.into_pyobject(py)?.to_owned().into_any().unbind(),
        types::SqlValue::Numeric(n) => n.into_pyobject(py)?.into_any().unbind(),
        types::SqlValue::Date(s)
        | types::SqlValue::Time(s)
        | types::SqlValue::Timestamp(s)
        | types::SqlValue::Interval(s) => s.into_pyobject(py)?.into_any().unbind(),
        types::SqlValue::Null => py.None(),
    })
}

/// Converts a Python object to a Rust SqlValue
///
/// This is the inverse of sqlvalue_to_py() and supports DB-API 2.0 type conversion.
fn py_to_sqlvalue(_py: Python, obj: &Bound<'_, PyAny>) -> PyResult<types::SqlValue> {
    // Check for None (SQL NULL)
    if obj.is_none() {
        return Ok(types::SqlValue::Null);
    }

    // Try to extract Python types in order of likelihood
    // 1. Integer types
    if let Ok(val) = obj.extract::<i64>() {
        // Check range to determine which integer type to use
        if val >= i16::MIN as i64 && val <= i16::MAX as i64 {
            return Ok(types::SqlValue::Smallint(val as i16));
        } else if val >= i32::MIN as i64 && val <= i32::MAX as i64 {
            return Ok(types::SqlValue::Integer(val));
        } else {
            return Ok(types::SqlValue::Bigint(val));
        }
    }

    // 2. Float types
    if let Ok(val) = obj.extract::<f64>() {
        return Ok(types::SqlValue::Double(val));
    }

    // 3. String types
    if let Ok(val) = obj.extract::<String>() {
        return Ok(types::SqlValue::Varchar(val));
    }

    // 4. Boolean types
    if let Ok(val) = obj.extract::<bool>() {
        return Ok(types::SqlValue::Boolean(val));
    }

    // If no type matched, return an error
    let type_name =
        obj.get_type().name().map(|s| s.to_string()).unwrap_or_else(|_| "unknown".to_string());
    Err(ProgrammingError::new_err(format!(
        "Cannot convert Python type '{}' to SQL value",
        type_name
    )))
}

/// Database connection object
///
/// Represents a connection to an in-memory vibesql database.
#[pyclass]
struct Database {
    db: Arc<Mutex<storage::Database>>,
}

#[pymethods]
impl Database {
    /// Create a new database connection
    #[new]
    fn new() -> Self {
        Database { db: Arc::new(Mutex::new(storage::Database::new())) }
    }

    /// Create a cursor for executing queries
    ///
    /// Returns:
    ///     Cursor: A new cursor object
    fn cursor(&self) -> PyResult<Cursor> {
        Ok(Cursor {
            db: Arc::clone(&self.db),
            last_result: None,
            stmt_cache: Arc::new(Mutex::new(LruCache::new(NonZeroUsize::new(1000).unwrap()))),
            schema_cache: Arc::new(Mutex::new(LruCache::new(NonZeroUsize::new(100).unwrap()))),
            cache_hits: Arc::new(Mutex::new(0)),
            cache_misses: Arc::new(Mutex::new(0)),
            schema_cache_hits: Arc::new(Mutex::new(0)),
            schema_cache_misses: Arc::new(Mutex::new(0)),
        })
    }

    /// Close the database connection
    fn close(&self) -> PyResult<()> {
        // In-memory database, no cleanup needed
        Ok(())
    }

    /// Get version string
    fn version(&self) -> String {
        "vibesql-py 0.1.0".to_string()
    }
}

/// Query result storage
enum QueryResultData {
    /// SELECT query result with columns and rows
    Select {
        #[allow(dead_code)]
        columns: Vec<String>,
        rows: Vec<storage::Row>,
    },
    /// DML/DDL result with rows affected and message
    Execute {
        rows_affected: usize,
        #[allow(dead_code)]
        message: String,
    },
}

/// Cursor object for executing SQL statements
///
/// Follows DB-API 2.0 conventions for query execution and result fetching.
#[pyclass]
struct Cursor {
    db: Arc<Mutex<storage::Database>>,
    last_result: Option<QueryResultData>,
    /// LRU cache for parsed SQL statements (max 1000 entries)
    /// Key: SQL string with ? placeholders, Value: parsed AST
    stmt_cache: Arc<Mutex<LruCache<String, ast::Statement>>>,
    /// Cache for table schemas (max 100 tables per cursor)
    /// Key: table name, Value: cached schema
    schema_cache: Arc<Mutex<LruCache<String, catalog::TableSchema>>>,
    /// Cache statistics for monitoring
    cache_hits: Arc<Mutex<usize>>,
    cache_misses: Arc<Mutex<usize>>,
    /// Schema cache statistics
    schema_cache_hits: Arc<Mutex<usize>>,
    schema_cache_misses: Arc<Mutex<usize>>,
}

#[pymethods]
impl Cursor {
    /// Execute a SQL statement with optional parameter binding
    ///
    /// Args:
    ///     sql (str): The SQL statement to execute (may contain ? placeholders)
    ///     params (tuple, optional): Parameter values to bind to ? placeholders
    ///
    /// Returns:
    ///     None
    #[pyo3(signature = (sql, params=None))]
    fn execute(
        &mut self,
        py: Python,
        sql: &str,
        params: Option<&Bound<'_, PyTuple>>,
    ) -> PyResult<()> {
        let mut profiler = profiling::DetailedProfiler::new("execute()");

        // Use the original SQL (with ? placeholders) as the cache key
        let cache_key = sql.to_string();
        profiler.checkpoint("SQL string copied");

        // Check if we have a cached parsed AST for this SQL
        let mut cache = self.stmt_cache.lock();
        profiler.checkpoint("Acquired cache lock");
        let stmt = if let Some(cached_stmt) = cache.get(&cache_key) {
            // Cache hit! Clone the cached AST before releasing lock
            let cloned_stmt = cached_stmt.clone();
            drop(cache); // Release cache lock before updating stats
            *self.cache_hits.lock() += 1;
            profiler.checkpoint("Cache HIT - stmt cloned");
            cloned_stmt
        } else {
            // Cache miss - need to parse
            drop(cache); // Release cache lock before parsing
            *self.cache_misses.lock() += 1;
            profiler.checkpoint("Cache MISS - need to parse");

            // Process SQL with parameter substitution if params are provided
            let processed_sql = if let Some(params_tuple) = params {
                // Count placeholders in SQL
                let placeholder_count = sql.matches('?').count();
                let param_count = params_tuple.len();

                // Validate parameter count matches placeholder count
                if placeholder_count != param_count {
                    return Err(ProgrammingError::new_err(format!(
                    "Parameter count mismatch: SQL has {} placeholders but {} parameters provided",
                    placeholder_count, param_count
                )));
                }

                // Convert Python parameters to SQL values
                let mut sql_values = Vec::new();
                for i in 0..param_count {
                    let py_obj = params_tuple.get_item(i)?;
                    let sql_value = py_to_sqlvalue(py, &py_obj).map_err(|e| {
                        ProgrammingError::new_err(format!(
                            "Parameter at position {} has invalid type: {}",
                            i, e
                        ))
                    })?;
                    sql_values.push(sql_value);
                }

                // Replace placeholders with SQL literal values
                let mut result = String::new();
                let mut param_idx = 0;
                let mut chars = sql.chars().peekable();

                while let Some(ch) = chars.next() {
                    if ch == '?' {
                        // Replace ? with the corresponding parameter value as SQL literal
                        if param_idx < sql_values.len() {
                            let value_str = match &sql_values[param_idx] {
                                types::SqlValue::Integer(i) => i.to_string(),
                                types::SqlValue::Smallint(i) => i.to_string(),
                                types::SqlValue::Bigint(i) => i.to_string(),
<<<<<<< HEAD
                                types::SqlValue::Unsigned(n) => n.to_string(),
=======
                                types::SqlValue::Unsigned(u) => u.to_string(),
>>>>>>> 1440cb00
                                types::SqlValue::Float(f) => f.to_string(),
                                types::SqlValue::Real(f) => f.to_string(),
                                types::SqlValue::Double(f) => f.to_string(),
                                types::SqlValue::Numeric(n) => n.to_string(),
                                types::SqlValue::Varchar(s) | types::SqlValue::Character(s) => {
                                    // Escape single quotes by doubling them (SQL standard)
                                    format!("'{}'", s.replace('\'', "''"))
                                }
                                types::SqlValue::Boolean(b) => {
                                    if *b { "TRUE" } else { "FALSE" }.to_string()
                                }
                                types::SqlValue::Date(s) => format!("DATE '{}'", s),
                                types::SqlValue::Time(s) => format!("TIME '{}'", s),
                                types::SqlValue::Timestamp(s) => format!("TIMESTAMP '{}'", s),
                                types::SqlValue::Interval(s) => format!("INTERVAL '{}'", s),
                                types::SqlValue::Null => "NULL".to_string(),
                            };
                            result.push_str(&value_str);
                            param_idx += 1;
                        }
                    } else {
                        result.push(ch);
                    }
                }

                result
            } else {
                // No parameters provided, use SQL as-is
                sql.to_string()
            };

            // Parse the processed SQL
            let stmt = parser::Parser::parse_sql(&processed_sql)
                .map_err(|e| ProgrammingError::new_err(format!("Parse error: {:?}", e)))?;
            profiler.checkpoint("SQL parsed to AST");

            // Store the parsed AST in cache for future reuse
            let mut cache = self.stmt_cache.lock();
            cache.put(cache_key.clone(), stmt.clone());
            drop(cache);
            profiler.checkpoint("AST cached");

            stmt
        };

        profiler.checkpoint("Statement ready for execution");

        // Execute based on statement type
        match stmt {
            ast::Statement::Select(select_stmt) => {
                let db = self.db.lock();
                profiler.checkpoint("Database lock acquired (SELECT)");
                let select_executor = executor::SelectExecutor::new(&db);
                profiler.checkpoint("SelectExecutor created");
                let result = select_executor
                    .execute_with_columns(&select_stmt)
                    .map_err(|e| OperationalError::new_err(format!("Execution error: {:?}", e)))?;
                profiler.checkpoint("SELECT executed in Rust");

                self.last_result =
                    Some(QueryResultData::Select { columns: result.columns, rows: result.rows });
                profiler.checkpoint("Result stored");

                Ok(())
            }
            ast::Statement::CreateTable(create_stmt) => {
                let mut db = self.db.lock();
                executor::CreateTableExecutor::execute(&create_stmt, &mut db)
                    .map_err(|e| OperationalError::new_err(format!("Execution error: {:?}", e)))?;

                // Clear both statement and schema caches on schema change
                let mut cache = self.stmt_cache.lock();
                cache.clear();
                drop(cache);
                self.clear_schema_cache();

                self.last_result = Some(QueryResultData::Execute {
                    rows_affected: 0,
                    message: format!("Table '{}' created successfully", create_stmt.table_name),
                });

                Ok(())
            }
            ast::Statement::DropTable(drop_stmt) => {
                let mut db = self.db.lock();
                let message = executor::DropTableExecutor::execute(&drop_stmt, &mut db)
                    .map_err(|e| OperationalError::new_err(format!("Execution error: {:?}", e)))?;

                // Clear both statement and schema caches on schema change
                let mut cache = self.stmt_cache.lock();
                cache.clear();
                drop(cache);
                self.clear_schema_cache();

                self.last_result = Some(QueryResultData::Execute { rows_affected: 0, message });

                Ok(())
            }
            ast::Statement::Insert(insert_stmt) => {
                let mut db = self.db.lock();
                profiler.checkpoint("Database lock acquired (INSERT)");
                let row_count = executor::InsertExecutor::execute(&mut db, &insert_stmt)
                    .map_err(|e| OperationalError::new_err(format!("Execution error: {:?}", e)))?;
                profiler.checkpoint("INSERT executed in Rust");

                self.last_result = Some(QueryResultData::Execute {
                    rows_affected: row_count,
                    message: format!(
                        "{} row{} inserted into '{}'",
                        row_count,
                        if row_count == 1 { "" } else { "s" },
                        insert_stmt.table_name
                    ),
                });
                profiler.checkpoint("Result message created");

                Ok(())
            }
            ast::Statement::Update(update_stmt) => {
                // Use cached schema to reduce catalog lookups
                let cached_schema = self.get_cached_schema(&update_stmt.table_name)?;
                profiler.checkpoint("Schema cache lookup (UPDATE)");

                let mut db = self.db.lock();
                profiler.checkpoint("Database lock acquired (UPDATE)");
                let row_count = executor::UpdateExecutor::execute_with_schema(
                    &update_stmt,
                    &mut db,
                    Some(&cached_schema),
                )
                .map_err(|e| OperationalError::new_err(format!("Execution error: {:?}", e)))?;
                profiler.checkpoint("UPDATE executed in Rust");

                self.last_result = Some(QueryResultData::Execute {
                    rows_affected: row_count,
                    message: format!(
                        "{} row{} updated in '{}'",
                        row_count,
                        if row_count == 1 { "" } else { "s" },
                        update_stmt.table_name
                    ),
                });
                profiler.checkpoint("Result message created");

                Ok(())
            }
            ast::Statement::Delete(delete_stmt) => {
                let mut db = self.db.lock();
                profiler.checkpoint("Database lock acquired (DELETE)");
                let row_count = executor::DeleteExecutor::execute(&delete_stmt, &mut db)
                    .map_err(|e| OperationalError::new_err(format!("Execution error: {:?}", e)))?;
                profiler.checkpoint("DELETE executed in Rust");

                self.last_result = Some(QueryResultData::Execute {
                    rows_affected: row_count,
                    message: format!(
                        "{} row{} deleted from '{}'",
                        row_count,
                        if row_count == 1 { "" } else { "s" },
                        delete_stmt.table_name
                    ),
                });
                profiler.checkpoint("Result message created");

                Ok(())
            }
            _ => Err(ProgrammingError::new_err(format!(
                "Statement type not yet supported: {:?}",
                stmt
            ))),
        }
    }

    /// Fetch all rows from the last query result
    ///
    /// Returns:
    ///     list: List of tuples, each representing a row
    fn fetchall(&mut self, py: Python) -> PyResult<Py<PyAny>> {
        let mut profiler = profiling::DetailedProfiler::new("fetchall()");
        match &self.last_result {
            Some(QueryResultData::Select { rows, .. }) => {
                profiler.checkpoint(&format!("Starting fetch of {} rows", rows.len()));
                let result_list = PyList::empty(py);
                profiler.checkpoint("Empty PyList created");
                for row in rows {
                    let py_values: Vec<Py<PyAny>> =
                        row.values.iter().map(|v| sqlvalue_to_py(py, v).unwrap()).collect();
                    let py_row = PyTuple::new(py, py_values)?;
                    result_list.append(py_row)?;
                }
                profiler.checkpoint("All rows converted to Python");
                Ok(result_list.into())
            }
            Some(QueryResultData::Execute { .. }) => {
                Err(ProgrammingError::new_err("No SELECT result to fetch"))
            }
            None => Err(ProgrammingError::new_err("No query has been executed")),
        }
    }

    /// Fetch one row from the last query result
    ///
    /// Returns:
    ///     tuple or None: A tuple representing the next row, or None if no more rows
    fn fetchone(&mut self, py: Python) -> PyResult<Py<PyAny>> {
        match &mut self.last_result {
            Some(QueryResultData::Select { rows, .. }) => {
                if rows.is_empty() {
                    Ok(py.None())
                } else {
                    let row = rows.remove(0);
                    let py_values: Vec<Py<PyAny>> =
                        row.values.iter().map(|v| sqlvalue_to_py(py, v).unwrap()).collect();
                    let py_row = PyTuple::new(py, py_values)?;
                    Ok(py_row.into())
                }
            }
            Some(QueryResultData::Execute { .. }) => {
                Err(ProgrammingError::new_err("No SELECT result to fetch"))
            }
            None => Err(ProgrammingError::new_err("No query has been executed")),
        }
    }

    /// Fetch multiple rows from the last query result
    ///
    /// Args:
    ///     size (int): Number of rows to fetch
    ///
    /// Returns:
    ///     list: List of tuples, each representing a row
    fn fetchmany(&mut self, py: Python, size: usize) -> PyResult<Py<PyAny>> {
        match &mut self.last_result {
            Some(QueryResultData::Select { rows, .. }) => {
                let fetch_count = size.min(rows.len());
                let result_list = PyList::empty(py);

                for _ in 0..fetch_count {
                    if rows.is_empty() {
                        break;
                    }
                    let row = rows.remove(0);
                    let py_values: Vec<Py<PyAny>> =
                        row.values.iter().map(|v| sqlvalue_to_py(py, v).unwrap()).collect();
                    let py_row = PyTuple::new(py, py_values)?;
                    result_list.append(py_row)?;
                }

                Ok(result_list.into())
            }
            Some(QueryResultData::Execute { .. }) => {
                Err(ProgrammingError::new_err("No SELECT result to fetch"))
            }
            None => Err(ProgrammingError::new_err("No query has been executed")),
        }
    }

    /// Get the number of rows affected by the last DML operation
    ///
    /// Returns:
    ///     int: Number of rows affected, or -1 if not applicable
    #[getter]
    fn rowcount(&self) -> PyResult<i64> {
        match &self.last_result {
            Some(QueryResultData::Execute { rows_affected, .. }) => Ok(*rows_affected as i64),
            Some(QueryResultData::Select { rows, .. }) => Ok(rows.len() as i64),
            None => Ok(-1),
        }
    }

    /// Get schema cache statistics
    ///
    /// Returns:
    ///     tuple: (schema_cache_hits, schema_cache_misses, schema_hit_rate)
    fn schema_cache_stats(&self) -> PyResult<(usize, usize, f64)> {
        let hits = *self.schema_cache_hits.lock();
        let misses = *self.schema_cache_misses.lock();
        let total = hits + misses;
        let hit_rate = if total > 0 { (hits as f64) / (total as f64) } else { 0.0 };
        Ok((hits, misses, hit_rate))
    }

    /// Get statement cache statistics
    ///
    /// Returns:
    ///     tuple: (cache_hits, cache_misses, hit_rate)
    fn cache_stats(&self) -> PyResult<(usize, usize, f64)> {
        let hits = *self.cache_hits.lock();
        let misses = *self.cache_misses.lock();
        let total = hits + misses;
        let hit_rate = if total > 0 { (hits as f64) / (total as f64) } else { 0.0 };
        Ok((hits, misses, hit_rate))
    }

    /// Clear both statement and schema caches
    ///
    /// Useful for testing or when schema changes occur outside this cursor
    fn clear_cache(&mut self) -> PyResult<()> {
        let mut cache = self.stmt_cache.lock();
        cache.clear();
        drop(cache);

        self.clear_schema_cache();
        Ok(())
    }

    /// Close the cursor
    fn close(&self) -> PyResult<()> {
        // No cleanup needed
        Ok(())
    }
}

impl Cursor {
    /// Get table schema with caching
    ///
    /// First checks the schema cache, and only queries the database catalog on cache miss.
    /// This reduces redundant catalog lookups during repeated operations on the same table.
    fn get_cached_schema(&self, table_name: &str) -> PyResult<catalog::TableSchema> {
        // Check cache first
        let mut cache = self.schema_cache.lock();
        if let Some(schema) = cache.get(table_name) {
            // Cache hit! Clone and return
            let schema = schema.clone();
            drop(cache);
            *self.schema_cache_hits.lock() += 1;
            return Ok(schema);
        }
        drop(cache);

        // Cache miss - look up in database catalog
        *self.schema_cache_misses.lock() += 1;
        let db = self.db.lock();
        let schema = db
            .catalog
            .get_table(table_name)
            .ok_or_else(|| OperationalError::new_err(format!("Table not found: {}", table_name)))?
            .clone();
        drop(db);

        // Store in cache for future use
        let mut cache = self.schema_cache.lock();
        cache.put(table_name.to_string(), schema.clone());
        drop(cache);

        Ok(schema)
    }

    /// Invalidate schema cache for a specific table
    ///
    /// Call this after DDL operations that modify table schema.
    fn invalidate_schema_cache(&self, table_name: &str) {
        let mut cache = self.schema_cache.lock();
        cache.pop(table_name);
    }

    /// Clear all schema caches
    ///
    /// Call this after any DDL operation that could affect multiple tables.
    fn clear_schema_cache(&self) {
        let mut cache = self.schema_cache.lock();
        cache.clear();
    }
}

/// Factory function to create a database connection
///
/// Returns:
///     Database: A new database connection
#[pyfunction]
fn connect() -> PyResult<Database> {
    Ok(Database::new())
}

/// Enable performance profiling (prints detailed timing to stderr)
#[pyfunction]
fn enable_profiling() {
    profiling::enable_profiling();
}

/// Disable performance profiling
#[pyfunction]
fn disable_profiling() {
    profiling::disable_profiling();
}

/// Python module initialization
#[pymodule]
fn vibesql(m: &Bound<'_, PyModule>) -> PyResult<()> {
    m.add_function(wrap_pyfunction!(connect, m)?)?;
    m.add_function(wrap_pyfunction!(enable_profiling, m)?)?;
    m.add_function(wrap_pyfunction!(disable_profiling, m)?)?;
    m.add_class::<Database>()?;
    m.add_class::<Cursor>()?;
    m.add("DatabaseError", m.py().get_type::<DatabaseError>())?;
    m.add("OperationalError", m.py().get_type::<OperationalError>())?;
    m.add("ProgrammingError", m.py().get_type::<ProgrammingError>())?;
    Ok(())
}<|MERGE_RESOLUTION|>--- conflicted
+++ resolved
@@ -26,11 +26,7 @@
         types::SqlValue::Integer(i) => (*i).into_pyobject(py)?.into_any().unbind(),
         types::SqlValue::Smallint(i) => (*i).into_pyobject(py)?.into_any().unbind(),
         types::SqlValue::Bigint(i) => (*i).into_pyobject(py)?.into_any().unbind(),
-<<<<<<< HEAD
-        types::SqlValue::Unsigned(n) => (*n).into_pyobject(py)?.into_any().unbind(),
-=======
         types::SqlValue::Unsigned(u) => (*u).into_pyobject(py)?.into_any().unbind(),
->>>>>>> 1440cb00
         types::SqlValue::Float(f) => (*f as f64).into_pyobject(py)?.into_any().unbind(),
         types::SqlValue::Real(f) => (*f as f64).into_pyobject(py)?.into_any().unbind(),
         types::SqlValue::Double(f) => (*f).into_pyobject(py)?.into_any().unbind(),
@@ -254,11 +250,7 @@
                                 types::SqlValue::Integer(i) => i.to_string(),
                                 types::SqlValue::Smallint(i) => i.to_string(),
                                 types::SqlValue::Bigint(i) => i.to_string(),
-<<<<<<< HEAD
-                                types::SqlValue::Unsigned(n) => n.to_string(),
-=======
                                 types::SqlValue::Unsigned(u) => u.to_string(),
->>>>>>> 1440cb00
                                 types::SqlValue::Float(f) => f.to_string(),
                                 types::SqlValue::Real(f) => f.to_string(),
                                 types::SqlValue::Double(f) => f.to_string(),
