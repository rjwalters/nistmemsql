--- conflicted
+++ resolved
@@ -85,9 +85,9 @@
 harness = false
 
 [[bench]]
-<<<<<<< HEAD
+name = "hash_join_parallel"
+harness = false
+
+[[bench]]
 name = "parallel_sort"
-=======
-name = "hash_join_parallel"
->>>>>>> b5197beb
 harness = false