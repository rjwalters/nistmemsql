--- conflicted
+++ resolved
@@ -58,14 +58,11 @@
 # Enable this feature for benchmarks that compare against other SQL engines
 # Usage: cargo bench --features benchmark-comparison
 benchmark-comparison = ["rusqlite", "duckdb"]
-<<<<<<< HEAD
 # Enable detailed profiling output for Q6 query
 profile-q6 = []
-=======
 # Enable JIT compilation support using Cranelift (research/experimental)
 # Usage: cargo bench --features jit,benchmark-comparison
 jit = ["cranelift", "cranelift-jit", "cranelift-module", "cranelift-native"]
->>>>>>> 4cc5e105
 
 [[test]]
 name = "foreign_key_tests"
