--- conflicted
+++ resolved
@@ -373,26 +373,6 @@
 SELECT
     SUM(l_extendedprice * (1 - l_discount)) as revenue
 FROM lineitem, part
-<<<<<<< HEAD
-WHERE p_partkey = l_partkey
-    AND l_shipmode IN ('AIR', 'AIR REG')
-    AND l_shipinstruct = 'DELIVER IN PERSON'
-    AND (
-        (p_brand = 'Brand#12'
-         AND p_container IN ('SM CASE', 'SM BOX', 'SM PACK', 'SM PKG')
-         AND l_quantity >= 1 AND l_quantity <= 11
-         AND p_size >= 1 AND p_size <= 5)
-        OR
-        (p_brand = 'Brand#23'
-         AND p_container IN ('MED BAG', 'MED BOX', 'MED PKG', 'MED PACK')
-         AND l_quantity >= 10 AND l_quantity <= 20
-         AND p_size >= 1 AND p_size <= 10)
-        OR
-        (p_brand = 'Brand#34'
-         AND p_container IN ('LG CASE', 'LG BOX', 'LG PACK', 'LG PKG')
-         AND l_quantity >= 20 AND l_quantity <= 30
-         AND p_size >= 1 AND p_size <= 15)
-=======
 WHERE
     (
         p_partkey = l_partkey
@@ -422,7 +402,6 @@
         AND p_size BETWEEN 1 AND 15
         AND l_shipmode IN ('AIR', 'AIR REG')
         AND l_shipinstruct = 'DELIVER IN PERSON'
->>>>>>> a107853e
     )
 "#;
 
