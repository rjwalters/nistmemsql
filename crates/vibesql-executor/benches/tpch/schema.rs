--- conflicted
+++ resolved
@@ -657,7 +657,6 @@
     )
     .unwrap();
 
-<<<<<<< HEAD
     // Lineitem table: Index on L_RETURNFLAG for TPC-H Q10 (Returned Item Reporting)
     // Q10 filters on l_returnflag = 'R' to find returned items in a 4-way join
     db.create_index(
@@ -666,7 +665,12 @@
         false, // not unique
         vec![IndexColumn {
             column_name: "L_RETURNFLAG".to_string(),
-=======
+            direction: OrderDirection::Asc,
+            prefix_length: None,
+        }],
+    )
+    .unwrap();
+
     // Part table: PRIMARY KEY (p_partkey)
     db.create_index(
         "idx_part_pk".to_string(),
@@ -674,14 +678,11 @@
         true, // unique
         vec![IndexColumn {
             column_name: "P_PARTKEY".to_string(),
->>>>>>> f208dfac
             direction: OrderDirection::Asc,
             prefix_length: None,
         }],
     )
     .unwrap();
-<<<<<<< HEAD
-=======
 
     // Partsupp table: PRIMARY KEY (ps_partkey, ps_suppkey)
     db.create_index(
@@ -702,7 +703,6 @@
         ],
     )
     .unwrap();
->>>>>>> f208dfac
 }
 
 #[cfg(feature = "benchmark-comparison")]
