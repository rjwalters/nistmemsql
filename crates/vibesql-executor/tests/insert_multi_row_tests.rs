--- conflicted
+++ resolved
@@ -40,11 +40,8 @@
                 vibesql_ast::Expression::Literal(vibesql_types::SqlValue::Varchar("Charlie".to_string())),
             ],
         ]),
-<<<<<<< HEAD
-        conflict_clause: None,
-=======
-            conflict_clause: None,
->>>>>>> e2b38e77
+        conflict_clause: None,
+        conflict_clause: None,
     };
 
     let rows = InsertExecutor::execute(&mut db, &stmt).unwrap();
@@ -78,11 +75,8 @@
                 vibesql_ast::Expression::Literal(vibesql_types::SqlValue::Varchar("Charlie".to_string())),
             ],
         ]),
-<<<<<<< HEAD
-        conflict_clause: None,
-=======
-            conflict_clause: None,
->>>>>>> e2b38e77
+        conflict_clause: None,
+        conflict_clause: None,
     };
 
     let result = InsertExecutor::execute(&mut db, &stmt);
@@ -113,11 +107,8 @@
                 vibesql_ast::Expression::Literal(vibesql_types::SqlValue::Integer(2)),
             ],
         ]),
-<<<<<<< HEAD
-        conflict_clause: None,
-=======
-            conflict_clause: None,
->>>>>>> e2b38e77
+        conflict_clause: None,
+        conflict_clause: None,
     };
 
     let rows = InsertExecutor::execute(&mut db, &stmt).unwrap();
@@ -147,11 +138,8 @@
                 vibesql_ast::Expression::Literal(vibesql_types::SqlValue::Varchar("Bob".to_string())),
             ],
         ]),
-<<<<<<< HEAD
-        conflict_clause: None,
-=======
-            conflict_clause: None,
->>>>>>> e2b38e77
+        conflict_clause: None,
+        conflict_clause: None,
     };
 
     let result = InsertExecutor::execute(&mut db, &stmt);
@@ -213,11 +201,8 @@
                 vibesql_ast::Expression::Literal(vibesql_types::SqlValue::Null),
             ],
         ]),
-<<<<<<< HEAD
-        conflict_clause: None,
-=======
-            conflict_clause: None,
->>>>>>> e2b38e77
+        conflict_clause: None,
+        conflict_clause: None,
     };
 
     let rows = InsertExecutor::execute(&mut db, &stmt).unwrap();
@@ -261,11 +246,8 @@
                 vibesql_ast::Expression::Literal(vibesql_types::SqlValue::Varchar("Bob".to_string())),
             ],
         ]),
-<<<<<<< HEAD
-        conflict_clause: None,
-=======
-            conflict_clause: None,
->>>>>>> e2b38e77
+        conflict_clause: None,
+        conflict_clause: None,
     };
 
     let result = InsertExecutor::execute(&mut db, &stmt);
@@ -290,11 +272,8 @@
             vibesql_ast::Expression::Literal(vibesql_types::SqlValue::Integer(1)),
             vibesql_ast::Expression::Literal(vibesql_types::SqlValue::Varchar("Alice".to_string())),
         ]]),
-<<<<<<< HEAD
-        conflict_clause: None,
-=======
-            conflict_clause: None,
->>>>>>> e2b38e77
+        conflict_clause: None,
+        conflict_clause: None,
     };
 
     let rows = InsertExecutor::execute(&mut db, &stmt).unwrap();
