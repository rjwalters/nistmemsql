--- conflicted
+++ resolved
@@ -43,11 +43,8 @@
             vibesql_ast::Expression::Literal(vibesql_types::SqlValue::Integer(1)),
             vibesql_ast::Expression::Literal(vibesql_types::SqlValue::Varchar("Test description".to_string())),
         ]]),
-<<<<<<< HEAD
         conflict_clause: None,
-=======
-            conflict_clause: None,
->>>>>>> e2b38e77
+        conflict_clause: None,
     };
 
     let rows = InsertExecutor::execute(&mut db, &stmt).unwrap();
@@ -84,11 +81,8 @@
             vibesql_ast::Expression::Literal(vibesql_types::SqlValue::Integer(1)),
             vibesql_ast::Expression::Literal(vibesql_types::SqlValue::Varchar("Unlimited length text".to_string())),
         ]]),
-<<<<<<< HEAD
         conflict_clause: None,
-=======
-            conflict_clause: None,
->>>>>>> e2b38e77
+        conflict_clause: None,
     };
 
     let rows = InsertExecutor::execute(&mut db, &stmt).unwrap();
@@ -129,11 +123,8 @@
             vibesql_ast::Expression::Default,
             vibesql_ast::Expression::Literal(vibesql_types::SqlValue::Varchar("Alice".to_string())),
         ]]),
-<<<<<<< HEAD
         conflict_clause: None,
-=======
-            conflict_clause: None,
->>>>>>> e2b38e77
+        conflict_clause: None,
     };
 
     let rows = InsertExecutor::execute(&mut db, &stmt).unwrap();
@@ -172,11 +163,8 @@
             vibesql_ast::Expression::Default,
             vibesql_ast::Expression::Literal(vibesql_types::SqlValue::Varchar("Alice".to_string())),
         ]]),
-<<<<<<< HEAD
         conflict_clause: None,
-=======
-            conflict_clause: None,
->>>>>>> e2b38e77
+        conflict_clause: None,
     };
 
     let rows = InsertExecutor::execute(&mut db, &stmt).unwrap();
