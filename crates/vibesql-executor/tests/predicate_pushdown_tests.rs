//! Tests for predicate pushdown optimization (issue #1036)
//!
//! These tests verify that table-local predicates are correctly identified and applied
//! during table scans, reducing memory consumption in multi-table joins.

<<<<<<< HEAD
use vibesql_ast as ast;
use vibesql_catalog as catalog;
use vibesql_executor::SelectExecutor;
use vibesql_parser as parser;
use vibesql_types as types;
=======
use vibesql_ast;
use vibesql_catalog;
use vibesql_executor::SelectExecutor;
use vibesql_parser;
use vibesql_types;
>>>>>>> 086c558b

/// Helper function to parse SELECT statements
fn parse_select(sql: &str) -> vibesql_ast::SelectStmt {
    match vibesql_parser::Parser::parse_sql(sql) {
        Ok(vibesql_ast::Statement::Select(select_stmt)) => *select_stmt,
        _ => panic!("Failed to parse SELECT statement: {}", sql),
    }
}

/// Helper to create test database with tables
fn setup_test_db_with_tables(num_tables: usize, rows_per_table: i64) -> vibesql_storage::Database {
    let mut db = vibesql_storage::Database::new();

    for table_num in 1..=num_tables {
        let table_name = format!("T{}", table_num);
        let mut schema = vibesql_catalog::TableSchema::new(
            table_name.clone(),
            vec![
                vibesql_catalog::ColumnSchema {
                    name: format!("a{}", table_num),
                    data_type: vibesql_types::DataType::Integer,
                    nullable: false,
                    default_value: None,
                },
                vibesql_catalog::ColumnSchema {
                    name: format!("b{}", table_num),
                    data_type: vibesql_types::DataType::Integer,
                    nullable: true,
                    default_value: None,
                },
                vibesql_catalog::ColumnSchema {
                    name: format!("x{}", table_num),
                    data_type: vibesql_types::DataType::Varchar { max_length: Some(40) },
                    nullable: true,
                    default_value: None,
                },
            ],
        );
        schema.primary_key = Some(vec![format!("a{}", table_num)]);
        db.create_table(schema).unwrap();

        // Insert rows
        for row_num in 1..=rows_per_table {
            let row = vibesql_storage::Row::new(vec![
                vibesql_types::SqlValue::Integer(row_num),
                vibesql_types::SqlValue::Integer(row_num % 10 + 1),
                vibesql_types::SqlValue::Varchar(format!("t{} row {}", table_num, row_num)),
            ]);
            db.insert_row(&table_name, row).unwrap();
        }
    }

    db
}

#[test]
fn test_single_table_local_predicate() {
    // Test that a simple table-local predicate is applied during scan
    let db = setup_test_db_with_tables(1, 10);
    let executor = SelectExecutor::new(&db);

    let sql = "SELECT * FROM T1 WHERE a1 > 5";
    let stmt = parse_select(sql);
    let result = executor.execute(&stmt).unwrap();

    // Should return 5 rows (a1=6,7,8,9,10)
    assert_eq!(result.len(), 5);
}

#[test]
fn test_table_local_predicate_with_two_tables() {
    // Test predicate pushdown with 2-table join
    // Without pushdown: 10 * 10 = 100 rows cartesian product
    // With pushdown: t1 filtered to 5 rows first, then joined
    let db = setup_test_db_with_tables(2, 10);
    let executor = SelectExecutor::new(&db);

    // a1 > 5 should be pushed down to t1 scan, reducing cartesian product
    let sql = "SELECT COUNT(*) FROM T1, t2 WHERE a1 > 5 AND a1 = b2";
    let stmt = parse_select(sql);
    let result = executor.execute(&stmt).unwrap();

    // Should have results (exact count depends on join selectivity)
    assert!(result.len() > 0);
    assert!(result[0].values[0] > vibesql_types::SqlValue::Numeric(0.0));
>>>>>>> origin/main:crates/vibesql-executor/tests/predicate_pushdown_tests.rs
}

#[test]
fn test_three_table_join_with_local_predicates() {
    // Test predicate pushdown with 3-table join
    // Multiple table-local predicates should be pushed down independently
    let db = setup_test_db_with_tables(3, 10);
    let executor = SelectExecutor::new(&db);

    let sql = "SELECT COUNT(*) FROM T1, t2, t3 \
               WHERE a1 > 3 AND b2 < 8 AND a3 > 2 \
               AND a1 = b2 AND a2 = b3";
    let stmt = parse_select(sql);
    let result = executor.execute(&stmt).unwrap();

    // Should successfully execute with reduced memory due to pushdown
    assert!(result.len() > 0);
}

#[test]
fn test_four_table_join_with_predicates() {
    // Test the memory improvement with 4-table join
    // Without pushdown: 10^4 = 10,000 row cartesian product
    // With pushdown: filtered much earlier, reducing memory consumption
    let db = setup_test_db_with_tables(4, 10);
    let executor = SelectExecutor::new(&db);

    let sql = "SELECT COUNT(*) FROM T1, t2, t3, t4 \
               WHERE a1 > 2 AND a2 > 3 AND b3 < 9 \
               AND a1 = b2 AND a2 = b3 AND a3 = b4";
    let stmt = parse_select(sql);
    let result = executor.execute(&stmt).unwrap();

    // Should successfully complete (would likely OOM without pushdown in extreme cases)
    assert!(result.len() > 0);
}

#[test]
fn test_five_table_join_with_predicates() {
    // Test with 5 tables (larger cartesian product)
    let db = setup_test_db_with_tables(5, 10);
    let executor = SelectExecutor::new(&db);

    let sql = "SELECT COUNT(*) FROM T1, t2, t3, t4, t5 \
               WHERE a1 > 5 AND a2 < 8 AND a3 > 2 AND a4 < 10 \
               AND a1 = b2 AND a2 = b3 AND a3 = b4 AND a4 = b5";
    let stmt = parse_select(sql);
    let result = executor.execute(&stmt).unwrap();

    // Should complete successfully
    assert!(result.len() > 0);
}

#[test]
fn test_no_table_local_predicates() {
    // Verify behavior when there are only complex predicates
    let db = setup_test_db_with_tables(2, 10);
    let executor = SelectExecutor::new(&db);

    // Complex predicate that references both tables
    let sql = "SELECT COUNT(*) FROM T1, t2 WHERE a1 + b2 > 10";
    let stmt = parse_select(sql);
    let result = executor.execute(&stmt).unwrap();

    // Should work correctly (not pushed down)
    assert!(result.len() > 0);
}

#[test]
fn test_mixed_table_local_and_complex_predicates() {
    // Test combination of pushdownable and non-pushdownable predicates
    let db = setup_test_db_with_tables(3, 10);
    let executor = SelectExecutor::new(&db);

    // a1 > 5 is pushdownable, but a1 + a2 > 10 is complex
    let sql = "SELECT COUNT(*) FROM T1, t2, t3 \
               WHERE a1 > 5 AND a1 + a2 > 10 AND a1 = b2 AND a2 = b3";
    let stmt = parse_select(sql);
    let result = executor.execute(&stmt).unwrap();

    // Should work correctly with mixed predicates
    assert!(result.len() > 0);
}

#[test]
fn test_aggregate_with_table_local_predicate() {
    // Test predicate pushdown with aggregation
    let db = setup_test_db_with_tables(2, 10);
    let executor = SelectExecutor::new(&db);

    let sql = "SELECT COUNT(*), SUM(a1) FROM T1, t2 WHERE a1 > 5 AND a1 = b2";
    let stmt = parse_select(sql);
    let result = executor.execute(&stmt).unwrap();

    // Should work correctly
    assert!(result.len() > 0);
}

#[test]
fn test_predicate_pushdown_with_group_by() {
    // Test predicate pushdown with GROUP BY
    let db = setup_test_db_with_tables(2, 10);
    let executor = SelectExecutor::new(&db);

    let sql = "SELECT a1, COUNT(*) FROM T1, t2 \
               WHERE a1 > 3 AND a1 = b2 \
               GROUP BY a1";
    let stmt = parse_select(sql);
    let result = executor.execute(&stmt).unwrap();

    // Should work correctly with GROUP BY
    assert!(result.len() > 0);
}

#[test]
fn test_large_multi_table_join_with_predicate_pushdown() {
    // Test with 8 tables, 5 rows each
    // Without pushdown: 5^8 = 390,625 row cartesian product (before equijoin filtering)
    // With pushdown: each table is filtered first, dramatically reducing intermediate rows
    let db = setup_test_db_with_tables(8, 5);
    let executor = SelectExecutor::new(&db);

    // All table-local predicates: a > 2 for each table
    // Plus equijoin conditions: each table joins with the next
    let sql = "SELECT COUNT(*) FROM T1, t2, t3, t4, t5, t6, t7, t8 \
               WHERE a1 > 2 AND a2 > 2 AND a3 > 2 AND a4 > 2 \
               AND a5 > 2 AND a6 > 2 AND a7 > 2 AND a8 > 2 \
               AND a1 = b2 AND a2 = b3 AND a3 = b4 AND a4 = b5 \
               AND a5 = b6 AND a6 = b7 AND a7 = b8";
    let stmt = parse_select(sql);

    // This should not panic with OOM or timeout due to predicate pushdown
    let result = executor.execute(&stmt).unwrap();

    // Should successfully execute and return a row with a count
    assert_eq!(result.len(), 1);
}

// NOTE: Tests beyond 8 tables are currently disabled because they require Phase 3:
// a smart join tree optimizer that reorders joins to avoid cascading cartesian products.
//
// Current behavior (Phase 2):
// - Phase 1: Implemented WHERE clause decomposition into predicates
// - Phase 2: Implemented table-local predicate pushdown to scan stage
// - Phase 3 (blocked): Requires join tree reordering or hash joins for equijoin chains
//
// The cascading join problem:
// When executing: FROM T1, T2, T3, ..., T10 WHERE a1=b2 AND a2=b3 AND ... AND a9=b10
// The join tree is: (((T1 JOIN T2) JOIN T3) ... JOIN T10)
// At each level, we build the cartesian product BEFORE filtering by equijoin condition.
// Even with table-local predicates reducing each table to ~9 rows:
// - Level 1: T1(9) × T2(10) = 90 combinations before equijoin filter
// - Level 2: result(9) × T3(10) = 90 combinations
// - ...repeats, still causing exponential blowup
//
// Solution requires Phase 3: Build smart join plans that use hash joins for equijoins
// or reorder the join tree to apply selectivity early.

// DISABLED: Requires Phase 3.2 integration
// This test demonstrates the cascading join problem that Phase 3.2 solves
// With 15 tables and recursive binary joins, we still build large intermediate results
// Phase 3.2 needs integration into scan.rs to apply join reordering
// #[test]
// fn test_select5_style_multi_table_with_equijoins() {
//     // Simulate select5.test style query: many tables with equijoin conditions
// // This mirrors the pathological queries in select5.test with smaller scale
//     let db = setup_test_db_with_tables(15, 10);
//     let executor = SelectExecutor::new(&db);
//
//     // Build a query similar to select5.test with 15 tables
//     // Each table is filtered locally, then joined with equijoin conditions
//     let sql = "SELECT COUNT(*) FROM T1, t2, t3, t4, t5, t6, t7, t8, t9, t10, \
//                                t11, t12, t13, t14, t15 \
//                 WHERE a1 > 1 AND a2 > 1 AND a3 > 1 AND a4 > 1 AND a5 > 1 \
//                 AND a6 > 1 AND a7 > 1 AND a8 > 1 AND a9 > 1 AND a10 > 1 \
//                 AND a11 > 1 AND a12 > 1 AND a13 > 1 AND a14 > 1 AND a15 > 1 \
//                 AND a1 = b2 AND a2 = b3 AND a3 = b4 AND a4 = b5 AND a5 = b6 \
//                 AND a6 = b7 AND a7 = b8 AND a8 = b9 AND a9 = b10 AND a10 = b11 \
//                 AND a11 = b12 AND a12 = b13 AND a13 = b14 AND a14 = b15";
//     let stmt = parse_select(sql);
//
//     // This should execute successfully with predicate pushdown
//     let result = executor.execute(&stmt).unwrap();
//
//     // Should successfully execute
//     assert_eq!(result.len(), 1);
// }

// ============================================================================
// Phase 3.1: Hash Join Selection from WHERE Clause Equijoins
// ============================================================================
// These tests verify that hash joins are selected for equijoin predicates
// in WHERE clauses, even when there's no ON clause. This is the core
// Phase 3.1 optimization for reducing intermediate result cardinality.

#[test]
fn test_phase3_1_hash_join_from_where_no_on_clause() {
    // Test that hash join is selected for WHERE clause equijoin with no ON clause
    // This is the primary Phase 3.1 optimization
    let db = setup_test_db_with_tables(2, 10);
    let executor = SelectExecutor::new(&db);

    // Query with equijoin in WHERE clause, but NO ON clause
    // Phase 3.1 should select hash join for this equijoin
    let sql = "SELECT COUNT(*) FROM T1, t2 WHERE a1 = b2 AND a1 > 2";
    let stmt = parse_select(sql);
    let result = executor.execute(&stmt).unwrap();

    // Should successfully execute with hash join optimization
    assert_eq!(result.len(), 1);
    // Result should be a count > 0 (matching rows)
    assert!(result[0].values[0] > vibesql_types::SqlValue::Numeric(0.0));
>>>>>>> origin/main:crates/vibesql-executor/tests/predicate_pushdown_tests.rs
}

#[test]
fn test_phase3_1_multiple_equijoins_in_where() {
    // Test Phase 3.1 with multiple equijoins in WHERE clause
    // Hash join should use one, filter with others as post-join conditions
    let db = setup_test_db_with_tables(3, 10);
    let executor = SelectExecutor::new(&db);

    // Multiple equijoins in WHERE clause
    let sql = "SELECT COUNT(*) FROM T1, t2, t3 \
               WHERE a1 = b2 AND b2 = a3 \
               AND a1 > 2";
    let stmt = parse_select(sql);
    let result = executor.execute(&stmt).unwrap();

    // Should successfully execute with hash joins for equijoins
    assert_eq!(result.len(), 1);
}

#[test]
fn test_phase3_1_cascading_hash_joins() {
    // Test Phase 3.1 cascading hash joins with equijoin chains
    // Without Phase 3.1: Would build large intermediate Cartesian products
    // With Phase 3.1: Hash joins at each level keep rows small
    let db = setup_test_db_with_tables(6, 10);
    let executor = SelectExecutor::new(&db);

    // Chain of equijoins: a1=b2, a2=b3, a3=b4, a4=b5, a5=b6
    let sql = "SELECT COUNT(*) FROM T1, t2, t3, t4, t5, t6 \
               WHERE a1 = b2 AND a2 = b3 AND a3 = b4 AND a4 = b5 AND a5 = b6 \
               AND a1 > 1";
    let stmt = parse_select(sql);
    let result = executor.execute(&stmt).unwrap();

    // Should execute successfully with Phase 3.1 hash joins
    assert_eq!(result.len(), 1);
}

#[test]
fn test_phase3_1_hash_join_with_on_and_where_equijoins() {
    // Test that ON clause is preferred over WHERE equijoins for hash join
    // But WHERE equijoins should still be applied as filters
    let db = setup_test_db_with_tables(3, 10);
    let executor = SelectExecutor::new(&db);

    // ON clause: a1 = b2 (used for hash join)
    // WHERE clause: a2 = b3 (applied as post-join filter)
    let sql = "SELECT COUNT(*) FROM T1 JOIN t2 ON a1 = b2, t3 \
               WHERE a2 = b3 AND a1 > 2";
    let stmt = parse_select(sql);
    let result = executor.execute(&stmt).unwrap();

    // Should execute with ON clause for hash join, WHERE for filtering
    assert_eq!(result.len(), 1);
}

#[test]
fn test_phase3_1_equijoin_selectivity() {
    // Test Phase 3.1 equijoin selectivity impact
    // Tables with matching equijoin values should produce smaller results
    let db = setup_test_db_with_tables(2, 10);
    let executor = SelectExecutor::new(&db);

    // Get results with different predicates to verify selectivity
    let sql_cartesian = "SELECT COUNT(*) FROM T1, t2";
    let stmt = parse_select(sql_cartesian);
    let cartesian = executor.execute(&stmt).unwrap();
    let cartesian_count = match &cartesian[0].values[0] {
        vibesql_types::SqlValue::Numeric(n) => *n as i64,
        _ => panic!("Expected numeric"),
>>>>>>> origin/main:crates/vibesql-executor/tests/predicate_pushdown_tests.rs
    };

    // Now with equijoin (Phase 3.1 hash join)
    let sql_equijoin = "SELECT COUNT(*) FROM T1, t2 WHERE a1 = b2";
    let stmt = parse_select(sql_equijoin);
    let equijoin = executor.execute(&stmt).unwrap();
    let equijoin_count = match &equijoin[0].values[0] {
        vibesql_types::SqlValue::Numeric(n) => *n as i64,
        _ => panic!("Expected numeric"),
>>>>>>> origin/main:crates/vibesql-executor/tests/predicate_pushdown_tests.rs
    };

    // Equijoin should be much more selective than cartesian product
    // a1 ranges 1-10, b2 = a2 % 10 + 1 also ranges 1-10
    // So we expect about 10 matches (one per value of a1)
    assert!(equijoin_count < cartesian_count);
    assert!(equijoin_count <= 10); // At most 10 rows per value range
}

// ============================================================================
// Phase 3.2: Join Condition Reordering
// ============================================================================
// These tests verify that join orders are optimized based on selectivity.
// Phase 3.2 analyzes equijoin predicates and reorders joins to prevent
// cascading cartesian products.

#[test]
fn test_phase3_2_simple_equijoin_chain() {
    // Test Phase 3.2 with a simple equijoin chain: T1 -> T2 -> T3
    // Verify that joins are executed in an optimal order
    let db = setup_test_db_with_tables(3, 10);
    let executor = SelectExecutor::new(&db);

    // Simple chain: a1=b2, a2=b3
    // Phase 3.2 should recognize this chain and optimize execution order
    let sql = "SELECT COUNT(*) FROM T1, t2, t3 \
               WHERE a1 = b2 AND a2 = b3 AND a1 > 5";
    let stmt = parse_select(sql);
    let result = executor.execute(&stmt).unwrap();

    // Should execute successfully with optimized join order
    assert_eq!(result.len(), 1);
}

#[test]
fn test_phase3_2_local_predicate_first() {
    // Test Phase 3.2 prioritizes tables with local predicates
    // Tables with local filters should be executed first to reduce cardinality
    let db = setup_test_db_with_tables(3, 10);
    let executor = SelectExecutor::new(&db);

    // Local predicate on T1: a1 > 7 (reduces to ~3 rows)
    // Then equijoins: a1=b2, a2=b3
    // Phase 3.2 should start with T1 due to local predicate
    let sql = "SELECT COUNT(*) FROM T1, t2, t3 \
               WHERE a1 > 7 AND a1 = b2 AND a2 = b3";
    let stmt = parse_select(sql);
    let result = executor.execute(&stmt).unwrap();

    // Should execute with optimized order
    assert_eq!(result.len(), 1);
}

#[test]
fn test_phase3_2_multiple_join_chains() {
    // Test Phase 3.2 with multiple independent equijoin chains
    // Verify separate components are handled correctly
    let db = setup_test_db_with_tables(4, 10);
    let executor = SelectExecutor::new(&db);

    // Two chains: (T1, T2) and (T3, T4)
    // Phase 3.2 should recognize these as separate components
    let sql = "SELECT COUNT(*) FROM T1, t2, t3, t4 \
               WHERE a1 = b2 AND a3 = b4";
    let stmt = parse_select(sql);
    let result = executor.execute(&stmt).unwrap();

    // Should execute successfully
    assert_eq!(result.len(), 1);
}

#[test]
fn test_phase3_2_five_table_chain() {
    // Test Phase 3.2 with a longer equijoin chain: T1->T2->T3->T4->T5
    // This tests that the reordering handles cascading chains
    let db = setup_test_db_with_tables(5, 10);
    let executor = SelectExecutor::new(&db);

    // Chain of 4 equijoins
    let sql = "SELECT COUNT(*) FROM T1, t2, t3, t4, t5 \
               WHERE a1 = b2 AND a2 = b3 AND a3 = b4 AND a4 = b5 \
               AND a1 > 2";
    let stmt = parse_select(sql);
    let result = executor.execute(&stmt).unwrap();

    // Should execute with optimized join order
    assert_eq!(result.len(), 1);
}

#[test]
fn test_phase3_2_with_high_selectivity_predicates() {
    // Test Phase 3.2 with very selective local predicates
    // Highly selective predicates should be applied first
    let db = setup_test_db_with_tables(4, 10);
    let executor = SelectExecutor::new(&db);

    // T1 has very selective predicate (a1 > 8 → ~2 rows)
    // T3 has selective predicate (a3 > 7 → ~3 rows)
    // Phase 3.2 should prioritize these
    let sql = "SELECT COUNT(*) FROM T1, t2, t3, t4 \
               WHERE a1 > 8 AND a3 > 7 \
               AND a1 = b2 AND a2 = b3 AND a3 = b4";
    let stmt = parse_select(sql);
    let result = executor.execute(&stmt).unwrap();

    // Should execute successfully with high selectivity filtering first
    assert_eq!(result.len(), 1);
}<|MERGE_RESOLUTION|>--- conflicted
+++ resolved
@@ -3,19 +3,11 @@
 //! These tests verify that table-local predicates are correctly identified and applied
 //! during table scans, reducing memory consumption in multi-table joins.
 
-<<<<<<< HEAD
-use vibesql_ast as ast;
-use vibesql_catalog as catalog;
-use vibesql_executor::SelectExecutor;
-use vibesql_parser as parser;
-use vibesql_types as types;
-=======
 use vibesql_ast;
 use vibesql_catalog;
 use vibesql_executor::SelectExecutor;
 use vibesql_parser;
 use vibesql_types;
->>>>>>> 086c558b
 
 /// Helper function to parse SELECT statements
 fn parse_select(sql: &str) -> vibesql_ast::SelectStmt {
@@ -101,7 +93,6 @@
     // Should have results (exact count depends on join selectivity)
     assert!(result.len() > 0);
     assert!(result[0].values[0] > vibesql_types::SqlValue::Numeric(0.0));
->>>>>>> origin/main:crates/vibesql-executor/tests/predicate_pushdown_tests.rs
 }
 
 #[test]
@@ -314,7 +305,6 @@
     assert_eq!(result.len(), 1);
     // Result should be a count > 0 (matching rows)
     assert!(result[0].values[0] > vibesql_types::SqlValue::Numeric(0.0));
->>>>>>> origin/main:crates/vibesql-executor/tests/predicate_pushdown_tests.rs
 }
 
 #[test]
@@ -386,7 +376,6 @@
     let cartesian_count = match &cartesian[0].values[0] {
         vibesql_types::SqlValue::Numeric(n) => *n as i64,
         _ => panic!("Expected numeric"),
->>>>>>> origin/main:crates/vibesql-executor/tests/predicate_pushdown_tests.rs
     };
 
     // Now with equijoin (Phase 3.1 hash join)
@@ -396,7 +385,6 @@
     let equijoin_count = match &equijoin[0].values[0] {
         vibesql_types::SqlValue::Numeric(n) => *n as i64,
         _ => panic!("Expected numeric"),
->>>>>>> origin/main:crates/vibesql-executor/tests/predicate_pushdown_tests.rs
     };
 
     // Equijoin should be much more selective than cartesian product
