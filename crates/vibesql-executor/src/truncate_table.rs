//! TRUNCATE TABLE statement execution

use std::collections::HashSet;
use vibesql_ast::{TruncateCascadeOption, TruncateTableStmt};
use vibesql_storage::Database;

use crate::{
    errors::ExecutorError,
    privilege_checker::PrivilegeChecker,
    truncate_validation::{can_use_truncate, has_delete_triggers},
};

/// Executor for TRUNCATE TABLE statements
pub struct TruncateTableExecutor;

impl TruncateTableExecutor {
    /// Execute a TRUNCATE TABLE statement
    ///
    /// # Arguments
    ///
    /// * `stmt` - The TRUNCATE TABLE statement AST node
    /// * `database` - The database to truncate the table(s) in
    ///
    /// # Returns
    ///
    /// Total number of rows deleted from all tables or error
    ///
    /// # Behavior
    ///
    /// Supports truncating multiple tables in a single statement with all-or-nothing semantics:
    /// - Validates all tables first (existence, privileges, constraints)
    /// - Only truncates if all validations pass
    /// - IF EXISTS: skips non-existent tables, continues with existing ones
    ///
    /// # Examples
    ///
    /// ```
    /// use vibesql_ast::{ColumnDef, CreateTableStmt, TruncateTableStmt};
    /// use vibesql_executor::{CreateTableExecutor, TruncateTableExecutor};
    /// use vibesql_storage::{Database, Row};
    /// use vibesql_types::{DataType, SqlValue};
    ///
    /// let mut db = Database::new();
    /// let create_stmt = CreateTableStmt {
    ///     table_name: "users".to_string(),
    ///     columns: vec![ColumnDef {
    ///         name: "id".to_string(),
    ///         data_type: DataType::Integer,
    ///         nullable: false,
    ///         constraints: vec![],
    ///         default_value: None,
    ///         comment: None,
    ///     }],
    ///     table_constraints: vec![],
    ///     table_options: vec![],
    /// };
    /// CreateTableExecutor::execute(&create_stmt, &mut db).unwrap();
    ///
    /// // Insert some rows
    /// db.insert_row("users", Row::new(vec![SqlValue::Integer(1)])).unwrap();
    /// db.insert_row("users", Row::new(vec![SqlValue::Integer(2)])).unwrap();
    ///
    /// let stmt = TruncateTableStmt { table_names: vec!["users".to_string()], if_exists: false, cascade: None };
    ///
    /// let result = TruncateTableExecutor::execute(&stmt, &mut db);
    /// assert_eq!(result.unwrap(), 2); // 2 rows deleted
    /// assert_eq!(db.get_table("users").unwrap().row_count(), 0);
    /// ```
    pub fn execute(
        stmt: &TruncateTableStmt,
        database: &mut Database,
    ) -> Result<usize, ExecutorError> {
        // Phase 1: Validation - Check all tables before truncating any
        // Collect tables that exist and need to be truncated
        let mut tables_to_truncate = Vec::new();

        for table_name in &stmt.table_names {
            // Check if table exists
            if !database.catalog.table_exists(table_name) {
                if stmt.if_exists {
                    // IF EXISTS specified and table doesn't exist - skip this table
                    continue;
                } else {
                    return Err(ExecutorError::TableNotFound(table_name.clone()));
                }
            }

            tables_to_truncate.push(table_name.as_str());
        }

        // If no tables to truncate (all were non-existent with IF EXISTS), return 0
        if tables_to_truncate.is_empty() {
            return Ok(0);
        }

        // Check DELETE privilege on all tables
        for table_name in &tables_to_truncate {
            PrivilegeChecker::check_delete(database, table_name)?;
        }

        // Determine CASCADE behavior (default to RESTRICT)
        let use_cascade = matches!(stmt.cascade, Some(TruncateCascadeOption::Cascade));

        if use_cascade {
            // CASCADE mode: recursively truncate dependent tables for each requested table
            let mut total_rows = 0;
            for table_name in &tables_to_truncate {
                total_rows += execute_truncate_cascade(database, table_name)?;
            }
            Ok(total_rows)
        } else {
            // RESTRICT mode (default): fail if referenced by foreign keys
            // Check if TRUNCATE is allowed on all tables (no DELETE triggers, no FK references)
            for table_name in &tables_to_truncate {
                if !can_use_truncate(database, table_name)? {
                    return Err(ExecutorError::Other(format!(
                        "Cannot TRUNCATE table '{}': table has DELETE triggers or is referenced by foreign keys",
                        table_name
                    )));
                }
            }

            // Phase 2: Execution - All validations passed, now truncate all tables
            let mut total_rows = 0;
            for table_name in &tables_to_truncate {
                total_rows += execute_truncate(database, table_name)?;
            }

            Ok(total_rows)
        }
    }
}

<<<<<<< HEAD
=======
/// Check if TRUNCATE can be used for the table
///
/// TRUNCATE cannot be used if:
/// - Table has DELETE triggers (BEFORE/AFTER DELETE)
/// - Table is referenced by foreign keys from other tables
///
/// # Returns
/// - `Ok(true)` if TRUNCATE can be safely used
/// - `Ok(false)` if TRUNCATE cannot be used
/// - `Err` if table doesn't exist
fn can_use_truncate(database: &Database, table_name: &str) -> Result<bool, ExecutorError> {
    // Check for DELETE triggers on this table
    if has_delete_triggers(database, table_name) {
        return Ok(false);
    }

    // Check if this table is referenced by foreign keys from other tables
    if is_fk_referenced(database, table_name)? {
        return Ok(false);
    }

    Ok(true)
}

/// Check if a table has any DELETE triggers
fn has_delete_triggers(database: &Database, table_name: &str) -> bool {
    database
        .catalog
        .get_triggers_for_table(table_name, Some(vibesql_ast::TriggerEvent::Delete))
        .next()
        .is_some()
}

/// Check if a table is referenced by foreign keys from other tables
///
/// Returns true if any other table has a foreign key constraint referencing this table.
fn is_fk_referenced(database: &Database, parent_table_name: &str) -> Result<bool, ExecutorError> {
    // Scan all tables to find foreign keys that reference this table
    for table_name in database.catalog.list_tables() {
        let child_schema = database
            .catalog
            .get_table(&table_name)
            .ok_or_else(|| ExecutorError::TableNotFound(table_name.clone()))?;

        for fk in &child_schema.foreign_keys {
            if fk.parent_table == parent_table_name {
                return Ok(true); // Found a reference
            }
        }
    }

    Ok(false) // No references found
}

/// Reset AUTO_INCREMENT sequences for a table
///
/// Finds all AUTO_INCREMENT columns in the table and resets their associated sequences
/// to the initial value (1).
fn reset_auto_increment_sequences(database: &mut Database, table_name: &str) -> Result<(), ExecutorError> {
    // Get table schema to find AUTO_INCREMENT columns
    let table_schema = database
        .catalog
        .get_table(table_name)
        .ok_or_else(|| ExecutorError::TableNotFound(table_name.to_string()))?;

    // Collect sequence names first to avoid borrow checker issues
    // (we can't hold an immutable reference to table_schema while mutating sequences)
    let mut sequence_names = Vec::new();
    for column in &table_schema.columns {
        if let Some(vibesql_ast::Expression::NextValue { sequence_name }) = &column.default_value {
            sequence_names.push(sequence_name.clone());
        }
    }

    // Now reset the sequences
    for sequence_name in sequence_names {
        if let Ok(sequence) = database.catalog.get_sequence_mut(&sequence_name) {
            // Reset to start value (None means use the original start_with value)
            sequence.restart(None);
        }
        // Note: If sequence doesn't exist, we silently continue.
        // This shouldn't happen in normal operation but makes the function more robust.
    }

    Ok(())
}

>>>>>>> 27ccc208
/// Execute TRUNCATE operation
///
/// Clears all rows and indexes in a single operation.
/// Provides significant performance improvement over row-by-row deletion.
/// Also resets any AUTO_INCREMENT sequences to their initial values.
fn execute_truncate(database: &mut Database, table_name: &str) -> Result<usize, ExecutorError> {
    let table = database
        .get_table_mut(table_name)
        .ok_or_else(|| ExecutorError::TableNotFound(table_name.to_string()))?;

    let row_count = table.row_count();

    // Clear all data at once (O(1) operation)
    table.clear();

    // Reset AUTO_INCREMENT sequences
    reset_auto_increment_sequences(database, table_name)?;

    Ok(row_count)
}

/// Execute TRUNCATE CASCADE operation
///
/// Recursively truncates all tables that reference the target table via foreign keys.
/// Uses topological sort to determine truncation order (children first).
///
/// # Arguments
///
/// * `database` - The database containing the tables
/// * `table_name` - The root table to truncate
///
/// # Returns
///
/// Total number of rows deleted across all tables
///
/// # Errors
///
/// Returns error if:
/// - Any table in the dependency chain has DELETE triggers
/// - User lacks DELETE privilege on any affected table
/// - Circular foreign key dependencies are detected
fn execute_truncate_cascade(
    database: &mut Database,
    table_name: &str,
) -> Result<usize, ExecutorError> {
    // Phase 1: Collect all dependent tables in topological order
    let truncate_order = collect_fk_dependencies(database, table_name)?;

    // Phase 2: Validate all tables can be truncated (no DELETE triggers)
    // and check DELETE privilege on all tables
    for tbl in &truncate_order {
        if has_delete_triggers(database, tbl) {
            return Err(ExecutorError::Other(format!(
                "Cannot TRUNCATE CASCADE table '{}': dependent table '{}' has DELETE triggers",
                table_name, tbl
            )));
        }
        PrivilegeChecker::check_delete(database, tbl)?;
    }

    // Phase 3: Execute truncates in order (children first, then parents)
    let mut total_rows_deleted = 0;
    for tbl in truncate_order {
        let rows_deleted = execute_truncate(database, &tbl)?;
        total_rows_deleted += rows_deleted;
    }

    Ok(total_rows_deleted)
}

/// Collect all tables that need to be truncated via CASCADE
///
/// Uses topological sort to determine the correct truncation order.
/// Returns tables in the order they should be truncated (children before parents).
///
/// # Arguments
///
/// * `database` - The database containing the tables
/// * `root_table` - The root table to start from
///
/// # Returns
///
/// Vector of table names in truncation order (children first)
///
/// # Errors
///
/// Returns error if circular foreign key dependencies are detected
fn collect_fk_dependencies(
    database: &Database,
    root_table: &str,
) -> Result<Vec<String>, ExecutorError> {
    let mut visited = HashSet::new();
    let mut order = Vec::new();
    let mut recursion_stack = HashSet::new();

    // Recursive DFS to collect dependencies
    fn visit(
        database: &Database,
        table_name: &str,
        visited: &mut HashSet<String>,
        order: &mut Vec<String>,
        recursion_stack: &mut HashSet<String>,
    ) -> Result<(), ExecutorError> {
        // Detect cycles
        if recursion_stack.contains(table_name) {
            return Err(ExecutorError::Other(format!(
                "Circular foreign key dependency detected involving table '{}'",
                table_name
            )));
        }

        if visited.contains(table_name) {
            return Ok(());
        }

        recursion_stack.insert(table_name.to_string());
        visited.insert(table_name.to_string());

        // Find all tables that reference this table (children)
        let children = get_fk_children(database, table_name)?;
        for child in children {
            visit(database, &child, visited, order, recursion_stack)?;
        }

        recursion_stack.remove(table_name);
        order.push(table_name.to_string());

        Ok(())
    }

    visit(
        database,
        root_table,
        &mut visited,
        &mut order,
        &mut recursion_stack,
    )?;

    Ok(order)
}

/// Get all tables that have foreign keys referencing the given table
///
/// Returns a list of table names that directly reference the parent table.
///
/// # Arguments
///
/// * `database` - The database containing the tables
/// * `parent_table` - The table being referenced
///
/// # Returns
///
/// Vector of table names that reference the parent table
fn get_fk_children(database: &Database, parent_table: &str) -> Result<Vec<String>, ExecutorError> {
    let mut children = Vec::new();

    // Scan all tables to find foreign keys that reference this table
    for table_name in database.catalog.list_tables() {
        let child_schema = database
            .catalog
            .get_table(&table_name)
            .ok_or_else(|| ExecutorError::TableNotFound(table_name.clone()))?;

        for fk in &child_schema.foreign_keys {
            if fk.parent_table == parent_table && table_name != parent_table {
                children.push(table_name.clone());
                break; // Only add each child once
            }
        }
    }

    Ok(children)
}

#[cfg(test)]
mod tests {
    use super::*;
    use vibesql_ast::{
        ColumnDef, CreateTableStmt, TriggerAction, TriggerEvent, TriggerGranularity, TriggerTiming,
    };
    use vibesql_catalog::{
        ColumnSchema, ForeignKeyConstraint, ReferentialAction, TableSchema, TriggerDefinition,
    };
    use vibesql_storage::Row;
    use vibesql_types::{DataType, SqlValue};

    use crate::CreateTableExecutor;

    // Helper function to create a simple table
    fn create_test_table(db: &mut Database, table_name: &str) {
        let create_stmt = CreateTableStmt {
            table_name: table_name.to_string(),
            columns: vec![
                ColumnDef {
                    name: "id".to_string(),
                    data_type: DataType::Integer,
                    nullable: false,
                    constraints: vec![],
                    default_value: None,
                    comment: None,
                },
                ColumnDef {
                    name: "data".to_string(),
                    data_type: DataType::Varchar { max_length: Some(100) },
                    nullable: false,
                    constraints: vec![],
                    default_value: None,
                    comment: None,
                },
            ],
            table_constraints: vec![],
            table_options: vec![],
        };
        CreateTableExecutor::execute(&create_stmt, db).unwrap();
    }

    // ============================================================================
    // Basic Functionality Tests
    // ============================================================================

    #[test]
    fn test_truncate_basic() {
        let mut db = Database::new();
        create_test_table(&mut db, "test_table");

        // Insert test data
        db.insert_row(
            "test_table",
            Row::new(vec![SqlValue::Integer(1), SqlValue::Varchar("row1".to_string())]),
        )
        .unwrap();
        db.insert_row(
            "test_table",
            Row::new(vec![SqlValue::Integer(2), SqlValue::Varchar("row2".to_string())]),
        )
        .unwrap();
        db.insert_row(
            "test_table",
            Row::new(vec![SqlValue::Integer(3), SqlValue::Varchar("row3".to_string())]),
        )
        .unwrap();

        assert_eq!(db.get_table("test_table").unwrap().row_count(), 3);

        // Execute truncate
        let stmt = TruncateTableStmt { table_names: vec!["test_table".to_string()], if_exists: false, cascade: None };
        let result = TruncateTableExecutor::execute(&stmt, &mut db);

        assert!(result.is_ok());
        assert_eq!(result.unwrap(), 3); // 3 rows deleted
        assert_eq!(db.get_table("test_table").unwrap().row_count(), 0);
    }

    #[test]
    fn test_truncate_empty_table() {
        let mut db = Database::new();
        create_test_table(&mut db, "empty_table");

        // Don't insert any data
        assert_eq!(db.get_table("empty_table").unwrap().row_count(), 0);

        // Execute truncate on empty table
        let stmt = TruncateTableStmt { table_names: vec!["empty_table".to_string()], if_exists: false, cascade: None };
        let result = TruncateTableExecutor::execute(&stmt, &mut db);

        assert!(result.is_ok());
        assert_eq!(result.unwrap(), 0); // 0 rows deleted
        assert_eq!(db.get_table("empty_table").unwrap().row_count(), 0);
    }

    #[test]
    fn test_truncate_if_exists_nonexistent() {
        let mut db = Database::new();

        // Truncate nonexistent table with IF EXISTS
        let stmt =
            TruncateTableStmt { table_names: vec!["nonexistent".to_string()], if_exists: true, cascade: None };
        let result = TruncateTableExecutor::execute(&stmt, &mut db);

        assert!(result.is_ok());
        assert_eq!(result.unwrap(), 0); // Silently succeeds with 0 rows
    }

    #[test]
    fn test_truncate_if_exists_existing() {
        let mut db = Database::new();
        create_test_table(&mut db, "existing_table");

        // Insert data
        db.insert_row(
            "existing_table",
            Row::new(vec![SqlValue::Integer(1), SqlValue::Varchar("data".to_string())]),
        )
        .unwrap();

        // Truncate with IF EXISTS
        let stmt =
            TruncateTableStmt { table_names: vec!["existing_table".to_string()], if_exists: true, cascade: None };
        let result = TruncateTableExecutor::execute(&stmt, &mut db);

        assert!(result.is_ok());
        assert_eq!(result.unwrap(), 1); // 1 row deleted
        assert_eq!(db.get_table("existing_table").unwrap().row_count(), 0);
    }

    #[test]
    fn test_truncate_missing_table() {
        let mut db = Database::new();

        // Truncate nonexistent table WITHOUT IF EXISTS
        let stmt =
            TruncateTableStmt { table_names: vec!["missing_table".to_string()], if_exists: false, cascade: None };
        let result = TruncateTableExecutor::execute(&stmt, &mut db);

        assert!(result.is_err());
        assert!(matches!(result.unwrap_err(), ExecutorError::TableNotFound(_)));
    }

    // ============================================================================
    // Safety Check Tests - DELETE Triggers
    // ============================================================================

    #[test]
    fn test_truncate_blocked_by_delete_triggers() {
        let mut db = Database::new();

        // Create table via catalog API (to add triggers)
        let schema = TableSchema::new(
            "triggered_table".to_string(),
            vec![
                ColumnSchema::new("id".to_string(), DataType::Integer, false),
                ColumnSchema::new(
                    "data".to_string(),
                    DataType::Varchar { max_length: Some(50) },
                    false,
                ),
            ],
        );
        db.create_table(schema).unwrap();

        // Create BEFORE DELETE trigger
        let trigger = TriggerDefinition::new(
            "before_delete_trigger".to_string(),
            TriggerTiming::Before,
            TriggerEvent::Delete,
            "triggered_table".to_string(),
            TriggerGranularity::Row,
            None,
            TriggerAction::RawSql("-- audit logic".to_string()),
        );
        db.catalog.create_trigger(trigger).unwrap();

        // Insert rows
        db.insert_row(
            "triggered_table",
            Row::new(vec![SqlValue::Integer(1), SqlValue::Varchar("data1".to_string())]),
        )
        .unwrap();

        // Attempt truncate - should be blocked by DELETE trigger
        let stmt =
            TruncateTableStmt { table_names: vec!["triggered_table".to_string()], if_exists: false, cascade: None };
        let result = TruncateTableExecutor::execute(&stmt, &mut db);

        assert!(result.is_err());
        let error_msg = result.unwrap_err().to_string();
        assert!(error_msg.contains("DELETE triggers") || error_msg.contains("foreign keys"));

        // Verify data still exists
        assert_eq!(db.get_table("triggered_table").unwrap().row_count(), 1);
    }

    #[test]
    fn test_truncate_blocked_by_after_delete_trigger() {
        let mut db = Database::new();

        let schema = TableSchema::new(
            "audit_table".to_string(),
            vec![
                ColumnSchema::new("id".to_string(), DataType::Integer, false),
                ColumnSchema::new(
                    "value".to_string(),
                    DataType::Varchar { max_length: Some(50) },
                    false,
                ),
            ],
        );
        db.create_table(schema).unwrap();

        // Create AFTER DELETE trigger
        let trigger = TriggerDefinition::new(
            "after_delete_audit".to_string(),
            TriggerTiming::After,
            TriggerEvent::Delete,
            "audit_table".to_string(),
            TriggerGranularity::Row,
            None,
            TriggerAction::RawSql("INSERT INTO audit_log ...".to_string()),
        );
        db.catalog.create_trigger(trigger).unwrap();

        db.insert_row(
            "audit_table",
            Row::new(vec![SqlValue::Integer(1), SqlValue::Varchar("test".to_string())]),
        )
        .unwrap();

        // Attempt truncate - should be blocked
        let stmt = TruncateTableStmt { table_names: vec!["audit_table".to_string()], if_exists: false, cascade: None };
        let result = TruncateTableExecutor::execute(&stmt, &mut db);

        assert!(result.is_err());
        assert_eq!(db.get_table("audit_table").unwrap().row_count(), 1);
    }

    #[test]
    fn test_truncate_allowed_with_insert_trigger() {
        let mut db = Database::new();

        let schema = TableSchema::new(
            "insert_triggered".to_string(),
            vec![
                ColumnSchema::new("id".to_string(), DataType::Integer, false),
                ColumnSchema::new(
                    "data".to_string(),
                    DataType::Varchar { max_length: Some(50) },
                    false,
                ),
            ],
        );
        db.create_table(schema).unwrap();

        // Create INSERT trigger (not DELETE) - should NOT block TRUNCATE
        let trigger = TriggerDefinition::new(
            "insert_trigger".to_string(),
            TriggerTiming::After,
            TriggerEvent::Insert,
            "insert_triggered".to_string(),
            TriggerGranularity::Row,
            None,
            TriggerAction::RawSql("-- insert audit".to_string()),
        );
        db.catalog.create_trigger(trigger).unwrap();

        // Insert rows
        for i in 0..10 {
            db.insert_row(
                "insert_triggered",
                Row::new(vec![SqlValue::Integer(i), SqlValue::Varchar(format!("data{}", i))]),
            )
            .unwrap();
        }

        // Truncate should succeed because only INSERT trigger exists
        let stmt =
            TruncateTableStmt { table_names: vec!["insert_triggered".to_string()], if_exists: false, cascade: None };
        let result = TruncateTableExecutor::execute(&stmt, &mut db);

        assert!(result.is_ok());
        assert_eq!(result.unwrap(), 10);
        assert_eq!(db.get_table("insert_triggered").unwrap().row_count(), 0);
    }

    #[test]
    fn test_truncate_allowed_with_update_trigger() {
        let mut db = Database::new();

        let schema = TableSchema::new(
            "update_triggered".to_string(),
            vec![
                ColumnSchema::new("id".to_string(), DataType::Integer, false),
                ColumnSchema::new(
                    "data".to_string(),
                    DataType::Varchar { max_length: Some(50) },
                    false,
                ),
            ],
        );
        db.create_table(schema).unwrap();

        // Create UPDATE trigger - should NOT block TRUNCATE
        let trigger = TriggerDefinition::new(
            "update_trigger".to_string(),
            TriggerTiming::Before,
            TriggerEvent::Update(None), // No column list
            "update_triggered".to_string(),
            TriggerGranularity::Row,
            None,
            TriggerAction::RawSql("-- update validation".to_string()),
        );
        db.catalog.create_trigger(trigger).unwrap();

        db.insert_row(
            "update_triggered",
            Row::new(vec![SqlValue::Integer(1), SqlValue::Varchar("data".to_string())]),
        )
        .unwrap();

        // Truncate should succeed
        let stmt =
            TruncateTableStmt { table_names: vec!["update_triggered".to_string()], if_exists: false, cascade: None };
        let result = TruncateTableExecutor::execute(&stmt, &mut db);

        assert!(result.is_ok());
        assert_eq!(result.unwrap(), 1);
        assert_eq!(db.get_table("update_triggered").unwrap().row_count(), 0);
    }

    // ============================================================================
    // Safety Check Tests - Foreign Keys
    // ============================================================================

    #[test]
    fn test_truncate_blocked_by_fk_references() {
        let mut db = Database::new();

        // Create parent table with primary key
        let parent_schema = TableSchema::with_primary_key(
            "parent".to_string(),
            vec![
                ColumnSchema::new("id".to_string(), DataType::Integer, false),
                ColumnSchema::new(
                    "name".to_string(),
                    DataType::Varchar { max_length: Some(50) },
                    false,
                ),
            ],
            vec!["id".to_string()],
        );
        db.create_table(parent_schema).unwrap();

        // Create child table with foreign key referencing parent
        let child_schema = TableSchema::with_foreign_keys(
            "child".to_string(),
            vec![
                ColumnSchema::new("id".to_string(), DataType::Integer, false),
                ColumnSchema::new("parent_id".to_string(), DataType::Integer, false),
            ],
            vec![ForeignKeyConstraint {
                name: Some("fk_child_parent".to_string()),
                column_names: vec!["parent_id".to_string()],
                column_indices: vec![1],
                parent_table: "parent".to_string(),
                parent_column_names: vec!["id".to_string()],
                parent_column_indices: vec![0],
                on_delete: ReferentialAction::NoAction,
                on_update: ReferentialAction::NoAction,
            }],
        );
        db.create_table(child_schema).unwrap();

        // Insert parent rows
        db.insert_row(
            "parent",
            Row::new(vec![SqlValue::Integer(1), SqlValue::Varchar("Parent1".to_string())]),
        )
        .unwrap();

        // Attempt to truncate parent - should be blocked because child table references it
        let stmt = TruncateTableStmt { table_names: vec!["parent".to_string()], if_exists: false, cascade: None };
        let result = TruncateTableExecutor::execute(&stmt, &mut db);

        assert!(result.is_err());
        let error_msg = result.unwrap_err().to_string();
        assert!(error_msg.contains("DELETE triggers") || error_msg.contains("foreign keys"));

        // Verify parent data still exists
        assert_eq!(db.get_table("parent").unwrap().row_count(), 1);
    }

    #[test]
    fn test_truncate_allowed_no_fk_references() {
        let mut db = Database::new();

        // Create standalone table with no FK references
        let schema = TableSchema::new(
            "standalone".to_string(),
            vec![
                ColumnSchema::new("id".to_string(), DataType::Integer, false),
                ColumnSchema::new(
                    "data".to_string(),
                    DataType::Varchar { max_length: Some(50) },
                    false,
                ),
            ],
        );
        db.create_table(schema).unwrap();

        // Insert data
        for i in 0..100 {
            db.insert_row(
                "standalone",
                Row::new(vec![
                    SqlValue::Integer(i),
                    SqlValue::Varchar(format!("data{}", i)),
                ]),
            )
            .unwrap();
        }

        // Truncate should succeed
        let stmt = TruncateTableStmt { table_names: vec!["standalone".to_string()], if_exists: false, cascade: None };
        let result = TruncateTableExecutor::execute(&stmt, &mut db);

        assert!(result.is_ok());
        assert_eq!(result.unwrap(), 100);
        assert_eq!(db.get_table("standalone").unwrap().row_count(), 0);
    }

    // ============================================================================
    // Integration Tests
    // ============================================================================

    #[test]
    fn test_truncate_preserves_table_structure() {
        let mut db = Database::new();

        // Create table with specific structure
        let create_stmt = CreateTableStmt {
            table_name: "structured_table".to_string(),
            columns: vec![
                ColumnDef {
                    name: "id".to_string(),
                    data_type: DataType::Integer,
                    nullable: false,
                    constraints: vec![],
                    default_value: None,
                    comment: None,
                },
                ColumnDef {
                    name: "email".to_string(),
                    data_type: DataType::Varchar { max_length: Some(255) },
                    nullable: false,
                    constraints: vec![],
                    default_value: None,
                    comment: None,
                },
                ColumnDef {
                    name: "age".to_string(),
                    data_type: DataType::Integer,
                    nullable: true,
                    constraints: vec![],
                    default_value: None,
                    comment: None,
                },
            ],
            table_constraints: vec![],
            table_options: vec![],
        };
        CreateTableExecutor::execute(&create_stmt, &mut db).unwrap();

        // Insert data
        db.insert_row(
            "structured_table",
            Row::new(vec![
                SqlValue::Integer(1),
                SqlValue::Varchar("test@example.com".to_string()),
                SqlValue::Integer(25),
            ]),
        )
        .unwrap();

        // Get original table schema
        let original_schema = db.catalog.get_table("structured_table").unwrap();
        let original_columns = original_schema.columns.clone();

        // Truncate
        let stmt =
            TruncateTableStmt { table_names: vec!["structured_table".to_string()], if_exists: false, cascade: None };
        TruncateTableExecutor::execute(&stmt, &mut db).unwrap();

        // Verify table structure is intact
        let table_after = db.catalog.get_table("structured_table").unwrap();
        assert_eq!(table_after.columns.len(), 3);
        assert_eq!(table_after.columns, original_columns);

        // Verify we can still insert with same structure
        db.insert_row(
            "structured_table",
            Row::new(vec![
                SqlValue::Integer(2),
                SqlValue::Varchar("new@example.com".to_string()),
                SqlValue::Integer(30),
            ]),
        )
        .unwrap();

        assert_eq!(db.get_table("structured_table").unwrap().row_count(), 1);
    }

    #[test]
    fn test_truncate_clears_all_data() {
        let mut db = Database::new();
        create_test_table(&mut db, "large_table");

        // Insert many rows
        for i in 0..1000 {
            db.insert_row(
                "large_table",
                Row::new(vec![
                    SqlValue::Integer(i),
                    SqlValue::Varchar(format!("data_{}", i)),
                ]),
            )
            .unwrap();
        }

        assert_eq!(db.get_table("large_table").unwrap().row_count(), 1000);

        // Truncate
        let stmt = TruncateTableStmt { table_names: vec!["large_table".to_string()], if_exists: false, cascade: None };
        let deleted = TruncateTableExecutor::execute(&stmt, &mut db).unwrap();

        assert_eq!(deleted, 1000);
        assert_eq!(db.get_table("large_table").unwrap().row_count(), 0);

        // Verify we can insert new data
        db.insert_row(
            "large_table",
            Row::new(vec![SqlValue::Integer(1), SqlValue::Varchar("new_data".to_string())]),
        )
        .unwrap();
        assert_eq!(db.get_table("large_table").unwrap().row_count(), 1);
    }

    #[test]
    fn test_truncate_returns_correct_row_count() {
        let mut db = Database::new();
        create_test_table(&mut db, "count_test");

        // Test various row counts
        let test_counts = vec![0, 1, 5, 100, 1000];

        for count in test_counts {
            // Clear and insert specific number of rows
            db.get_table_mut("count_test").unwrap().clear();

            for i in 0..count {
                db.insert_row(
                    "count_test",
                    Row::new(vec![
                        SqlValue::Integer(i),
                        SqlValue::Varchar(format!("row_{}", i)),
                    ]),
                )
                .unwrap();
            }

            // Truncate and verify count
            let stmt =
                TruncateTableStmt { table_names: vec!["count_test".to_string()], if_exists: false, cascade: None };
            let deleted = TruncateTableExecutor::execute(&stmt, &mut db).unwrap();

            assert_eq!(deleted, count as usize, "Failed for count {}", count);
            assert_eq!(db.get_table("count_test").unwrap().row_count(), 0);
        }
    }
}<|MERGE_RESOLUTION|>--- conflicted
+++ resolved
@@ -131,61 +131,6 @@
     }
 }
 
-<<<<<<< HEAD
-=======
-/// Check if TRUNCATE can be used for the table
-///
-/// TRUNCATE cannot be used if:
-/// - Table has DELETE triggers (BEFORE/AFTER DELETE)
-/// - Table is referenced by foreign keys from other tables
-///
-/// # Returns
-/// - `Ok(true)` if TRUNCATE can be safely used
-/// - `Ok(false)` if TRUNCATE cannot be used
-/// - `Err` if table doesn't exist
-fn can_use_truncate(database: &Database, table_name: &str) -> Result<bool, ExecutorError> {
-    // Check for DELETE triggers on this table
-    if has_delete_triggers(database, table_name) {
-        return Ok(false);
-    }
-
-    // Check if this table is referenced by foreign keys from other tables
-    if is_fk_referenced(database, table_name)? {
-        return Ok(false);
-    }
-
-    Ok(true)
-}
-
-/// Check if a table has any DELETE triggers
-fn has_delete_triggers(database: &Database, table_name: &str) -> bool {
-    database
-        .catalog
-        .get_triggers_for_table(table_name, Some(vibesql_ast::TriggerEvent::Delete))
-        .next()
-        .is_some()
-}
-
-/// Check if a table is referenced by foreign keys from other tables
-///
-/// Returns true if any other table has a foreign key constraint referencing this table.
-fn is_fk_referenced(database: &Database, parent_table_name: &str) -> Result<bool, ExecutorError> {
-    // Scan all tables to find foreign keys that reference this table
-    for table_name in database.catalog.list_tables() {
-        let child_schema = database
-            .catalog
-            .get_table(&table_name)
-            .ok_or_else(|| ExecutorError::TableNotFound(table_name.clone()))?;
-
-        for fk in &child_schema.foreign_keys {
-            if fk.parent_table == parent_table_name {
-                return Ok(true); // Found a reference
-            }
-        }
-    }
-
-    Ok(false) // No references found
-}
 
 /// Reset AUTO_INCREMENT sequences for a table
 ///
@@ -220,7 +165,6 @@
     Ok(())
 }
 
->>>>>>> 27ccc208
 /// Execute TRUNCATE operation
 ///
 /// Clears all rows and indexes in a single operation.
