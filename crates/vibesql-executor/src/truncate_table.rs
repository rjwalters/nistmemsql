--- conflicted
+++ resolved
@@ -56,11 +56,7 @@
     /// db.insert_row("users", Row::new(vec![SqlValue::Integer(1)])).unwrap();
     /// db.insert_row("users", Row::new(vec![SqlValue::Integer(2)])).unwrap();
     ///
-<<<<<<< HEAD
-    /// let stmt = TruncateTableStmt { table_name: "users".to_string(), if_exists: false, cascade: None };
-=======
-    /// let stmt = TruncateTableStmt { table_names: vec!["users".to_string()], if_exists: false };
->>>>>>> 3c94754c
+    /// let stmt = TruncateTableStmt { table_names: vec!["users".to_string()], if_exists: false, cascade: None };
     ///
     /// let result = TruncateTableExecutor::execute(&stmt, &mut db);
     /// assert_eq!(result.unwrap(), 2); // 2 rows deleted
@@ -88,30 +84,6 @@
             tables_to_truncate.push(table_name.as_str());
         }
 
-<<<<<<< HEAD
-        // Determine CASCADE behavior (default to RESTRICT)
-        let use_cascade = matches!(stmt.cascade, Some(TruncateCascadeOption::Cascade));
-
-        if use_cascade {
-            // CASCADE mode: recursively truncate dependent tables
-            execute_truncate_cascade(database, &stmt.table_name)
-        } else {
-            // RESTRICT mode (default): fail if referenced by foreign keys
-            // Check DELETE privilege on the table (TRUNCATE requires DELETE privilege)
-            PrivilegeChecker::check_delete(database, &stmt.table_name)?;
-
-            // Check if TRUNCATE is allowed (no DELETE triggers, no FK references)
-            if !can_use_truncate(database, &stmt.table_name)? {
-                return Err(ExecutorError::Other(format!(
-                    "Cannot TRUNCATE table '{}': table has DELETE triggers or is referenced by foreign keys",
-                    stmt.table_name
-                )));
-            }
-
-            // Execute the truncate
-            execute_truncate(database, &stmt.table_name)
-        }
-=======
         // If no tables to truncate (all were non-existent with IF EXISTS), return 0
         if tables_to_truncate.is_empty() {
             return Ok(0);
@@ -122,24 +94,36 @@
             PrivilegeChecker::check_delete(database, table_name)?;
         }
 
-        // Check if TRUNCATE is allowed on all tables (no DELETE triggers, no FK references)
-        for table_name in &tables_to_truncate {
-            if !can_use_truncate(database, table_name)? {
-                return Err(ExecutorError::Other(format!(
-                    "Cannot TRUNCATE table '{}': table has DELETE triggers or is referenced by foreign keys",
-                    table_name
-                )));
+        // Determine CASCADE behavior (default to RESTRICT)
+        let use_cascade = matches!(stmt.cascade, Some(TruncateCascadeOption::Cascade));
+
+        if use_cascade {
+            // CASCADE mode: recursively truncate dependent tables for each requested table
+            let mut total_rows = 0;
+            for table_name in &tables_to_truncate {
+                total_rows += execute_truncate_cascade(database, table_name)?;
             }
-        }
-
-        // Phase 2: Execution - All validations passed, now truncate all tables
-        let mut total_rows = 0;
-        for table_name in &tables_to_truncate {
-            total_rows += execute_truncate(database, table_name)?;
-        }
-
-        Ok(total_rows)
->>>>>>> 3c94754c
+            Ok(total_rows)
+        } else {
+            // RESTRICT mode (default): fail if referenced by foreign keys
+            // Check if TRUNCATE is allowed on all tables (no DELETE triggers, no FK references)
+            for table_name in &tables_to_truncate {
+                if !can_use_truncate(database, table_name)? {
+                    return Err(ExecutorError::Other(format!(
+                        "Cannot TRUNCATE table '{}': table has DELETE triggers or is referenced by foreign keys",
+                        table_name
+                    )));
+                }
+            }
+
+            // Phase 2: Execution - All validations passed, now truncate all tables
+            let mut total_rows = 0;
+            for table_name in &tables_to_truncate {
+                total_rows += execute_truncate(database, table_name)?;
+            }
+
+            Ok(total_rows)
+        }
     }
 }
 
@@ -214,7 +198,6 @@
     Ok(row_count)
 }
 
-<<<<<<< HEAD
 /// Execute TRUNCATE CASCADE operation
 ///
 /// Recursively truncates all tables that reference the target table via foreign keys.
@@ -366,7 +349,8 @@
     }
 
     Ok(children)
-=======
+}
+
 #[cfg(test)]
 mod tests {
     use super::*;
@@ -438,7 +422,7 @@
         assert_eq!(db.get_table("test_table").unwrap().row_count(), 3);
 
         // Execute truncate
-        let stmt = TruncateTableStmt { table_name: "test_table".to_string(), if_exists: false };
+        let stmt = TruncateTableStmt { table_names: vec!["test_table".to_string()], if_exists: false, cascade: None };
         let result = TruncateTableExecutor::execute(&stmt, &mut db);
 
         assert!(result.is_ok());
@@ -455,7 +439,7 @@
         assert_eq!(db.get_table("empty_table").unwrap().row_count(), 0);
 
         // Execute truncate on empty table
-        let stmt = TruncateTableStmt { table_name: "empty_table".to_string(), if_exists: false };
+        let stmt = TruncateTableStmt { table_names: vec!["empty_table".to_string()], if_exists: false, cascade: None };
         let result = TruncateTableExecutor::execute(&stmt, &mut db);
 
         assert!(result.is_ok());
@@ -469,7 +453,7 @@
 
         // Truncate nonexistent table with IF EXISTS
         let stmt =
-            TruncateTableStmt { table_name: "nonexistent".to_string(), if_exists: true };
+            TruncateTableStmt { table_names: vec!["nonexistent".to_string()], if_exists: true, cascade: None };
         let result = TruncateTableExecutor::execute(&stmt, &mut db);
 
         assert!(result.is_ok());
@@ -490,7 +474,7 @@
 
         // Truncate with IF EXISTS
         let stmt =
-            TruncateTableStmt { table_name: "existing_table".to_string(), if_exists: true };
+            TruncateTableStmt { table_names: vec!["existing_table".to_string()], if_exists: true, cascade: None };
         let result = TruncateTableExecutor::execute(&stmt, &mut db);
 
         assert!(result.is_ok());
@@ -504,7 +488,7 @@
 
         // Truncate nonexistent table WITHOUT IF EXISTS
         let stmt =
-            TruncateTableStmt { table_name: "missing_table".to_string(), if_exists: false };
+            TruncateTableStmt { table_names: vec!["missing_table".to_string()], if_exists: false, cascade: None };
         let result = TruncateTableExecutor::execute(&stmt, &mut db);
 
         assert!(result.is_err());
@@ -554,7 +538,7 @@
 
         // Attempt truncate - should be blocked by DELETE trigger
         let stmt =
-            TruncateTableStmt { table_name: "triggered_table".to_string(), if_exists: false };
+            TruncateTableStmt { table_names: vec!["triggered_table".to_string()], if_exists: false, cascade: None };
         let result = TruncateTableExecutor::execute(&stmt, &mut db);
 
         assert!(result.is_err());
@@ -601,7 +585,7 @@
         .unwrap();
 
         // Attempt truncate - should be blocked
-        let stmt = TruncateTableStmt { table_name: "audit_table".to_string(), if_exists: false };
+        let stmt = TruncateTableStmt { table_names: vec!["audit_table".to_string()], if_exists: false, cascade: None };
         let result = TruncateTableExecutor::execute(&stmt, &mut db);
 
         assert!(result.is_err());
@@ -648,7 +632,7 @@
 
         // Truncate should succeed because only INSERT trigger exists
         let stmt =
-            TruncateTableStmt { table_name: "insert_triggered".to_string(), if_exists: false };
+            TruncateTableStmt { table_names: vec!["insert_triggered".to_string()], if_exists: false, cascade: None };
         let result = TruncateTableExecutor::execute(&stmt, &mut db);
 
         assert!(result.is_ok());
@@ -693,7 +677,7 @@
 
         // Truncate should succeed
         let stmt =
-            TruncateTableStmt { table_name: "update_triggered".to_string(), if_exists: false };
+            TruncateTableStmt { table_names: vec!["update_triggered".to_string()], if_exists: false, cascade: None };
         let result = TruncateTableExecutor::execute(&stmt, &mut db);
 
         assert!(result.is_ok());
@@ -752,7 +736,7 @@
         .unwrap();
 
         // Attempt to truncate parent - should be blocked because child table references it
-        let stmt = TruncateTableStmt { table_name: "parent".to_string(), if_exists: false };
+        let stmt = TruncateTableStmt { table_names: vec!["parent".to_string()], if_exists: false, cascade: None };
         let result = TruncateTableExecutor::execute(&stmt, &mut db);
 
         assert!(result.is_err());
@@ -794,7 +778,7 @@
         }
 
         // Truncate should succeed
-        let stmt = TruncateTableStmt { table_name: "standalone".to_string(), if_exists: false };
+        let stmt = TruncateTableStmt { table_names: vec!["standalone".to_string()], if_exists: false, cascade: None };
         let result = TruncateTableExecutor::execute(&stmt, &mut db);
 
         assert!(result.is_ok());
@@ -861,7 +845,7 @@
 
         // Truncate
         let stmt =
-            TruncateTableStmt { table_name: "structured_table".to_string(), if_exists: false };
+            TruncateTableStmt { table_names: vec!["structured_table".to_string()], if_exists: false, cascade: None };
         TruncateTableExecutor::execute(&stmt, &mut db).unwrap();
 
         // Verify table structure is intact
@@ -903,7 +887,7 @@
         assert_eq!(db.get_table("large_table").unwrap().row_count(), 1000);
 
         // Truncate
-        let stmt = TruncateTableStmt { table_name: "large_table".to_string(), if_exists: false };
+        let stmt = TruncateTableStmt { table_names: vec!["large_table".to_string()], if_exists: false, cascade: None };
         let deleted = TruncateTableExecutor::execute(&stmt, &mut db).unwrap();
 
         assert_eq!(deleted, 1000);
@@ -943,12 +927,11 @@
 
             // Truncate and verify count
             let stmt =
-                TruncateTableStmt { table_name: "count_test".to_string(), if_exists: false };
+                TruncateTableStmt { table_names: vec!["count_test".to_string()], if_exists: false, cascade: None };
             let deleted = TruncateTableExecutor::execute(&stmt, &mut db).unwrap();
 
             assert_eq!(deleted, count as usize, "Failed for count {}", count);
             assert_eq!(db.get_table("count_test").unwrap().row_count(), 0);
         }
     }
->>>>>>> 3c94754c
 }