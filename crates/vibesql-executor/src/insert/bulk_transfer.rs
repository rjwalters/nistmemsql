--- conflicted
+++ resolved
@@ -244,20 +244,12 @@
             }
         }
 
-<<<<<<< HEAD
-        // Insert via Database API so user-defined indexes are updated
-        // (schema compatibility validation already performed above)
-        let row = vibesql_storage::Row::new(row_values);
-        db.insert_row(dest_table, row)
-            .map_err(|e| ExecutorError::StorageError(e.to_string()))?;
-=======
         // Insert row directly without re-validation of type and NOT NULL
         // (already validated by schema compatibility check)
         // IMPORTANT: Use db.insert_row() to ensure indexes are updated!
         let row = vibesql_storage::Row::new(row_values);
         db.insert_row(dest_table, row)
             .map_err(|e| ExecutorError::UnsupportedExpression(format!("Storage error: {}", e)))?;
->>>>>>> c75d3120
         inserted_count += 1;
     }
 
