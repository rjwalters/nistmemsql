//! Expression optimization module for query planning
//!
//! This module implements:
//! - Constant folding and dead code elimination for expressions
//! - WHERE clause predicate pushdown for efficient join evaluation
<<<<<<< HEAD
//! - Unified predicate classification and index strategy selection

mod expressions;
pub mod index_strategy;
pub mod predicate;
=======
//! - Centralized index planning and strategy selection

mod expressions;
pub mod index_planner;
pub mod predicate_plan;
>>>>>>> 30c0a433
#[cfg(test)]
mod tests;
pub mod where_pushdown;

pub use expressions::*;
<<<<<<< HEAD
pub use index_strategy::{IndexMetadata, IndexStrategy};
pub use predicate::{ColumnRef, Predicate, TableId};
=======
pub use index_planner::{IndexPlan, IndexPlanner};
pub use predicate_plan::PredicatePlan;
>>>>>>> 30c0a433
pub use where_pushdown::{combine_with_and, decompose_where_clause, PredicateDecomposition};<|MERGE_RESOLUTION|>--- conflicted
+++ resolved
@@ -3,29 +3,21 @@
 //! This module implements:
 //! - Constant folding and dead code elimination for expressions
 //! - WHERE clause predicate pushdown for efficient join evaluation
-<<<<<<< HEAD
+//! - Centralized index planning and strategy selection
 //! - Unified predicate classification and index strategy selection
 
 mod expressions;
+pub mod index_planner;
 pub mod index_strategy;
 pub mod predicate;
-=======
-//! - Centralized index planning and strategy selection
-
-mod expressions;
-pub mod index_planner;
 pub mod predicate_plan;
->>>>>>> 30c0a433
 #[cfg(test)]
 mod tests;
 pub mod where_pushdown;
 
 pub use expressions::*;
-<<<<<<< HEAD
+pub use index_planner::{IndexPlan, IndexPlanner};
 pub use index_strategy::{IndexMetadata, IndexStrategy};
 pub use predicate::{ColumnRef, Predicate, TableId};
-=======
-pub use index_planner::{IndexPlan, IndexPlanner};
 pub use predicate_plan::PredicatePlan;
->>>>>>> 30c0a433
 pub use where_pushdown::{combine_with_and, decompose_where_clause, PredicateDecomposition};