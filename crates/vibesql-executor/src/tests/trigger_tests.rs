--- conflicted
+++ resolved
@@ -680,8 +680,6 @@
     assert_eq!(count_audit_rows(&db), 2);
 }
 
-<<<<<<< HEAD
-=======
 // ============================================================================
 // Additional test cases for Phase 3 completion
 // ============================================================================
@@ -989,7 +987,6 @@
     assert_eq!(user_result.len(), 1, "User should be inserted after BEFORE trigger");
 }
 
->>>>>>> 90504a5b
 // ===== Phase 4: OLD/NEW Pseudo-Variable Tests =====
 
 #[test]
