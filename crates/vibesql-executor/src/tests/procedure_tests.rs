--- conflicted
+++ resolved
@@ -939,7 +939,6 @@
         // Variable modification should persist after IF
         assert_eq!(ctx.get_variable("x"), Some(&SqlValue::Integer(2)));
     }
-<<<<<<< HEAD
 
     #[test]
     fn test_procedure_body_caching_performance() {
@@ -1128,7 +1127,6 @@
         advanced_objects::execute_call(&call_stmt2, &mut db).unwrap();
         assert_eq!(db.get_session_variable("out2"), Some(&SqlValue::Integer(99)));
     }
-=======
 }
 
 // ========== Error Message Tests (Issue #1445) ==========
@@ -1266,5 +1264,4 @@
     // TODO Phase 7: Add parameter type mismatch tests when type checking is implemented
     // Expected error message format:
     // "Parameter 'x' expects INT, got VARCHAR 'hello'"
->>>>>>> 2df547c9
 }