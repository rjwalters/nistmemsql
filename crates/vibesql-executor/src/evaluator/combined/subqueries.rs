--- conflicted
+++ resolved
@@ -267,9 +267,9 @@
         // Evaluate the left-hand expression
         let expr_val = self.eval(expr, row)?;
 
-<<<<<<< HEAD
         // Phase 3 optimization: Try index-aware execution for simple uncorrelated subqueries
         // Only applies to simple SELECT column FROM table WHERE ... queries
+        // This is tried first because it's the fastest when applicable
         if can_use_index_for_in_subquery(subquery, database) {
             if let Some(index_result) = try_index_optimized_in_subquery(
                 &expr_val,
@@ -280,18 +280,9 @@
             )? {
                 return Ok(index_result);
             }
-            // If index optimization fails, fall through to regular execution
-        }
-
-        // Execute the subquery with outer context and propagate depth
-        let select_executor = if !self.schema.table_schemas.is_empty() {
-            crate::select::SelectExecutor::new_with_outer_context_and_depth(
-                database,
-                row,
-                self.schema,
-                self.depth,
-            )
-=======
+            // If index optimization fails, fall through to caching/regular execution
+        }
+
         // Check if this is a non-correlated subquery that can be cached
         let is_correlated = crate::correlation::is_correlated(subquery, self.schema);
 
@@ -317,7 +308,7 @@
                 self.subquery_cache.borrow_mut().put(cache_key, rows.clone());
                 rows
             }
->>>>>>> 90e9d6cd
+
         } else {
             // Correlated subquery - execute with outer context (can't cache)
             let select_executor = if !self.schema.table_schemas.is_empty() {
