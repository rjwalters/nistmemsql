--- conflicted
+++ resolved
@@ -117,60 +117,21 @@
             self.schema.clone(),
         );
 
-<<<<<<< HEAD
-        Self::eval_scalar_subquery_static(database, &outer_combined, row, subquery, self.depth)
-    }
-
-    /// Static helper for scalar subquery evaluation - shared between both evaluators
-    /// SQL:1999 Section 7.9: Scalar subquery must return exactly 1 row and 1 column
-    pub(crate) fn eval_scalar_subquery_static(
-        database: &vibesql_storage::Database,
-        outer_schema: &crate::schema::CombinedSchema,
-        row: &vibesql_storage::Row,
-        subquery: &vibesql_ast::SelectStmt,
-        depth: usize,
-    ) -> Result<vibesql_types::SqlValue, ExecutorError> {
-        // SQL:1999 Section 7.9: Scalar subquery must return exactly 1 column
-        // Check column count from SELECT list
-        if subquery.select_list.len() != 1 {
-            return Err(ExecutorError::SubqueryColumnCountMismatch {
-                expected: 1,
-                actual: subquery.select_list.len(),
-            });
-        }
-
         // Execute the subquery with outer context for correlated subqueries
-        // Pass the CombinedSchema to preserve alias information and propagate depth
-        let select_executor = if !outer_schema.table_schemas.is_empty() {
+        let select_executor = if !outer_combined.table_schemas.is_empty() {
             crate::select::SelectExecutor::new_with_outer_context_and_depth(
                 database,
                 row,
-                outer_schema,
-                depth,
+                &outer_combined,
+                self.depth,
             )
         } else {
             crate::select::SelectExecutor::new(database)
         };
         let rows = select_executor.execute(subquery)?;
 
-        // SQL:1999 Section 7.9: Scalar subquery must return exactly 1 row
-        if rows.len() > 1 {
-            return Err(ExecutorError::SubqueryReturnedMultipleRows {
-                expected: 1,
-                actual: rows.len(),
-            });
-        }
-
-        // Return the single value, or NULL if no rows
-        if rows.is_empty() {
-            Ok(vibesql_types::SqlValue::Null)
-        } else {
-            rows[0].get(0).cloned().ok_or(ExecutorError::ColumnIndexOutOfBounds { index: 0 })
-        }
-=======
         // Delegate to shared logic
         super::super::subqueries_shared::eval_scalar_subquery_core(&rows, subquery.select_list.len())
->>>>>>> f216fb30
     }
 
     /// Evaluate EXISTS predicate
@@ -198,47 +159,21 @@
             self.schema.clone(),
         );
 
-        Self::eval_exists_static(database, &outer_combined, row, subquery, negated, self.depth)
-    }
-
-    /// Static helper for EXISTS predicate evaluation - shared between both evaluators
-    /// SQL:1999 Section 8.7: EXISTS predicate
-    /// Returns TRUE if subquery returns at least one row
-    /// Returns FALSE if subquery returns zero rows
-    /// Never returns NULL (unlike most predicates)
-    pub(crate) fn eval_exists_static(
-        database: &vibesql_storage::Database,
-        outer_schema: &crate::schema::CombinedSchema,
-        row: &vibesql_storage::Row,
-        subquery: &vibesql_ast::SelectStmt,
-        negated: bool,
-        depth: usize,
-    ) -> Result<vibesql_types::SqlValue, ExecutorError> {
         // Execute the subquery with outer context and propagate depth
-        let select_executor = if !outer_schema.table_schemas.is_empty() {
+        let select_executor = if !outer_combined.table_schemas.is_empty() {
             crate::select::SelectExecutor::new_with_outer_context_and_depth(
                 database,
                 row,
-                outer_schema,
-                depth,
+                &outer_combined,
+                self.depth,
             )
         } else {
             crate::select::SelectExecutor::new(database)
         };
         let rows = select_executor.execute(subquery)?;
 
-<<<<<<< HEAD
-        // Check if subquery returned any rows
-        let has_rows = !rows.is_empty();
-
-        // Apply negation if needed
-        let result = if negated { !has_rows } else { has_rows };
-
-        Ok(vibesql_types::SqlValue::Boolean(result))
-=======
         // Delegate to shared logic
         Ok(super::super::subqueries_shared::eval_exists_core(!rows.is_empty(), negated))
->>>>>>> f216fb30
     }
 
     /// Evaluate quantified comparison (ALL/ANY/SOME)
@@ -271,146 +206,26 @@
             self.schema.clone(),
         );
 
-        Self::eval_quantified_static(database, &outer_combined, row, &left_val, op, quantifier, subquery, self.depth)
-    }
-
-    /// Static helper for quantified comparison evaluation - shared between both evaluators
-    /// SQL:1999 Section 8.8: Quantified comparison predicate
-    /// ALL: comparison must be TRUE for all rows
-    /// ANY/SOME: comparison must be TRUE for at least one row
-    pub(crate) fn eval_quantified_static(
-        database: &vibesql_storage::Database,
-        outer_schema: &crate::schema::CombinedSchema,
-        row: &vibesql_storage::Row,
-        left_val: &vibesql_types::SqlValue,
-        op: &vibesql_ast::BinaryOperator,
-        quantifier: &vibesql_ast::Quantifier,
-        subquery: &vibesql_ast::SelectStmt,
-        depth: usize,
-    ) -> Result<vibesql_types::SqlValue, ExecutorError> {
         // Execute the subquery with outer context and propagate depth
-        let select_executor = if !outer_schema.table_schemas.is_empty() {
+        let select_executor = if !outer_combined.table_schemas.is_empty() {
             crate::select::SelectExecutor::new_with_outer_context_and_depth(
                 database,
                 row,
-                outer_schema,
-                depth,
+                &outer_combined,
+                self.depth,
             )
         } else {
             crate::select::SelectExecutor::new(database)
         };
         let rows = select_executor.execute(subquery)?;
 
-<<<<<<< HEAD
-        // Empty subquery special cases:
-        // - ALL: returns TRUE (vacuously true - all zero rows satisfy the condition)
-        // - ANY/SOME: returns FALSE (no rows to satisfy the condition)
-        if rows.is_empty() {
-            return Ok(vibesql_types::SqlValue::Boolean(matches!(quantifier, vibesql_ast::Quantifier::All)));
-        }
-
-        // If left value is NULL, result depends on quantifier and subquery results
-        if matches!(left_val, vibesql_types::SqlValue::Null) {
-            return Ok(vibesql_types::SqlValue::Null);
-        }
-
-        match quantifier {
-            vibesql_ast::Quantifier::All => {
-                // ALL: comparison must be TRUE for all rows
-                // If any comparison is FALSE, return FALSE
-                // If any comparison is NULL (and none FALSE), return NULL
-                let mut has_null = false;
-
-                for subquery_row in &rows {
-                    if subquery_row.values.len() != 1 {
-                        return Err(ExecutorError::SubqueryColumnCountMismatch {
-                            expected: 1,
-                            actual: subquery_row.values.len(),
-                        });
-                    }
-
-                    let right_val = &subquery_row.values[0];
-
-                    // Handle NULL in subquery result
-                    if matches!(right_val, vibesql_types::SqlValue::Null) {
-                        has_null = true;
-                        continue;
-                    }
-
-                    // Evaluate comparison
-                    let cmp_result = Self::eval_binary_op_static(left_val, op, right_val)?;
-
-                    match cmp_result {
-                        vibesql_types::SqlValue::Boolean(false) => {
-                            return Ok(vibesql_types::SqlValue::Boolean(false))
-                        }
-                        vibesql_types::SqlValue::Null => has_null = true,
-                        _ => {} // TRUE, continue checking
-                    }
-                }
-
-                // If we saw any NULLs (and no FALSEs), return NULL
-                // Otherwise return TRUE (all comparisons were TRUE)
-                if has_null {
-                    Ok(vibesql_types::SqlValue::Null)
-                } else {
-                    Ok(vibesql_types::SqlValue::Boolean(true))
-                }
-            }
-
-            vibesql_ast::Quantifier::Any | vibesql_ast::Quantifier::Some => {
-                // ANY/SOME: comparison must be TRUE for at least one row
-                // If any comparison is TRUE, return TRUE
-                // If all comparisons are FALSE, return FALSE
-                // If any comparison is NULL (and none TRUE), return NULL
-                let mut has_null = false;
-
-                for subquery_row in &rows {
-                    if subquery_row.values.len() != 1 {
-                        return Err(ExecutorError::SubqueryColumnCountMismatch {
-                            expected: 1,
-                            actual: subquery_row.values.len(),
-                        });
-                    }
-
-                    let right_val = &subquery_row.values[0];
-
-                    // Handle NULL in subquery result
-                    if matches!(right_val, vibesql_types::SqlValue::Null) {
-                        has_null = true;
-                        continue;
-                    }
-
-                    // Evaluate comparison
-                    let cmp_result = Self::eval_binary_op_static(left_val, op, right_val)?;
-
-                    match cmp_result {
-                        vibesql_types::SqlValue::Boolean(true) => {
-                            return Ok(vibesql_types::SqlValue::Boolean(true))
-                        }
-                        vibesql_types::SqlValue::Null => has_null = true,
-                        _ => {} // FALSE, continue checking
-                    }
-                }
-
-                // If we saw any NULLs (and no TRUEs), return NULL
-                // Otherwise return FALSE (no comparisons were TRUE)
-                if has_null {
-                    Ok(vibesql_types::SqlValue::Null)
-                } else {
-                    Ok(vibesql_types::SqlValue::Boolean(false))
-                }
-            }
-        }
-=======
         // Delegate to shared logic
         super::super::subqueries_shared::eval_quantified_core(
             &left_val,
             &rows,
             op,
             quantifier,
-            |left, op, right| self.eval_binary_op(left, op, right),
+            Self::eval_binary_op_static,
         )
->>>>>>> f216fb30
     }
 }