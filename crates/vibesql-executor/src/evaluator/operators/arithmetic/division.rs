--- conflicted
+++ resolved
@@ -27,15 +27,6 @@
             if *b == 0 {
                 return Ok(SqlValue::Null);
             }
-<<<<<<< HEAD
-            let result = *a as f64 / *b as f64;
-            if result.fract() == 0.0 {
-                // No fractional part - return as Integer for DISTINCT correctness
-                return Ok(Integer(result as i64));
-            } else {
-                // Has fractional part - return as Numeric for precision
-                return Ok(Numeric(result));
-=======
             // Use integer arithmetic to check for remainder (avoids f64 precision issues)
             let int_result = a / b;
             if int_result * b == *a {
@@ -44,7 +35,6 @@
             } else {
                 // Has remainder - return as Numeric for precision
                 return Ok(Numeric(*a as f64 / *b as f64));
->>>>>>> b4a60b8c
             }
         }
 
