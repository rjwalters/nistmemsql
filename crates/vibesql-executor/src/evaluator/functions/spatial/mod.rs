--- conflicted
+++ resolved
@@ -13,13 +13,9 @@
 
 pub mod constructors;
 pub mod accessors;
-<<<<<<< HEAD
-pub mod predicates;
-=======
 pub mod srid;
 pub mod predicates;
 pub(crate) mod wkb;
->>>>>>> 158f24ea
 
 use vibesql_types::SqlValue;
 use crate::errors::ExecutorError;
