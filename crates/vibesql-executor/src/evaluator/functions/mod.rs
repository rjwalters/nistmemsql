--- conflicted
+++ resolved
@@ -123,15 +123,12 @@
         "ST_LINEFROMTEXT" | "ST_LINE_FROM_TEXT" => spatial::constructors::st_line_from_text(args),
         "ST_POLYGONFROMTEXT" | "ST_POLYGON_FROM_TEXT" => spatial::constructors::st_polygon_from_text(args),
 
-<<<<<<< HEAD
-=======
         // Constructor functions - WKB (Phase 2)
         "ST_GEOMFROMWKB" | "ST_GEOM_FROM_WKB" => spatial::constructors::st_geom_from_wkb(args),
         "ST_POINTFROMWKB" | "ST_POINT_FROM_WKB" => spatial::constructors::st_point_from_wkb(args),
         "ST_LINEFROMWKB" | "ST_LINE_FROM_WKB" => spatial::constructors::st_line_from_wkb(args),
         "ST_POLYGONFROMWKB" | "ST_POLYGON_FROM_WKB" => spatial::constructors::st_polygon_from_wkb(args),
 
->>>>>>> 158f24ea
         // Accessor functions
         "ST_X" => spatial::accessors::st_x(args),
         "ST_Y" => spatial::accessors::st_y(args),
@@ -141,15 +138,11 @@
         "ST_ASBINARY" | "ST_AS_BINARY" => spatial::accessors::st_as_binary(args),
         "ST_ASGEOJSON" | "ST_AS_GEOJSON" => spatial::accessors::st_as_geojson(args),
 
-<<<<<<< HEAD
-        // Predicate functions (Phase 3)
-=======
         // SRID functions (Phase 2)
         "ST_SETSRID" | "ST_SET_SRID" => spatial::srid::st_set_srid(args),
         "ST_SRID" => spatial::srid::st_srid(args),
 
         // Spatial predicates
->>>>>>> 158f24ea
         "ST_CONTAINS" => spatial::predicates::st_contains(args),
         "ST_WITHIN" => spatial::predicates::st_within(args),
         "ST_INTERSECTS" => spatial::predicates::st_intersects(args),
@@ -159,13 +152,8 @@
         "ST_CROSSES" => spatial::predicates::st_crosses(args),
         "ST_OVERLAPS" => spatial::predicates::st_overlaps(args),
         "ST_COVERS" => spatial::predicates::st_covers(args),
-<<<<<<< HEAD
-        "ST_COVEREDBY" => spatial::predicates::st_coveredby(args),
-        "ST_DWITHIN" => spatial::predicates::st_dwithin(args),
-=======
         "ST_COVEREDBY" | "ST_COVERED_BY" => spatial::predicates::st_coveredby(args),
         "ST_DWITHIN" | "ST_D_WITHIN" => spatial::predicates::st_dwithin(args),
->>>>>>> 158f24ea
         "ST_RELATE" => spatial::predicates::st_relate(args),
 
         // Unknown function
