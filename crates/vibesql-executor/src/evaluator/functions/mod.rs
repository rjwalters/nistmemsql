//! SQL Function Implementations
//!
//! This module contains all scalar SQL function implementations, organized by category:
//!
//! - `null_handling`: NULL operations (COALESCE, NULLIF)
//! - `string`: String manipulation (UPPER, SUBSTR, CONCAT, etc.)
//! - `numeric`: Mathematical operations (ABS, ROUND, POWER, SIN, etc.)
//! - `datetime`: Date/time operations (CURRENT_DATE, YEAR, DATE_ADD, etc.)
//! - `control`: Control flow (IF)
//!
//! ## Usage
//!
//! The main entry point is `eval_scalar_function()`, which dispatches to the
//! appropriate module based on the function name.

use crate::errors::ExecutorError;

// Module declarations
mod control;
mod conversion;
mod datetime;
mod null_handling;
mod numeric;
pub(crate) mod string;
mod system;
mod spatial;

/// Evaluate a scalar function on given argument values
///
/// This handles SQL scalar functions that don't depend on table schemas
/// (unlike aggregates like COUNT, SUM which are handled elsewhere).
pub(super) fn eval_scalar_function(
    name: &str,
    args: &[vibesql_types::SqlValue],
    character_unit: &Option<vibesql_ast::CharacterUnit>,
) -> Result<vibesql_types::SqlValue, ExecutorError> {
    match name.to_uppercase().as_str() {
        // NULL handling functions
        "COALESCE" => null_handling::coalesce(args),
        "NULLIF" => null_handling::nullif(args),

        // String functions
        "UPPER" => string::upper(args),
        "LOWER" => string::lower(args),
        "SUBSTRING" => string::substring(args),
        "SUBSTR" => string::substring(args), // Alias for SUBSTRING
        // Note: TRIM is handled as a special expression in the parser (like POSITION)
        "CHAR_LENGTH" | "CHARACTER_LENGTH" => string::char_length(args, name, character_unit),
        "OCTET_LENGTH" => string::octet_length(args),
        "CONCAT" => string::concat(args),
        "LENGTH" => string::length(args),
        "POSITION" => string::position(args),
        "REPLACE" => string::replace(args),
        "REVERSE" => string::reverse(args),
        "LEFT" => string::left(args),
        "RIGHT" => string::right(args),
        "INSTR" => string::instr(args),
        "LOCATE" => string::locate(args),

        // Numeric functions
        "ABS" => numeric::abs(args),
        "ROUND" => numeric::round(args),
        "TRUNCATE" => numeric::truncate(args),
        "FLOOR" => numeric::floor(args),
        "CEIL" | "CEILING" => numeric::ceil(args),
        "MOD" => numeric::mod_func(args),
        "POWER" | "POW" => numeric::power(args),
        "SQRT" => numeric::sqrt(args),
        "EXP" => numeric::exp(args),
        "LN" | "LOG" => numeric::ln(args),
        "LOG10" => numeric::log10(args),
        "SIGN" => numeric::sign(args),
        "PI" => numeric::pi(args),
        "SIN" => numeric::sin(args),
        "COS" => numeric::cos(args),
        "TAN" => numeric::tan(args),
        "ASIN" => numeric::asin(args),
        "ACOS" => numeric::acos(args),
        "ATAN" => numeric::atan(args),
        "ATAN2" => numeric::atan2(args),
        "RADIANS" => numeric::radians(args),
        "DEGREES" => numeric::degrees(args),
        "GREATEST" => numeric::greatest(args),
        "LEAST" => numeric::least(args),
        "FORMAT" => numeric::format(args),

        // Date/time functions
        "CURRENT_DATE" | "CURDATE" => datetime::current_date(args),
        "CURRENT_TIME" | "CURTIME" => datetime::current_time(args),
        "CURRENT_TIMESTAMP" | "NOW" => datetime::current_timestamp(args),
        "YEAR" => datetime::year(args),
        "MONTH" => datetime::month(args),
        "DAY" => datetime::day(args),
        "HOUR" => datetime::hour(args),
        "MINUTE" => datetime::minute(args),
        "SECOND" => datetime::second(args),
        "DATEDIFF" => datetime::datediff(args),
        "DATE_ADD" | "ADDDATE" => datetime::date_add(args),
        "DATE_SUB" | "SUBDATE" => datetime::date_sub(args),
        "EXTRACT" => datetime::extract(args),
        "AGE" => datetime::age(args),

        // Control flow functions
        "IF" => control::if_func(args),

        // Type conversion functions
        "TO_NUMBER" => conversion::to_number(args),
        "TO_DATE" => conversion::to_date(args),
        "TO_TIMESTAMP" => conversion::to_timestamp(args),
        "TO_CHAR" => conversion::to_char(args),
        "CAST" => conversion::cast(args),

        // System information functions
        "VERSION" => system::version(args),
        "DATABASE" | "SCHEMA" => system::database(args, name),
        "USER" | "CURRENT_USER" => system::user(args, name),

        // Spatial/Geometric functions
<<<<<<< HEAD
        // Constructor functions - WKT (Phase 1)
=======
        // Constructor functions
>>>>>>> e2b38e77
        "ST_GEOMFROMTEXT" | "ST_GEOM_FROM_TEXT" => spatial::constructors::st_geom_from_text(args),
        "ST_POINTFROMTEXT" | "ST_POINT_FROM_TEXT" => spatial::constructors::st_point_from_text(args),
        "ST_LINEFROMTEXT" | "ST_LINE_FROM_TEXT" => spatial::constructors::st_line_from_text(args),
        "ST_POLYGONFROMTEXT" | "ST_POLYGON_FROM_TEXT" => spatial::constructors::st_polygon_from_text(args),
        
<<<<<<< HEAD
        // Constructor functions - WKB (Phase 2)
        "ST_GEOMFROMWKB" | "ST_GEOM_FROM_WKB" => spatial::constructors::st_geom_from_wkb(args),
        "ST_POINTFROMWKB" | "ST_POINT_FROM_WKB" => spatial::constructors::st_point_from_wkb(args),
        "ST_LINEFROMWKB" | "ST_LINE_FROM_WKB" => spatial::constructors::st_line_from_wkb(args),
        "ST_POLYGONFROMWKB" | "ST_POLYGON_FROM_WKB" => spatial::constructors::st_polygon_from_wkb(args),
        
=======
>>>>>>> e2b38e77
        // Accessor functions
        "ST_X" => spatial::accessors::st_x(args),
        "ST_Y" => spatial::accessors::st_y(args),
        "ST_GEOMETRYTYPE" | "ST_GEOMETRY_TYPE" => spatial::accessors::st_geometry_type(args),
        "ST_DIMENSION" => spatial::accessors::st_dimension(args),
<<<<<<< HEAD
        "ST_ASTEXT" | "ST_AS_TEXT" => spatial::accessors::st_as_text(args),
        "ST_ASBINARY" | "ST_AS_BINARY" => spatial::accessors::st_as_binary(args),
        "ST_ASGEOJSON" | "ST_AS_GEOJSON" => spatial::accessors::st_as_geojson(args),
        
        // SRID functions (Phase 2)
        "ST_SETSRID" | "ST_SET_SRID" => spatial::srid::st_set_srid(args),
        "ST_SRID" => spatial::srid::st_srid(args),
=======
        "ST_SRID" => spatial::accessors::st_srid(args),
        "ST_ASTEXT" | "ST_AS_TEXT" => spatial::accessors::st_as_text(args),
        "ST_ASBINARY" | "ST_AS_BINARY" => spatial::accessors::st_as_binary(args),
        "ST_ASGEOJSON" | "ST_AS_GEOJSON" => spatial::accessors::st_as_geojson(args),
>>>>>>> e2b38e77

        // Unknown function
        _ => Err(ExecutorError::UnsupportedFeature(format!("Unknown function: {}", name))),
    }
}<|MERGE_RESOLUTION|>--- conflicted
+++ resolved
@@ -116,44 +116,44 @@
         "USER" | "CURRENT_USER" => system::user(args, name),
 
         // Spatial/Geometric functions
-<<<<<<< HEAD
         // Constructor functions - WKT (Phase 1)
-=======
-        // Constructor functions
->>>>>>> e2b38e77
         "ST_GEOMFROMTEXT" | "ST_GEOM_FROM_TEXT" => spatial::constructors::st_geom_from_text(args),
         "ST_POINTFROMTEXT" | "ST_POINT_FROM_TEXT" => spatial::constructors::st_point_from_text(args),
         "ST_LINEFROMTEXT" | "ST_LINE_FROM_TEXT" => spatial::constructors::st_line_from_text(args),
         "ST_POLYGONFROMTEXT" | "ST_POLYGON_FROM_TEXT" => spatial::constructors::st_polygon_from_text(args),
-        
-<<<<<<< HEAD
+
         // Constructor functions - WKB (Phase 2)
         "ST_GEOMFROMWKB" | "ST_GEOM_FROM_WKB" => spatial::constructors::st_geom_from_wkb(args),
         "ST_POINTFROMWKB" | "ST_POINT_FROM_WKB" => spatial::constructors::st_point_from_wkb(args),
         "ST_LINEFROMWKB" | "ST_LINE_FROM_WKB" => spatial::constructors::st_line_from_wkb(args),
         "ST_POLYGONFROMWKB" | "ST_POLYGON_FROM_WKB" => spatial::constructors::st_polygon_from_wkb(args),
-        
-=======
->>>>>>> e2b38e77
+
         // Accessor functions
         "ST_X" => spatial::accessors::st_x(args),
         "ST_Y" => spatial::accessors::st_y(args),
         "ST_GEOMETRYTYPE" | "ST_GEOMETRY_TYPE" => spatial::accessors::st_geometry_type(args),
         "ST_DIMENSION" => spatial::accessors::st_dimension(args),
-<<<<<<< HEAD
         "ST_ASTEXT" | "ST_AS_TEXT" => spatial::accessors::st_as_text(args),
         "ST_ASBINARY" | "ST_AS_BINARY" => spatial::accessors::st_as_binary(args),
         "ST_ASGEOJSON" | "ST_AS_GEOJSON" => spatial::accessors::st_as_geojson(args),
-        
+
         // SRID functions (Phase 2)
         "ST_SETSRID" | "ST_SET_SRID" => spatial::srid::st_set_srid(args),
         "ST_SRID" => spatial::srid::st_srid(args),
-=======
-        "ST_SRID" => spatial::accessors::st_srid(args),
-        "ST_ASTEXT" | "ST_AS_TEXT" => spatial::accessors::st_as_text(args),
-        "ST_ASBINARY" | "ST_AS_BINARY" => spatial::accessors::st_as_binary(args),
-        "ST_ASGEOJSON" | "ST_AS_GEOJSON" => spatial::accessors::st_as_geojson(args),
->>>>>>> e2b38e77
+
+        // Spatial predicates
+        "ST_CONTAINS" => spatial::predicates::st_contains(args),
+        "ST_WITHIN" => spatial::predicates::st_within(args),
+        "ST_INTERSECTS" => spatial::predicates::st_intersects(args),
+        "ST_DISJOINT" => spatial::predicates::st_disjoint(args),
+        "ST_EQUALS" => spatial::predicates::st_equals(args),
+        "ST_TOUCHES" => spatial::predicates::st_touches(args),
+        "ST_CROSSES" => spatial::predicates::st_crosses(args),
+        "ST_OVERLAPS" => spatial::predicates::st_overlaps(args),
+        "ST_COVERS" => spatial::predicates::st_covers(args),
+        "ST_COVEREDBY" | "ST_COVERED_BY" => spatial::predicates::st_coveredby(args),
+        "ST_DWITHIN" | "ST_D_WITHIN" => spatial::predicates::st_dwithin(args),
+        "ST_RELATE" => spatial::predicates::st_relate(args),
 
         // Unknown function
         _ => Err(ExecutorError::UnsupportedFeature(format!("Unknown function: {}", name))),
