--- conflicted
+++ resolved
@@ -8,16 +8,6 @@
     values.into_iter().map(|v| Row::new(vec![SqlValue::Integer(v)])).collect()
 }
 
-<<<<<<< HEAD
-/// Simple eval function for tests that handles ColumnRef and Literal expressions
-fn simple_eval_fn(expr: &Expression, row: &Row) -> Result<SqlValue, String> {
-    match expr {
-        Expression::ColumnRef { column, .. } => {
-            let idx = column.parse::<usize>().map_err(|e| e.to_string())?;
-            row.values.get(idx).cloned().ok_or_else(|| "Column index out of bounds".to_string())
-        }
-        Expression::Literal(val) => Ok(val.clone()),
-=======
 // Simple evaluation function for tests
 fn simple_eval(expr: &Expression, row: &Row) -> Result<SqlValue, String> {
     match expr {
@@ -26,7 +16,6 @@
             let col_idx: usize = column.parse().map_err(|e| format!("Invalid column index: {}", e))?;
             row.get(col_idx).cloned().ok_or_else(|| format!("Column index {} out of bounds", col_idx))
         }
->>>>>>> 4a5564a3
         _ => Err("Unsupported expression in test".to_string()),
     }
 }
@@ -41,21 +30,6 @@
     let value_expr = Expression::ColumnRef { table: None, column: "0".to_string() };
 
     // Row 0: LAG should return NULL (no previous row)
-<<<<<<< HEAD
-    let result = evaluate_lag(&partition, 0, &value_expr, None, None, simple_eval_fn).unwrap();
-    assert_eq!(result, SqlValue::Null);
-
-    // Row 1: LAG should return 10 (previous row value)
-    let result = evaluate_lag(&partition, 1, &value_expr, None, None, simple_eval_fn).unwrap();
-    assert_eq!(result, SqlValue::Integer(10));
-
-    // Row 2: LAG should return 20
-    let result = evaluate_lag(&partition, 2, &value_expr, None, None, simple_eval_fn).unwrap();
-    assert_eq!(result, SqlValue::Integer(20));
-
-    // Row 4: LAG should return 40
-    let result = evaluate_lag(&partition, 4, &value_expr, None, None, simple_eval_fn).unwrap();
-=======
     let result = evaluate_lag(&partition, 0, &value_expr, None, None, simple_eval).unwrap();
     assert_eq!(result, SqlValue::Null);
 
@@ -69,7 +43,6 @@
 
     // Row 4: LAG should return 40
     let result = evaluate_lag(&partition, 4, &value_expr, None, None, simple_eval).unwrap();
->>>>>>> 4a5564a3
     assert_eq!(result, SqlValue::Integer(40));
 }
 
@@ -81,25 +54,6 @@
     let value_expr = Expression::ColumnRef { table: None, column: "0".to_string() };
 
     // Row 0: offset 2 goes before partition start -> NULL
-<<<<<<< HEAD
-    let result = evaluate_lag(&partition, 0, &value_expr, Some(2), None, simple_eval_fn).unwrap();
-    assert_eq!(result, SqlValue::Null);
-
-    // Row 1: offset 2 goes before partition start -> NULL
-    let result = evaluate_lag(&partition, 1, &value_expr, Some(2), None, simple_eval_fn).unwrap();
-    assert_eq!(result, SqlValue::Null);
-
-    // Row 2: LAG(value, 2) should return 10 (row 0)
-    let result = evaluate_lag(&partition, 2, &value_expr, Some(2), None, simple_eval_fn).unwrap();
-    assert_eq!(result, SqlValue::Integer(10));
-
-    // Row 3: LAG(value, 2) should return 20 (row 1)
-    let result = evaluate_lag(&partition, 3, &value_expr, Some(2), None, simple_eval_fn).unwrap();
-    assert_eq!(result, SqlValue::Integer(20));
-
-    // Row 4: LAG(value, 2) should return 30 (row 2)
-    let result = evaluate_lag(&partition, 4, &value_expr, Some(2), None, simple_eval_fn).unwrap();
-=======
     let result = evaluate_lag(&partition, 0, &value_expr, Some(2), None, simple_eval).unwrap();
     assert_eq!(result, SqlValue::Null);
 
@@ -117,7 +71,6 @@
 
     // Row 4: LAG(value, 2) should return 30 (row 2)
     let result = evaluate_lag(&partition, 4, &value_expr, Some(2), None, simple_eval).unwrap();
->>>>>>> 4a5564a3
     assert_eq!(result, SqlValue::Integer(30));
 }
 
@@ -131,17 +84,6 @@
     let default_expr = Expression::Literal(SqlValue::Integer(0));
 
     // Row 0: should return 0 (default) instead of NULL
-<<<<<<< HEAD
-    let result = evaluate_lag(&partition, 0, &value_expr, None, Some(&default_expr), simple_eval_fn).unwrap();
-    assert_eq!(result, SqlValue::Integer(0));
-
-    // Row 1: should return 10 (previous row)
-    let result = evaluate_lag(&partition, 1, &value_expr, None, Some(&default_expr), simple_eval_fn).unwrap();
-    assert_eq!(result, SqlValue::Integer(10));
-
-    // Row 2: should return 20 (previous row)
-    let result = evaluate_lag(&partition, 2, &value_expr, None, Some(&default_expr), simple_eval_fn).unwrap();
-=======
     let result = evaluate_lag(&partition, 0, &value_expr, None, Some(&default_expr), simple_eval).unwrap();
     assert_eq!(result, SqlValue::Integer(0));
 
@@ -151,7 +93,6 @@
 
     // Row 2: should return 20 (previous row)
     let result = evaluate_lag(&partition, 2, &value_expr, None, Some(&default_expr), simple_eval).unwrap();
->>>>>>> 4a5564a3
     assert_eq!(result, SqlValue::Integer(20));
 }
 
@@ -163,20 +104,12 @@
     let value_expr = Expression::ColumnRef { table: None, column: "0".to_string() };
 
     // Row 2 with offset 100 should return NULL
-<<<<<<< HEAD
-    let result = evaluate_lag(&partition, 2, &value_expr, Some(100), None, simple_eval_fn).unwrap();
-=======
     let result = evaluate_lag(&partition, 2, &value_expr, Some(100), None, simple_eval).unwrap();
->>>>>>> 4a5564a3
     assert_eq!(result, SqlValue::Null);
 
     // With default value
     let default_expr = Expression::Literal(SqlValue::Integer(-1));
-<<<<<<< HEAD
-    let result = evaluate_lag(&partition, 2, &value_expr, Some(100), Some(&default_expr), simple_eval_fn).unwrap();
-=======
     let result = evaluate_lag(&partition, 2, &value_expr, Some(100), Some(&default_expr), simple_eval).unwrap();
->>>>>>> 4a5564a3
     assert_eq!(result, SqlValue::Integer(-1));
 }
 
@@ -190,21 +123,6 @@
     let value_expr = Expression::ColumnRef { table: None, column: "0".to_string() };
 
     // Row 0: LEAD should return 20 (next row value)
-<<<<<<< HEAD
-    let result = evaluate_lead(&partition, 0, &value_expr, None, None, simple_eval_fn).unwrap();
-    assert_eq!(result, SqlValue::Integer(20));
-
-    // Row 1: LEAD should return 30
-    let result = evaluate_lead(&partition, 1, &value_expr, None, None, simple_eval_fn).unwrap();
-    assert_eq!(result, SqlValue::Integer(30));
-
-    // Row 3: LEAD should return 50
-    let result = evaluate_lead(&partition, 3, &value_expr, None, None, simple_eval_fn).unwrap();
-    assert_eq!(result, SqlValue::Integer(50));
-
-    // Row 4: LEAD should return NULL (no next row)
-    let result = evaluate_lead(&partition, 4, &value_expr, None, None, simple_eval_fn).unwrap();
-=======
     let result = evaluate_lead(&partition, 0, &value_expr, None, None, simple_eval).unwrap();
     assert_eq!(result, SqlValue::Integer(20));
 
@@ -218,7 +136,6 @@
 
     // Row 4: LEAD should return NULL (no next row)
     let result = evaluate_lead(&partition, 4, &value_expr, None, None, simple_eval).unwrap();
->>>>>>> 4a5564a3
     assert_eq!(result, SqlValue::Null);
 }
 
@@ -230,25 +147,6 @@
     let value_expr = Expression::ColumnRef { table: None, column: "0".to_string() };
 
     // Row 0: LEAD(value, 2) should return 30 (row 2)
-<<<<<<< HEAD
-    let result = evaluate_lead(&partition, 0, &value_expr, Some(2), None, simple_eval_fn).unwrap();
-    assert_eq!(result, SqlValue::Integer(30));
-
-    // Row 1: LEAD(value, 2) should return 40 (row 3)
-    let result = evaluate_lead(&partition, 1, &value_expr, Some(2), None, simple_eval_fn).unwrap();
-    assert_eq!(result, SqlValue::Integer(40));
-
-    // Row 2: LEAD(value, 2) should return 50 (row 4)
-    let result = evaluate_lead(&partition, 2, &value_expr, Some(2), None, simple_eval_fn).unwrap();
-    assert_eq!(result, SqlValue::Integer(50));
-
-    // Row 3: offset 2 goes past partition end -> NULL
-    let result = evaluate_lead(&partition, 3, &value_expr, Some(2), None, simple_eval_fn).unwrap();
-    assert_eq!(result, SqlValue::Null);
-
-    // Row 4: offset 2 goes past partition end -> NULL
-    let result = evaluate_lead(&partition, 4, &value_expr, Some(2), None, simple_eval_fn).unwrap();
-=======
     let result = evaluate_lead(&partition, 0, &value_expr, Some(2), None, simple_eval).unwrap();
     assert_eq!(result, SqlValue::Integer(30));
 
@@ -266,7 +164,6 @@
 
     // Row 4: offset 2 goes past partition end -> NULL
     let result = evaluate_lead(&partition, 4, &value_expr, Some(2), None, simple_eval).unwrap();
->>>>>>> 4a5564a3
     assert_eq!(result, SqlValue::Null);
 }
 
@@ -280,17 +177,6 @@
     let default_expr = Expression::Literal(SqlValue::Integer(999));
 
     // Row 0: should return 20 (next row)
-<<<<<<< HEAD
-    let result = evaluate_lead(&partition, 0, &value_expr, None, Some(&default_expr), simple_eval_fn).unwrap();
-    assert_eq!(result, SqlValue::Integer(20));
-
-    // Row 1: should return 30 (next row)
-    let result = evaluate_lead(&partition, 1, &value_expr, None, Some(&default_expr), simple_eval_fn).unwrap();
-    assert_eq!(result, SqlValue::Integer(30));
-
-    // Row 2: should return 999 (default) instead of NULL
-    let result = evaluate_lead(&partition, 2, &value_expr, None, Some(&default_expr), simple_eval_fn).unwrap();
-=======
     let result = evaluate_lead(&partition, 0, &value_expr, None, Some(&default_expr), simple_eval).unwrap();
     assert_eq!(result, SqlValue::Integer(20));
 
@@ -300,7 +186,6 @@
 
     // Row 2: should return 999 (default) instead of NULL
     let result = evaluate_lead(&partition, 2, &value_expr, None, Some(&default_expr), simple_eval).unwrap();
->>>>>>> 4a5564a3
     assert_eq!(result, SqlValue::Integer(999));
 }
 
@@ -312,20 +197,12 @@
     let value_expr = Expression::ColumnRef { table: None, column: "0".to_string() };
 
     // Row 0 with offset 100 should return NULL
-<<<<<<< HEAD
-    let result = evaluate_lead(&partition, 0, &value_expr, Some(100), None, simple_eval_fn).unwrap();
-=======
     let result = evaluate_lead(&partition, 0, &value_expr, Some(100), None, simple_eval).unwrap();
->>>>>>> 4a5564a3
     assert_eq!(result, SqlValue::Null);
 
     // With default value
     let default_expr = Expression::Literal(SqlValue::Integer(-1));
-<<<<<<< HEAD
-    let result = evaluate_lead(&partition, 0, &value_expr, Some(100), Some(&default_expr), simple_eval_fn).unwrap();
-=======
     let result = evaluate_lead(&partition, 0, &value_expr, Some(100), Some(&default_expr), simple_eval).unwrap();
->>>>>>> 4a5564a3
     assert_eq!(result, SqlValue::Integer(-1));
 }
 
@@ -339,19 +216,11 @@
     let value_expr = Expression::ColumnRef { table: None, column: "0".to_string() };
 
     // LAG on single row should return NULL
-<<<<<<< HEAD
-    let result = evaluate_lag(&partition, 0, &value_expr, None, None, simple_eval_fn).unwrap();
-    assert_eq!(result, SqlValue::Null);
-
-    // LEAD on single row should return NULL
-    let result = evaluate_lead(&partition, 0, &value_expr, None, None, simple_eval_fn).unwrap();
-=======
     let result = evaluate_lag(&partition, 0, &value_expr, None, None, simple_eval).unwrap();
     assert_eq!(result, SqlValue::Null);
 
     // LEAD on single row should return NULL
     let result = evaluate_lead(&partition, 0, &value_expr, None, None, simple_eval).unwrap();
->>>>>>> 4a5564a3
     assert_eq!(result, SqlValue::Null);
 }
 
@@ -363,19 +232,11 @@
     let value_expr = Expression::ColumnRef { table: None, column: "0".to_string() };
 
     // LAG(value, 0) should return current row value
-<<<<<<< HEAD
-    let result = evaluate_lag(&partition, 1, &value_expr, Some(0), None, simple_eval_fn).unwrap();
-    assert_eq!(result, SqlValue::Integer(20));
-
-    // LEAD(value, 0) should return current row value
-    let result = evaluate_lead(&partition, 1, &value_expr, Some(0), None, simple_eval_fn).unwrap();
-=======
     let result = evaluate_lag(&partition, 1, &value_expr, Some(0), None, simple_eval).unwrap();
     assert_eq!(result, SqlValue::Integer(20));
 
     // LEAD(value, 0) should return current row value
     let result = evaluate_lead(&partition, 1, &value_expr, Some(0), None, simple_eval).unwrap();
->>>>>>> 4a5564a3
     assert_eq!(result, SqlValue::Integer(20));
 }
 
@@ -388,11 +249,7 @@
 
     let value_expr = Expression::ColumnRef { table: None, column: "0".to_string() };
 
-<<<<<<< HEAD
-    let result = evaluate_lag(&partition, 1, &value_expr, Some(-1), None, simple_eval_fn);
-=======
     let result = evaluate_lag(&partition, 1, &value_expr, Some(-1), None, simple_eval);
->>>>>>> 4a5564a3
     assert!(result.is_err());
     assert!(result.unwrap_err().contains("non-negative"));
 }
@@ -404,11 +261,7 @@
 
     let value_expr = Expression::ColumnRef { table: None, column: "0".to_string() };
 
-<<<<<<< HEAD
-    let result = evaluate_lead(&partition, 1, &value_expr, Some(-1), None, simple_eval_fn);
-=======
     let result = evaluate_lead(&partition, 1, &value_expr, Some(-1), None, simple_eval);
->>>>>>> 4a5564a3
     assert!(result.is_err());
     assert!(result.unwrap_err().contains("non-negative"));
 }