--- conflicted
+++ resolved
@@ -57,16 +57,13 @@
     /// Shared via Rc across child evaluators within a single statement execution.
     /// Cache lifetime is tied to the evaluator instance - each new evaluator gets a fresh cache.
     pub(super) subquery_cache: Rc<RefCell<LruCache<u64, Vec<vibesql_storage::Row>>>>,
-<<<<<<< HEAD
     /// Cache for IN/NOT IN subquery value sets with LRU eviction (key = subquery hash, value = (values, has_null))
     /// Uses HashSet for O(1) membership testing instead of O(n) linear search through rows.
     /// This provides massive speedup for anti-joins like TPC-H Q16.
     pub(super) in_value_cache: Rc<RefCell<LruCache<u64, (std::collections::HashSet<vibesql_types::SqlValue>, bool)>>>,
-=======
     /// Cache for correlated scalar subquery results (key = (subquery hash, correlation value), value = scalar result)
     /// This enables O(distinct_keys) execution instead of O(n) for queries like TPC-H Q17
     pub(super) correlated_scalar_cache: Rc<RefCell<LruCache<(u64, vibesql_types::SqlValue), vibesql_types::SqlValue>>>,
->>>>>>> a107853e
     /// Current depth in expression tree (for preventing stack overflow)
     pub(super) depth: usize,
     /// CSE cache for common sub-expression elimination with LRU eviction (shared via Rc across depth levels)
@@ -427,11 +424,10 @@
             subquery_cache: Rc::new(RefCell::new(LruCache::new(
                 NonZeroUsize::new(Self::get_subquery_cache_size()).unwrap()
             ))),
-<<<<<<< HEAD
             in_value_cache: Rc::new(RefCell::new(LruCache::new(
-=======
+                NonZeroUsize::new(Self::get_subquery_cache_size()).unwrap()
+            ))),
             correlated_scalar_cache: Rc::new(RefCell::new(LruCache::new(
->>>>>>> a107853e
                 NonZeroUsize::new(Self::get_subquery_cache_size()).unwrap()
             ))),
             depth: 0,
@@ -458,11 +454,10 @@
             subquery_cache: Rc::new(RefCell::new(LruCache::new(
                 NonZeroUsize::new(Self::get_subquery_cache_size()).unwrap()
             ))),
-<<<<<<< HEAD
             in_value_cache: Rc::new(RefCell::new(LruCache::new(
-=======
+                NonZeroUsize::new(Self::get_subquery_cache_size()).unwrap()
+            ))),
             correlated_scalar_cache: Rc::new(RefCell::new(LruCache::new(
->>>>>>> a107853e
                 NonZeroUsize::new(Self::get_subquery_cache_size()).unwrap()
             ))),
             depth: 0,
@@ -492,11 +487,10 @@
             subquery_cache: Rc::new(RefCell::new(LruCache::new(
                 NonZeroUsize::new(Self::get_subquery_cache_size()).unwrap()
             ))),
-<<<<<<< HEAD
             in_value_cache: Rc::new(RefCell::new(LruCache::new(
-=======
+                NonZeroUsize::new(Self::get_subquery_cache_size()).unwrap()
+            ))),
             correlated_scalar_cache: Rc::new(RefCell::new(LruCache::new(
->>>>>>> a107853e
                 NonZeroUsize::new(Self::get_subquery_cache_size()).unwrap()
             ))),
             depth: 0,
@@ -524,11 +518,10 @@
             subquery_cache: Rc::new(RefCell::new(LruCache::new(
                 NonZeroUsize::new(Self::get_subquery_cache_size()).unwrap()
             ))),
-<<<<<<< HEAD
             in_value_cache: Rc::new(RefCell::new(LruCache::new(
-=======
+                NonZeroUsize::new(Self::get_subquery_cache_size()).unwrap()
+            ))),
             correlated_scalar_cache: Rc::new(RefCell::new(LruCache::new(
->>>>>>> a107853e
                 NonZeroUsize::new(Self::get_subquery_cache_size()).unwrap()
             ))),
             depth: 0,
@@ -556,11 +549,10 @@
             subquery_cache: Rc::new(RefCell::new(LruCache::new(
                 NonZeroUsize::new(Self::get_subquery_cache_size()).unwrap()
             ))),
-<<<<<<< HEAD
             in_value_cache: Rc::new(RefCell::new(LruCache::new(
-=======
+                NonZeroUsize::new(Self::get_subquery_cache_size()).unwrap()
+            ))),
             correlated_scalar_cache: Rc::new(RefCell::new(LruCache::new(
->>>>>>> a107853e
                 NonZeroUsize::new(Self::get_subquery_cache_size()).unwrap()
             ))),
             depth: 0,
@@ -617,12 +609,9 @@
             column_cache: RefCell::new(self.column_cache.borrow().clone()),
             // Share the subquery cache - subqueries can be reused across depths
             subquery_cache: self.subquery_cache.clone(),
-<<<<<<< HEAD
             // Share the IN value cache - value sets can be reused across depths
             in_value_cache: self.in_value_cache.clone(),
-=======
             correlated_scalar_cache: self.correlated_scalar_cache.clone(),
->>>>>>> a107853e
             depth: self.depth + 1,
             cse_cache: self.cse_cache.clone(),
             enable_cse: self.enable_cse,
@@ -645,11 +634,8 @@
             procedural_context: self.procedural_context,
             column_cache: RefCell::new(HashMap::new()),
             subquery_cache: self.subquery_cache.clone(),
-<<<<<<< HEAD
             in_value_cache: self.in_value_cache.clone(),
-=======
             correlated_scalar_cache: self.correlated_scalar_cache.clone(),
->>>>>>> a107853e
             depth: self.depth,
             cse_cache: Rc::new(RefCell::new(LruCache::new(
                 NonZeroUsize::new(Self::get_cse_cache_size()).unwrap()
@@ -697,11 +683,10 @@
             subquery_cache: Rc::new(RefCell::new(LruCache::new(
                 NonZeroUsize::new(Self::get_subquery_cache_size()).unwrap()
             ))),
-<<<<<<< HEAD
             in_value_cache: Rc::new(RefCell::new(LruCache::new(
-=======
+                NonZeroUsize::new(Self::get_subquery_cache_size()).unwrap()
+            ))),
             correlated_scalar_cache: Rc::new(RefCell::new(LruCache::new(
->>>>>>> a107853e
                 NonZeroUsize::new(Self::get_subquery_cache_size()).unwrap()
             ))),
             depth: 0,
