--- conflicted
+++ resolved
@@ -57,11 +57,6 @@
     /// Shared via Rc across child evaluators within a single statement execution.
     /// Cache lifetime is tied to the evaluator instance - each new evaluator gets a fresh cache.
     pub(super) subquery_cache: Rc<RefCell<LruCache<u64, Vec<vibesql_storage::Row>>>>,
-<<<<<<< HEAD
-    /// Cache for IN subquery HashSets (key = subquery hash, value = (hashset, has_null))
-    /// Optimizes NOT IN/NOT EXISTS patterns by enabling O(1) membership testing
-    pub(super) in_subquery_hashset_cache: Rc<RefCell<LruCache<u64, (std::collections::HashSet<vibesql_types::SqlValue>, bool)>>>,
-=======
     /// Cache for IN/NOT IN subquery value sets with LRU eviction (key = subquery hash, value = (values, has_null))
     /// Uses HashSet for O(1) membership testing instead of O(n) linear search through rows.
     /// This provides massive speedup for anti-joins like TPC-H Q16.
@@ -69,7 +64,6 @@
     /// Cache for correlated scalar subquery results (key = (subquery hash, correlation value), value = scalar result)
     /// This enables O(distinct_keys) execution instead of O(n) for queries like TPC-H Q17
     pub(super) correlated_scalar_cache: Rc<RefCell<LruCache<(u64, vibesql_types::SqlValue), vibesql_types::SqlValue>>>,
->>>>>>> 06dd257d
     /// Current depth in expression tree (for preventing stack overflow)
     pub(super) depth: usize,
     /// CSE cache for common sub-expression elimination with LRU eviction (shared via Rc across depth levels)
@@ -430,14 +424,10 @@
             subquery_cache: Rc::new(RefCell::new(LruCache::new(
                 NonZeroUsize::new(Self::get_subquery_cache_size()).unwrap()
             ))),
-<<<<<<< HEAD
-            in_subquery_hashset_cache: Rc::new(RefCell::new(LruCache::new(
-=======
             in_value_cache: Rc::new(RefCell::new(LruCache::new(
                 NonZeroUsize::new(Self::get_subquery_cache_size()).unwrap()
             ))),
             correlated_scalar_cache: Rc::new(RefCell::new(LruCache::new(
->>>>>>> 06dd257d
                 NonZeroUsize::new(Self::get_subquery_cache_size()).unwrap()
             ))),
             depth: 0,
@@ -464,14 +454,10 @@
             subquery_cache: Rc::new(RefCell::new(LruCache::new(
                 NonZeroUsize::new(Self::get_subquery_cache_size()).unwrap()
             ))),
-<<<<<<< HEAD
-            in_subquery_hashset_cache: Rc::new(RefCell::new(LruCache::new(
-=======
             in_value_cache: Rc::new(RefCell::new(LruCache::new(
                 NonZeroUsize::new(Self::get_subquery_cache_size()).unwrap()
             ))),
             correlated_scalar_cache: Rc::new(RefCell::new(LruCache::new(
->>>>>>> 06dd257d
                 NonZeroUsize::new(Self::get_subquery_cache_size()).unwrap()
             ))),
             depth: 0,
@@ -501,14 +487,10 @@
             subquery_cache: Rc::new(RefCell::new(LruCache::new(
                 NonZeroUsize::new(Self::get_subquery_cache_size()).unwrap()
             ))),
-<<<<<<< HEAD
-            in_subquery_hashset_cache: Rc::new(RefCell::new(LruCache::new(
-=======
             in_value_cache: Rc::new(RefCell::new(LruCache::new(
                 NonZeroUsize::new(Self::get_subquery_cache_size()).unwrap()
             ))),
             correlated_scalar_cache: Rc::new(RefCell::new(LruCache::new(
->>>>>>> 06dd257d
                 NonZeroUsize::new(Self::get_subquery_cache_size()).unwrap()
             ))),
             depth: 0,
@@ -536,14 +518,10 @@
             subquery_cache: Rc::new(RefCell::new(LruCache::new(
                 NonZeroUsize::new(Self::get_subquery_cache_size()).unwrap()
             ))),
-<<<<<<< HEAD
-            in_subquery_hashset_cache: Rc::new(RefCell::new(LruCache::new(
-=======
             in_value_cache: Rc::new(RefCell::new(LruCache::new(
                 NonZeroUsize::new(Self::get_subquery_cache_size()).unwrap()
             ))),
             correlated_scalar_cache: Rc::new(RefCell::new(LruCache::new(
->>>>>>> 06dd257d
                 NonZeroUsize::new(Self::get_subquery_cache_size()).unwrap()
             ))),
             depth: 0,
@@ -571,14 +549,10 @@
             subquery_cache: Rc::new(RefCell::new(LruCache::new(
                 NonZeroUsize::new(Self::get_subquery_cache_size()).unwrap()
             ))),
-<<<<<<< HEAD
-            in_subquery_hashset_cache: Rc::new(RefCell::new(LruCache::new(
-=======
             in_value_cache: Rc::new(RefCell::new(LruCache::new(
                 NonZeroUsize::new(Self::get_subquery_cache_size()).unwrap()
             ))),
             correlated_scalar_cache: Rc::new(RefCell::new(LruCache::new(
->>>>>>> 06dd257d
                 NonZeroUsize::new(Self::get_subquery_cache_size()).unwrap()
             ))),
             depth: 0,
@@ -635,13 +609,9 @@
             column_cache: RefCell::new(self.column_cache.borrow().clone()),
             // Share the subquery cache - subqueries can be reused across depths
             subquery_cache: self.subquery_cache.clone(),
-<<<<<<< HEAD
-            in_subquery_hashset_cache: self.in_subquery_hashset_cache.clone(),
-=======
             // Share the IN value cache - value sets can be reused across depths
             in_value_cache: self.in_value_cache.clone(),
             correlated_scalar_cache: self.correlated_scalar_cache.clone(),
->>>>>>> 06dd257d
             depth: self.depth + 1,
             cse_cache: self.cse_cache.clone(),
             enable_cse: self.enable_cse,
@@ -664,12 +634,8 @@
             procedural_context: self.procedural_context,
             column_cache: RefCell::new(HashMap::new()),
             subquery_cache: self.subquery_cache.clone(),
-<<<<<<< HEAD
-            in_subquery_hashset_cache: self.in_subquery_hashset_cache.clone(),
-=======
             in_value_cache: self.in_value_cache.clone(),
             correlated_scalar_cache: self.correlated_scalar_cache.clone(),
->>>>>>> 06dd257d
             depth: self.depth,
             cse_cache: Rc::new(RefCell::new(LruCache::new(
                 NonZeroUsize::new(Self::get_cse_cache_size()).unwrap()
@@ -717,14 +683,10 @@
             subquery_cache: Rc::new(RefCell::new(LruCache::new(
                 NonZeroUsize::new(Self::get_subquery_cache_size()).unwrap()
             ))),
-<<<<<<< HEAD
-            in_subquery_hashset_cache: Rc::new(RefCell::new(LruCache::new(
-=======
             in_value_cache: Rc::new(RefCell::new(LruCache::new(
                 NonZeroUsize::new(Self::get_subquery_cache_size()).unwrap()
             ))),
             correlated_scalar_cache: Rc::new(RefCell::new(LruCache::new(
->>>>>>> 06dd257d
                 NonZeroUsize::new(Self::get_subquery_cache_size()).unwrap()
             ))),
             depth: 0,
