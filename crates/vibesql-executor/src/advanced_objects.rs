//! Executor for advanced SQL:1999 objects (SEQUENCE, TYPE, COLLATION, etc.)
//! Note: DOMAIN has a full implementation in domain_ddl module

use vibesql_ast::*;
use vibesql_storage::Database;

use crate::errors::ExecutorError;

// DOMAIN functions are in domain_ddl module with full implementation

/// Execute CREATE SEQUENCE statement
pub fn execute_create_sequence(
    stmt: &CreateSequenceStmt,
    db: &mut Database,
) -> Result<(), ExecutorError> {
    db.catalog.create_sequence(
        stmt.sequence_name.clone(),
        stmt.start_with,
        stmt.increment_by,
        stmt.min_value,
        stmt.max_value,
        stmt.cycle,
    )?;
    Ok(())
}

/// Execute DROP SEQUENCE statement
pub fn execute_drop_sequence(
    stmt: &DropSequenceStmt,
    db: &mut Database,
) -> Result<(), ExecutorError> {
    // Handle CASCADE to remove sequence dependencies from columns
    db.catalog.drop_sequence(&stmt.sequence_name, stmt.cascade)?;
    Ok(())
}

/// Execute ALTER SEQUENCE statement
pub fn execute_alter_sequence(
    stmt: &AlterSequenceStmt,
    db: &mut Database,
) -> Result<(), ExecutorError> {
    db.catalog.alter_sequence(
        &stmt.sequence_name,
        stmt.restart_with,
        stmt.increment_by,
        stmt.min_value,
        stmt.max_value,
        stmt.cycle,
    )?;
    Ok(())
}

/// Execute CREATE TYPE statement (comprehensive implementation)
pub fn execute_create_type(stmt: &CreateTypeStmt, db: &mut Database) -> Result<(), ExecutorError> {
    use vibesql_catalog::{TypeAttribute, TypeDefinition, TypeDefinitionKind};

    // Convert AST TypeDefinition to Catalog TypeDefinitionKind
    let catalog_def = match &stmt.definition {
        vibesql_ast::TypeDefinition::Distinct { base_type } => {
            TypeDefinitionKind::Distinct { base_type: base_type.clone() }
        }
        vibesql_ast::TypeDefinition::Structured { attributes } => {
            let catalog_attrs = attributes
                .iter()
                .map(|attr| TypeAttribute {
                    name: attr.name.clone(),
                    data_type: attr.data_type.clone(),
                })
                .collect();
            TypeDefinitionKind::Structured { attributes: catalog_attrs }
        }
        vibesql_ast::TypeDefinition::Forward => TypeDefinitionKind::Forward,
    };

    let type_def = TypeDefinition { name: stmt.type_name.clone(), definition: catalog_def };

    db.catalog.create_type(type_def)?;
    Ok(())
}

/// Execute DROP TYPE statement (comprehensive implementation with CASCADE/RESTRICT)
pub fn execute_drop_type(stmt: &DropTypeStmt, db: &mut Database) -> Result<(), ExecutorError> {
    let cascade = matches!(stmt.behavior, DropBehavior::Cascade);
    db.catalog.drop_type(&stmt.type_name, cascade)?;
    Ok(())
}

/// Execute CREATE COLLATION statement
pub fn execute_create_collation(
    stmt: &CreateCollationStmt,
    db: &mut Database,
) -> Result<(), ExecutorError> {
    db.catalog.create_collation(
        stmt.collation_name.clone(),
        stmt.character_set.clone(),
        stmt.source_collation.clone(),
        stmt.pad_space,
    )?;
    Ok(())
}

/// Execute DROP COLLATION statement
pub fn execute_drop_collation(
    stmt: &DropCollationStmt,
    db: &mut Database,
) -> Result<(), ExecutorError> {
    db.catalog.drop_collation(&stmt.collation_name)?;
    Ok(())
}

/// Execute CREATE CHARACTER SET statement
pub fn execute_create_character_set(
    stmt: &CreateCharacterSetStmt,
    db: &mut Database,
) -> Result<(), ExecutorError> {
    db.catalog.create_character_set(
        stmt.charset_name.clone(),
        stmt.source.clone(),
        stmt.collation.clone(),
    )?;
    Ok(())
}

/// Execute DROP CHARACTER SET statement
pub fn execute_drop_character_set(
    stmt: &DropCharacterSetStmt,
    db: &mut Database,
) -> Result<(), ExecutorError> {
    db.catalog.drop_character_set(&stmt.charset_name)?;
    Ok(())
}

/// Execute CREATE TRANSLATION statement
pub fn execute_create_translation(
    stmt: &CreateTranslationStmt,
    db: &mut Database,
) -> Result<(), ExecutorError> {
    db.catalog.create_translation(
        stmt.translation_name.clone(),
        stmt.source_charset.clone(),
        stmt.target_charset.clone(),
        stmt.translation_source.clone(),
    )?;
    Ok(())
}

/// Execute DROP TRANSLATION statement
pub fn execute_drop_translation(
    stmt: &DropTranslationStmt,
    db: &mut Database,
) -> Result<(), ExecutorError> {
    db.catalog.drop_translation(&stmt.translation_name)?;
    Ok(())
}

/// Execute CREATE VIEW statement
pub fn execute_create_view(stmt: &CreateViewStmt, db: &mut Database) -> Result<(), ExecutorError> {
    use vibesql_catalog::ViewDefinition;

    let view = ViewDefinition::new(
        stmt.view_name.clone(),
        stmt.columns.clone(),
        (*stmt.query).clone(),
        stmt.with_check_option,
    );

    if stmt.or_replace {
        // DROP the view if it exists, then CREATE
        let _ = db.catalog.drop_view(&stmt.view_name, false);
        db.catalog.create_view(view)?;
    } else {
        // Regular CREATE VIEW (will fail if view already exists)
        db.catalog.create_view(view)?;
    }
    Ok(())
}

/// Execute DROP VIEW statement
pub fn execute_drop_view(stmt: &DropViewStmt, db: &mut Database) -> Result<(), ExecutorError> {
    // Check if view exists
    let view_exists = db.catalog.get_view(&stmt.view_name).is_some();

    // If IF EXISTS is specified and view doesn't exist, succeed silently
    if stmt.if_exists && !view_exists {
        return Ok(());
    }

    // Handle CASCADE to drop dependent views
    db.catalog.drop_view(&stmt.view_name, stmt.cascade)?;
    Ok(())
}

/// Execute CREATE ASSERTION statement (SQL:1999 Feature F671/F672)
pub fn execute_create_assertion(
    stmt: &CreateAssertionStmt,
    db: &mut Database,
) -> Result<(), ExecutorError> {
    use vibesql_catalog::Assertion;

    let assertion = Assertion::new(stmt.assertion_name.clone(), (*stmt.check_condition).clone());

    db.catalog.create_assertion(assertion)?;
    Ok(())
}

/// Execute DROP ASSERTION statement (SQL:1999 Feature F671/F672)
pub fn execute_drop_assertion(
    stmt: &DropAssertionStmt,
    db: &mut Database,
) -> Result<(), ExecutorError> {
    db.catalog.drop_assertion(&stmt.assertion_name, stmt.cascade)?;
    Ok(())
}

/// Execute CREATE PROCEDURE statement (SQL:1999 Feature P001)
pub fn execute_create_procedure(
    stmt: &CreateProcedureStmt,
    db: &mut Database,
) -> Result<(), ExecutorError> {
    use vibesql_catalog::{Procedure, ProcedureBody, ProcedureParam, ParameterMode, SqlSecurity};

    // Convert AST parameters to catalog parameters
    let catalog_params = stmt
        .parameters
        .iter()
        .map(|param| {
            let mode = match param.mode {
                vibesql_ast::ParameterMode::In => ParameterMode::In,
                vibesql_ast::ParameterMode::Out => ParameterMode::Out,
                vibesql_ast::ParameterMode::InOut => ParameterMode::InOut,
            };
            ProcedureParam {
                mode,
                name: param.name.clone(),
                data_type: param.data_type.clone(),
            }
        })
        .collect();

    // Convert AST body to catalog body
    let catalog_body = match &stmt.body {
        vibesql_ast::ProcedureBody::BeginEnd(statements) => {
            // Store the parsed AST for execution
            ProcedureBody::BeginEnd(statements.clone())
        }
        vibesql_ast::ProcedureBody::RawSql(sql) => ProcedureBody::RawSql(sql.clone()),
    };

    // Convert characteristics (Phase 6)
    let sql_security = stmt.sql_security.as_ref().map(|sec| match sec {
        vibesql_ast::SqlSecurity::Definer => SqlSecurity::Definer,
        vibesql_ast::SqlSecurity::Invoker => SqlSecurity::Invoker,
    }).unwrap_or(SqlSecurity::Definer);

    let procedure = if stmt.sql_security.is_some() || stmt.comment.is_some() || stmt.language.is_some() {
        Procedure::with_characteristics(
            stmt.procedure_name.clone(),
            db.catalog.get_current_schema().to_string(),
            catalog_params,
            catalog_body,
            sql_security,
            stmt.comment.clone(),
            stmt.language.clone().unwrap_or_else(|| "SQL".to_string()),
        )
    } else {
        Procedure::new(
            stmt.procedure_name.clone(),
            db.catalog.get_current_schema().to_string(),
            catalog_params,
            catalog_body,
        )
    };

    // TODO: When CREATE OR REPLACE PROCEDURE is implemented, invalidate cache here:
    // if stmt.or_replace {
    //     db.invalidate_procedure_cache(&stmt.procedure_name);
    // }

    db.catalog.create_procedure_with_characteristics(procedure)?;
    Ok(())
}

/// Execute DROP PROCEDURE statement (SQL:1999 Feature P001)
pub fn execute_drop_procedure(
    stmt: &DropProcedureStmt,
    db: &mut Database,
) -> Result<(), ExecutorError> {
    // Check if procedure exists
    let procedure_exists = db.catalog.procedure_exists(&stmt.procedure_name);

    // If IF EXISTS is specified and procedure doesn't exist, succeed silently
    if stmt.if_exists && !procedure_exists {
        return Ok(());
    }

    // Invalidate cache before dropping (Phase 6 optimization)
    db.invalidate_procedure_cache(&stmt.procedure_name);

    db.catalog.drop_procedure(&stmt.procedure_name)?;
    Ok(())
}

/// Execute CREATE FUNCTION statement (SQL:1999 Feature P001)
pub fn execute_create_function(
    stmt: &CreateFunctionStmt,
    db: &mut Database,
) -> Result<(), ExecutorError> {
    use vibesql_catalog::{Function, FunctionBody, FunctionParam, SqlSecurity};

    // Convert AST parameters to catalog parameters
    let catalog_params = stmt
        .parameters
        .iter()
        .map(|param| FunctionParam {
            name: param.name.clone(),
            data_type: param.data_type.clone(),
        })
        .collect();

    // Convert AST body to catalog body
    let catalog_body = match &stmt.body {
        vibesql_ast::ProcedureBody::BeginEnd(_) => {
            // For now, store as RawSql. Full execution support comes later.
            FunctionBody::RawSql(format!("{:?}", stmt.body))
        }
        vibesql_ast::ProcedureBody::RawSql(sql) => FunctionBody::RawSql(sql.clone()),
    };

    // Convert characteristics (Phase 6)
    let deterministic = stmt.deterministic.unwrap_or(false);
    let sql_security = stmt.sql_security.as_ref().map(|sec| match sec {
        vibesql_ast::SqlSecurity::Definer => SqlSecurity::Definer,
        vibesql_ast::SqlSecurity::Invoker => SqlSecurity::Invoker,
    }).unwrap_or(SqlSecurity::Definer);

    let function = if stmt.deterministic.is_some() || stmt.sql_security.is_some() || stmt.comment.is_some() || stmt.language.is_some() {
        Function::with_characteristics(
            stmt.function_name.clone(),
            db.catalog.get_current_schema().to_string(),
            catalog_params,
            stmt.return_type.clone(),
            catalog_body,
            deterministic,
            sql_security,
            stmt.comment.clone(),
            stmt.language.clone().unwrap_or_else(|| "SQL".to_string()),
        )
    } else {
        Function::new(
            stmt.function_name.clone(),
            db.catalog.get_current_schema().to_string(),
            catalog_params,
            stmt.return_type.clone(),
            catalog_body,
        )
    };

    db.catalog.create_function_with_characteristics(function)?;
    Ok(())
}

/// Execute DROP FUNCTION statement (SQL:1999 Feature P001)
pub fn execute_drop_function(
    stmt: &DropFunctionStmt,
    db: &mut Database,
) -> Result<(), ExecutorError> {
    // Check if function exists
    let function_exists = db.catalog.function_exists(&stmt.function_name);

    // If IF EXISTS is specified and function doesn't exist, succeed silently
    if stmt.if_exists && !function_exists {
        return Ok(());
    }

    db.catalog.drop_function(&stmt.function_name)?;
    Ok(())
}

/// Extract variable name from an expression for OUT/INOUT parameter binding
///
/// Valid patterns:
/// - ColumnRef without table qualifier (treated as session variable): @var_name
/// - Function call to session variable function (if we add one)
///
/// Returns the variable name (without @ prefix) or error if expression is not a valid variable reference.
fn extract_variable_name(expr: &Expression) -> Result<String, ExecutorError> {
    match expr {
        Expression::ColumnRef { table: None, column } => {
            // Column reference without table - treat as session variable
            // If it starts with @, strip it; otherwise use as-is
            let var_name = if column.starts_with('@') {
                column[1..].to_string()
            } else {
                column.clone()
            };
            Ok(var_name)
        }
        Expression::ColumnRef { table: Some(_), column: _ } => {
            Err(ExecutorError::Other(
                "OUT/INOUT parameter target must be a session variable (e.g., @var_name), not a table.column reference".to_string()
            ))
        }
        Expression::Literal(_) => {
            Err(ExecutorError::Other(
                "OUT/INOUT parameter target cannot be a literal value".to_string()
            ))
        }
        _ => {
            Err(ExecutorError::Other(
                "OUT/INOUT parameter target must be a session variable (e.g., @var_name), not a complex expression".to_string()
            ))
        }
    }
}

/// Execute CALL statement (SQL:1999 Feature P001)
///
/// Executes a stored procedure with parameter binding and procedural statement execution.
/// Phase 4 implementation: Supports IN, OUT, and INOUT parameters with session variables.
pub fn execute_call(
    stmt: &CallStmt,
    db: &mut Database,
) -> Result<(), ExecutorError> {
    use crate::procedural::{ExecutionContext, execute_procedural_statement, ControlFlow};

    // 1. Look up the procedure definition and get cached body (Phase 6 optimization)
    let (parameters, body) = {
<<<<<<< HEAD
        let procedure = db.catalog
            .get_procedure(&stmt.procedure_name)
            .ok_or_else(|| ExecutorError::Other(format!("Procedure '{}' not found", stmt.procedure_name)))?;

        let parameters = procedure.parameters.clone();

        // Get cached body and clone it
        // The cache avoids re-parsing RawSql bodies; cloning the parsed AST is cheap
        let body = db
            .get_cached_procedure_body(&stmt.procedure_name)
            .map_err(|e| ExecutorError::Other(e.to_string()))?
            .clone();

        (parameters, body)
=======
        let procedure = db.catalog.get_procedure(&stmt.procedure_name);

        match procedure {
            Some(proc) => (proc.parameters.clone(), proc.body.clone()),
            None => {
                // Procedure not found - provide helpful error with suggestions
                let schema_name = db.catalog.get_current_schema().to_string();
                let available_procedures = db.catalog.list_procedures();

                return Err(ExecutorError::ProcedureNotFound {
                    procedure_name: stmt.procedure_name.clone(),
                    schema_name,
                    available_procedures,
                });
            }
        }
>>>>>>> 2df547c9
    };

    // 2. Validate parameter count
    if stmt.arguments.len() != parameters.len() {
        // Build parameter signature string
        let param_sig = parameters
            .iter()
            .map(|p| {
                let mode = match p.mode {
                    vibesql_catalog::ParameterMode::In => "IN",
                    vibesql_catalog::ParameterMode::Out => "OUT",
                    vibesql_catalog::ParameterMode::InOut => "INOUT",
                };
                format!("{} {} {:?}", mode, p.name, p.data_type)
            })
            .collect::<Vec<_>>()
            .join(", ");

        return Err(ExecutorError::ParameterCountMismatch {
            routine_name: stmt.procedure_name.clone(),
            routine_type: "Procedure".to_string(),
            expected: parameters.len(),
            actual: stmt.arguments.len(),
            parameter_signature: param_sig,
        });
    }

    // 3. Create execution context and bind parameters
    let mut ctx = ExecutionContext::new();

    for (param, arg_expr) in parameters.iter().zip(&stmt.arguments) {
        match param.mode {
            vibesql_catalog::ParameterMode::In => {
                // IN parameter: Evaluate and bind the value
                let value = crate::procedural::executor::evaluate_expression(arg_expr, db, &ctx)?;
                ctx.set_parameter(&param.name, value);
            }
            vibesql_catalog::ParameterMode::Out => {
                // OUT parameter: Initialize to NULL
                ctx.set_parameter(&param.name, vibesql_types::SqlValue::Null);

                // Extract and register target variable name
                let var_name = extract_variable_name(arg_expr)?;
                ctx.register_out_parameter(&param.name, var_name);
            }
            vibesql_catalog::ParameterMode::InOut => {
                // INOUT parameter: Evaluate and bind input value
                let value = crate::procedural::executor::evaluate_expression(arg_expr, db, &ctx)?;
                ctx.set_parameter(&param.name, value);

                // Extract and register target variable name
                let var_name = extract_variable_name(arg_expr)?;
                ctx.register_out_parameter(&param.name, var_name);
            }
        }
    }

    // 4. Execute procedure body
    match &body {
        vibesql_catalog::ProcedureBody::BeginEnd(statements) => {
            // Execute each procedural statement sequentially
            for stmt in statements {
                match execute_procedural_statement(stmt, &mut ctx, db)? {
                    ControlFlow::Continue => {
                        // Continue to next statement
                    }
                    ControlFlow::Return(_) => {
                        // RETURN in procedures exits early (functions will handle return value later)
                        break;
                    }
                    ControlFlow::Leave(_) | ControlFlow::Iterate(_) => {
                        // Control flow statements not yet supported in Phase 2
                        return Err(ExecutorError::UnsupportedFeature(
                            "Control flow (LEAVE/ITERATE) not yet supported in Phase 2".to_string()
                        ));
                    }
                }
            }
            Ok(())
        }
        vibesql_catalog::ProcedureBody::RawSql(_) => {
            // RawSql fallback - would require parsing
            Err(ExecutorError::UnsupportedFeature(
                "RawSql procedure bodies require parsing (use BEGIN/END block instead)".to_string()
            ))
        }
    }?;

    // 5. Return output parameter values to session variables
    for (param_name, target_var_name) in ctx.get_out_parameters() {
        // Get the parameter value from the context
        let value = ctx.get_parameter(param_name)
            .cloned()
            .ok_or_else(|| ExecutorError::Other(format!("Parameter '{}' not found", param_name)))?;

        // Store in session variable
        db.set_session_variable(&target_var_name, value);
    }

    Ok(())
}

/// Execute CREATE TRIGGER statement
pub fn execute_create_trigger(
    stmt: &CreateTriggerStmt,
    db: &mut Database,
) -> Result<(), ExecutorError> {
    use vibesql_catalog::TriggerDefinition;

    let trigger = TriggerDefinition::new(
        stmt.trigger_name.clone(),
        stmt.timing.clone(),
        stmt.event.clone(),
        stmt.table_name.clone(),
        stmt.granularity.clone(),
        stmt.when_condition.clone(),
        stmt.triggered_action.clone(),
    );

    db.catalog.create_trigger(trigger)?;
    Ok(())
}

/// Execute DROP TRIGGER statement
pub fn execute_drop_trigger(
    stmt: &DropTriggerStmt,
    db: &mut Database,
) -> Result<(), ExecutorError> {
    db.catalog.drop_trigger(&stmt.trigger_name)?;
    Ok(())
}<|MERGE_RESOLUTION|>--- conflicted
+++ resolved
@@ -271,11 +271,6 @@
         )
     };
 
-    // TODO: When CREATE OR REPLACE PROCEDURE is implemented, invalidate cache here:
-    // if stmt.or_replace {
-    //     db.invalidate_procedure_cache(&stmt.procedure_name);
-    // }
-
     db.catalog.create_procedure_with_characteristics(procedure)?;
     Ok(())
 }
@@ -292,9 +287,6 @@
     if stmt.if_exists && !procedure_exists {
         return Ok(());
     }
-
-    // Invalidate cache before dropping (Phase 6 optimization)
-    db.invalidate_procedure_cache(&stmt.procedure_name);
 
     db.catalog.drop_procedure(&stmt.procedure_name)?;
     Ok(())
@@ -423,24 +415,8 @@
 ) -> Result<(), ExecutorError> {
     use crate::procedural::{ExecutionContext, execute_procedural_statement, ControlFlow};
 
-    // 1. Look up the procedure definition and get cached body (Phase 6 optimization)
+    // 1. Look up the procedure definition and clone what we need
     let (parameters, body) = {
-<<<<<<< HEAD
-        let procedure = db.catalog
-            .get_procedure(&stmt.procedure_name)
-            .ok_or_else(|| ExecutorError::Other(format!("Procedure '{}' not found", stmt.procedure_name)))?;
-
-        let parameters = procedure.parameters.clone();
-
-        // Get cached body and clone it
-        // The cache avoids re-parsing RawSql bodies; cloning the parsed AST is cheap
-        let body = db
-            .get_cached_procedure_body(&stmt.procedure_name)
-            .map_err(|e| ExecutorError::Other(e.to_string()))?
-            .clone();
-
-        (parameters, body)
-=======
         let procedure = db.catalog.get_procedure(&stmt.procedure_name);
 
         match procedure {
@@ -457,7 +433,6 @@
                 });
             }
         }
->>>>>>> 2df547c9
     };
 
     // 2. Validate parameter count
