--- conflicted
+++ resolved
@@ -119,8 +119,6 @@
     }
 }
 
-<<<<<<< HEAD
-=======
 /// Pattern matcher for TPC-H Q6
 ///
 /// Matches queries with:
@@ -186,7 +184,6 @@
     }
 }
 
->>>>>>> 96ed31aa
 /// Specialized plan for TPC-H Q1 (Pricing Summary Report)
 ///
 /// Query Pattern:
@@ -324,13 +321,8 @@
 
                 Row {
                     values: vec![
-<<<<<<< HEAD
-                        SqlValue::Varchar(returnflag.clone()),
-                        SqlValue::Varchar(linestatus.clone()),
-=======
                         SqlValue::Varchar(returnflag),
                         SqlValue::Varchar(linestatus),
->>>>>>> 96ed31aa
                         SqlValue::Double(agg.sum_qty),
                         SqlValue::Double(agg.sum_base_price),
                         SqlValue::Double(agg.sum_disc_price),
@@ -374,8 +366,6 @@
     }
 }
 
-<<<<<<< HEAD
-=======
 /// Pattern matcher for TPC-H Q1
 ///
 /// Matches queries with:
@@ -450,7 +440,6 @@
     }
 }
 
->>>>>>> 96ed31aa
 /// Attempt to create a TPC-H monomorphic plan for a query
 ///
 /// Returns None if the query doesn't match any known TPC-H pattern.
@@ -458,48 +447,6 @@
     stmt: &SelectStmt,
     schema: &CombinedSchema,
 ) -> Option<Box<dyn MonomorphicPlan>> {
-<<<<<<< HEAD
-    // Normalize query for matching (remove whitespace, lowercase)
-    let normalized = query
-        .to_lowercase()
-        .split_whitespace()
-        .collect::<Vec<_>>()
-        .join(" ");
-
-    // Check for TPC-H Q1 pattern
-    // Key indicators:
-    // - GROUP BY l_returnflag, l_linestatus
-    // - Multiple aggregates (SUM, AVG, COUNT)
-    // - l_shipdate filter
-    if normalized.contains("group by l_returnflag")
-        && normalized.contains("l_linestatus")
-        && normalized.contains("from lineitem")
-        && normalized.contains("l_shipdate")
-        && normalized.contains("sum(l_quantity)")
-        && normalized.contains("avg(")
-    {
-        return Some(Box::new(TpchQ1Plan::new()));
-    }
-
-    // Check for TPC-H Q6 pattern
-    // Key indicators:
-    // - SUM(l_extendedprice * l_discount)
-    // - FROM lineitem
-    // - l_shipdate filters
-    // - l_discount BETWEEN
-    // - l_quantity filter
-    if normalized.contains("sum(l_extendedprice*l_discount)")
-        || normalized.contains("sum(l_extendedprice * l_discount)")
-    {
-        if normalized.contains("from lineitem")
-            && normalized.contains("l_shipdate")
-            && normalized.contains("l_discount")
-            && normalized.contains("between")
-            && normalized.contains("l_quantity")
-        {
-            return Some(Box::new(TpchQ6Plan::new()));
-        }
-=======
     // Try TPC-H Q1 pattern
     let q1_matcher = TpchQ1PatternMatcher;
     if q1_matcher.matches(stmt, schema) {
@@ -510,7 +457,6 @@
     let q6_matcher = TpchQ6PatternMatcher;
     if q6_matcher.matches(stmt, schema) {
         return Some(Box::new(TpchQ6Plan::new()));
->>>>>>> 96ed31aa
     }
 
     // Future: Add more TPC-H query patterns here
@@ -570,39 +516,6 @@
     }
 
     #[test]
-    fn test_q1_pattern_matching() {
-        // Create an empty schema for pattern matching tests
-        let empty_table = vibesql_catalog::TableSchema::new("test".to_string(), vec![]);
-        let schema = CombinedSchema::from_table("test".to_string(), empty_table);
-
-        // Should match Q1
-        let q1_query = r#"
-            SELECT
-                l_returnflag,
-                l_linestatus,
-                SUM(l_quantity) as sum_qty,
-                SUM(l_extendedprice) as sum_base_price,
-                SUM(l_extendedprice * (1 - l_discount)) as sum_disc_price,
-                SUM(l_extendedprice * (1 - l_discount) * (1 + l_tax)) as sum_charge,
-                AVG(l_quantity) as avg_qty,
-                AVG(l_extendedprice) as avg_price,
-                AVG(l_discount) as avg_disc,
-                COUNT(*) as count_order
-            FROM lineitem
-            WHERE l_shipdate <= '1998-09-01'
-            GROUP BY l_returnflag, l_linestatus
-            ORDER BY l_returnflag, l_linestatus
-        "#;
-
-        let plan = try_create_tpch_plan(q1_query, &schema);
-        assert!(plan.is_some(), "Q1 pattern should be recognized");
-        assert_eq!(
-            plan.unwrap().description(),
-            "TPC-H Q1 (Pricing Summary Report) - Monomorphic"
-        );
-    }
-
-    #[test]
     fn test_q6_pattern_matching() {
         // Create an empty schema for pattern matching tests
         let empty_table = vibesql_catalog::TableSchema::new("test".to_string(), vec![]);
@@ -626,8 +539,6 @@
             plan.unwrap().description(),
             "TPC-H Q6 (Forecasting Revenue Change) - Monomorphic"
         );
-<<<<<<< HEAD
-=======
     }
 
     #[test]
@@ -678,7 +589,6 @@
             plan.is_some(),
             "Q6 pattern should be recognized regardless of multiplication operand order"
         );
->>>>>>> 96ed31aa
     }
 
     #[test]
@@ -690,12 +600,8 @@
         // Should not match any TPC-H pattern
         let other_query = "SELECT * FROM orders WHERE o_orderdate > '2020-01-01'";
 
-<<<<<<< HEAD
-        let plan = try_create_tpch_plan(other_query, &schema);
-=======
         let stmt = parse_select_query(other_query);
         let plan = try_create_tpch_plan(&stmt, &schema);
->>>>>>> 96ed31aa
         assert!(plan.is_none(), "Non-TPC-H query should not match");
     }
 }