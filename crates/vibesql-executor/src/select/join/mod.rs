--- conflicted
+++ resolved
@@ -7,7 +7,6 @@
 mod expression_mapper;
 mod hash_join;
 mod hash_join_iterator;
-mod hash_semi_join;
 mod join_analyzer;
 mod nested_loop;
 pub mod reorder;
@@ -18,13 +17,7 @@
 
 // Re-export join reorder analyzer for public tests
 // Re-export hash_join functions for internal use
-<<<<<<< HEAD
-use hash_join::hash_join_inner;
-// Re-export hash semi-join for internal use
-use hash_semi_join::hash_semi_join;
-=======
 use hash_join::{hash_join_anti, hash_join_inner, hash_join_left_outer, hash_join_semi};
->>>>>>> 06dd257d
 // Re-export hash join iterator for public use
 pub use hash_join_iterator::HashJoinIterator;
 // Re-export nested loop join variants for internal use
