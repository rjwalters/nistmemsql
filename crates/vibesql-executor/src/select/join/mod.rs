--- conflicted
+++ resolved
@@ -17,11 +17,7 @@
 
 // Re-export join reorder analyzer for public tests
 // Re-export hash_join functions for internal use
-<<<<<<< HEAD
-use hash_join::{hash_join_anti, hash_join_inner, hash_join_semi};
-=======
-use hash_join::{hash_join_inner, hash_join_left_outer};
->>>>>>> 700df202
+use hash_join::{hash_join_anti, hash_join_inner, hash_join_left_outer, hash_join_semi};
 // Re-export hash join iterator for public use
 pub use hash_join_iterator::HashJoinIterator;
 // Re-export nested loop join variants for internal use
