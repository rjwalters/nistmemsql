--- conflicted
+++ resolved
@@ -207,16 +207,11 @@
         JoinCost::new(output_cardinality, operations)
     }
 
-<<<<<<< HEAD
     /// Get the best (most selective) edge for joining next_table to any of the joined_tables
     ///
     /// Note: Composite join keys (multiple edges between same table pair) are already
     /// handled in compute_edge_selectivities, so the selectivities here are combined.
-    fn get_edge_selectivity(&self, joined_tables: &HashSet<String>, next_table: &str) -> f64 {
-=======
-    /// Get the best (lowest) selectivity for joining next_table to any of the joined_tables
     fn get_edge_selectivity(&self, joined_tables: &BTreeSet<String>, next_table: &str) -> f64 {
->>>>>>> 1f44b046
         let mut best_selectivity = 0.5; // Default for cross join (no edge)
 
         for joined_table in joined_tables {
