//! Non-aggregation execution methods for SelectExecutor

use super::{
    builder::SelectExecutor,
    index_optimization::try_spatial_index_optimization,
};
use crate::{
    errors::ExecutorError,
    evaluator::{CombinedExpressionEvaluator, ExpressionEvaluator},
    optimizer::optimize_where_clause,
    select::{
        filter::apply_where_filter_combined_auto,
        helpers::{apply_distinct, apply_limit_offset},
        iterator::{FilterIterator, RowIterator, TableScanIterator},
        join::FromResult,
        order::{apply_order_by, RowWithSortKeys},
        projection::{project_row_combined, SelectProjectionIterator},
        window::{
            collect_order_by_window_functions, evaluate_order_by_window_functions,
            evaluate_window_functions, expression_has_window_function, has_window_functions,
        },
    },
};

/// Validate IN subqueries in WHERE clause before row iteration
/// This ensures schema validation happens even when there are no rows to process
fn validate_where_clause_subqueries(
    expr: &vibesql_ast::Expression,
    database: &vibesql_storage::Database,
) -> Result<(), ExecutorError> {
    use vibesql_ast::Expression;

    match expr {
        Expression::In { subquery, .. } => {
            // Validate that the subquery returns exactly 1 column (scalar subquery requirement)
            let column_count = compute_select_list_column_count(subquery, database)?;
            if column_count != 1 {
                return Err(ExecutorError::SubqueryColumnCountMismatch {
                    expected: 1,
                    actual: column_count,
                });
            }
            Ok(())
        }
        // Recurse into binary operations
        Expression::BinaryOp { left, right, .. } => {
            validate_where_clause_subqueries(left, database)?;
            validate_where_clause_subqueries(right, database)
        }
        // Recurse into unary operations
        Expression::UnaryOp { expr, .. } => validate_where_clause_subqueries(expr, database),
        // Recurse into other composite expressions
        Expression::IsNull { expr, .. } => validate_where_clause_subqueries(expr, database),
        Expression::InList { expr, values, .. } => {
            validate_where_clause_subqueries(expr, database)?;
            for val in values {
                validate_where_clause_subqueries(val, database)?;
            }
            Ok(())
        }
        Expression::Between { expr, low, high, .. } => {
            validate_where_clause_subqueries(expr, database)?;
            validate_where_clause_subqueries(low, database)?;
            validate_where_clause_subqueries(high, database)
        }
        Expression::Case { operand, when_clauses, else_result } => {
            if let Some(op) = operand {
                validate_where_clause_subqueries(op, database)?;
            }
            for when_clause in when_clauses {
                for cond in &when_clause.conditions {
                    validate_where_clause_subqueries(cond, database)?;
                }
                validate_where_clause_subqueries(&when_clause.result, database)?;
            }
            if let Some(else_res) = else_result {
                validate_where_clause_subqueries(else_res, database)?;
            }
            Ok(())
        }
        // For all other expressions, no validation needed
        _ => Ok(()),
    }
}

/// Compute the number of columns in a SELECT statement's result
/// Handles wildcards by expanding them using table schemas from the database
fn compute_select_list_column_count(
    stmt: &vibesql_ast::SelectStmt,
    database: &vibesql_storage::Database,
) -> Result<usize, ExecutorError> {
    let mut count = 0;

    for item in &stmt.select_list {
        match item {
            vibesql_ast::SelectItem::Wildcard { .. } => {
                // Expand * to count all columns from all tables in FROM clause
                if let Some(from) = &stmt.from {
                    count += count_columns_in_from_clause(from, database)?;
                } else {
                    // SELECT * without FROM is an error (should be caught earlier)
                    return Err(ExecutorError::UnsupportedFeature(
                        "SELECT * requires FROM clause".to_string(),
                    ));
                }
            }
            vibesql_ast::SelectItem::QualifiedWildcard { qualifier, .. } => {
                // Expand table.* to count columns from that specific table
                let tbl = database
                    .get_table(qualifier)
                    .ok_or_else(|| ExecutorError::TableNotFound(qualifier.clone()))?;
                count += tbl.schema.columns.len();
            }
            vibesql_ast::SelectItem::Expression { .. } => {
                // Each expression contributes one column
                count += 1;
            }
        }
    }

    Ok(count)
}

/// Count total columns in a FROM clause (handles joins and multiple tables)
fn count_columns_in_from_clause(
    from: &vibesql_ast::FromClause,
    database: &vibesql_storage::Database,
) -> Result<usize, ExecutorError> {
    match from {
        vibesql_ast::FromClause::Table { name, .. } => {
            let table = database
                .get_table(name)
                .ok_or_else(|| ExecutorError::TableNotFound(name.clone()))?;
            Ok(table.schema.columns.len())
        }
        vibesql_ast::FromClause::Join { left, right, .. } => {
            let left_count = count_columns_in_from_clause(left, database)?;
            let right_count = count_columns_in_from_clause(right, database)?;
            Ok(left_count + right_count)
        }
        vibesql_ast::FromClause::Subquery { .. } => {
            // For subqueries in FROM, we'd need to execute them to know column count
            // This is complex, so for now we'll return an error
            // In practice, this case is rare in IN subqueries
            Err(ExecutorError::UnsupportedFeature(
                "Subqueries in FROM clause within IN predicates are not yet supported for schema validation".to_string(),
            ))
        }
    }
}

impl SelectExecutor<'_> {
    /// Determine if we can use iterator-based execution for this query
    ///
    /// Iterator execution is beneficial for queries that don't require full materialization.
    /// We must materialize for: ORDER BY, DISTINCT, and window functions.
    fn can_use_iterator_execution(stmt: &vibesql_ast::SelectStmt) -> bool {
        // Can't use iterators if we have ORDER BY (requires sorting all rows)
        if stmt.order_by.is_some() {
            return false;
        }

        // Can't use iterators if we have DISTINCT (requires deduplication of all rows)
        if stmt.distinct {
            return false;
        }

        // Can't use iterators if we have window functions (requires full window frames)
        if has_window_functions(&stmt.select_list) {
            return false;
        }

        // Can't use iterators if ORDER BY has window functions
        if let Some(order_by) = &stmt.order_by {
            if order_by.iter().any(|item| expression_has_window_function(&item.expr)) {
                return false;
            }
        }

        // All checks passed - we can use iterator execution!
        true
    }

    /// Execute SELECT using iterator-based execution (for simple queries)
    ///
    /// This method uses lazy iteration to avoid materializing intermediate results.
    /// The pipeline: scan → filter → skip → take → collect → project
    /// WHERE filtering, OFFSET, and LIMIT are fully lazy, providing memory efficiency
    /// and early termination. Projection happens after materialization due to its
    /// complexity (wildcard expansion, expression evaluation, etc.).
    fn execute_with_iterators(
        &self,
        stmt: &vibesql_ast::SelectStmt,
        from_result: FromResult,
    ) -> Result<Vec<vibesql_storage::Row>, ExecutorError> {
        let schema = from_result.schema.clone();
        let rows = from_result.into_rows();

        // Create evaluator for WHERE clause
        // Priority: 1) outer context (for subqueries) 2) procedural context 3) just database
        let evaluator = if let (Some(outer_row), Some(outer_schema)) = (self._outer_row, self._outer_schema) {
            CombinedExpressionEvaluator::with_database_and_outer_context(
                &schema,
                self.database,
                outer_row,
                outer_schema,
            )
        } else if let Some(proc_ctx) = self.procedural_context {
            CombinedExpressionEvaluator::with_database_and_procedural_context(
                &schema,
                self.database,
                proc_ctx,
            )
        } else {
            CombinedExpressionEvaluator::with_database(&schema, self.database)
        };

        // Validate WHERE clause subqueries upfront (before row iteration)
        // This ensures schema validation happens even for empty result sets
        if let Some(where_expr) = &stmt.where_clause {
            validate_where_clause_subqueries(where_expr, self.database)?;
        }

        // Stage 1: Table scan
        let mut iterator: Box<dyn RowIterator> = Box::new(TableScanIterator::new(schema.clone(), rows));

        // Stage 2: WHERE filter (if present)
        if let Some(where_expr) = &stmt.where_clause {
            // Optimize WHERE clause
            let where_optimization = optimize_where_clause(Some(where_expr), &evaluator)?;

            match where_optimization {
                crate::optimizer::WhereOptimization::AlwaysFalse => {
                    // WHERE FALSE - return empty result immediately
                    return Ok(Vec::new());
                }
                crate::optimizer::WhereOptimization::AlwaysTrue => {
                    // WHERE TRUE - no filtering needed, keep current iterator
                }
                crate::optimizer::WhereOptimization::Optimized(expr) => {
                    // Apply optimized WHERE clause - use the evaluator that has outer context if present
                    iterator = Box::new(FilterIterator::new(iterator, expr, evaluator.clone_for_new_expression()));
                }
                crate::optimizer::WhereOptimization::Unchanged(Some(expr)) => {
                    // Apply original WHERE clause - use the evaluator that has outer context if present
                    iterator = Box::new(FilterIterator::new(iterator, expr.clone(), evaluator.clone_for_new_expression()));
                }
                crate::optimizer::WhereOptimization::Unchanged(None) => {
                    // No WHERE clause - keep current iterator
                }
            }
        }

        // Stage 3: OFFSET (skip rows lazily)
        let mut iterator: Box<dyn Iterator<Item = _>> = if let Some(offset) = stmt.offset {
            let offset_usize = offset.max(0);
            Box::new(iterator.skip(offset_usize))
        } else {
            iterator
        };

        // Stage 4: LIMIT (take only needed rows)
        if let Some(limit) = stmt.limit {
            iterator = Box::new(iterator.take(limit));
        }

        // Stage 5: Materialize filtered results
        let mut filtered_rows = Vec::new();
        for row_result in iterator {
            // Check timeout during iteration
            self.check_timeout()?;
            filtered_rows.push(row_result?);
        }

        // Stage 5.5: Apply implicit ordering for deterministic results
        // Queries without explicit ORDER BY get sorted by all columns in schema order
        // This ensures SQLLogicTest compatibility and deterministic behavior
        if stmt.order_by.is_none() && !filtered_rows.is_empty() {
            use crate::select::grouping::compare_sql_values;

            filtered_rows.sort_by(|row_a, row_b| {
                // Compare column by column until we find a difference
                for i in 0..row_a.values.len().min(row_b.values.len()) {
                    let cmp = compare_sql_values(&row_a.values[i], &row_b.values[i]);
                    if cmp != std::cmp::Ordering::Equal {
                        return cmp;
                    }
                }
                std::cmp::Ordering::Equal
            });
        }

        // Stage 6: Project columns (handles wildcards, expressions, etc.)
        let mut final_rows = Vec::new();
        for row in filtered_rows {
            // Clear CSE cache before projecting each row
            evaluator.clear_cse_cache();

            let projected_row = project_row_combined(
                &row,
                &stmt.select_list,
                &evaluator,
                &schema,
                &None, // No window functions in iterator path
            )?;

            final_rows.push(projected_row);
        }

        Ok(final_rows)
    }

    /// Execute SELECT without aggregation
    pub(super) fn execute_without_aggregation(
        &self,
        stmt: &vibesql_ast::SelectStmt,
        from_result: FromResult,
    ) -> Result<Vec<vibesql_storage::Row>, ExecutorError> {
        // Phase D: Use iterator-based execution for simple queries
        // This provides memory efficiency and early termination for LIMIT queries
        if Self::can_use_iterator_execution(stmt) {
            return self.execute_with_iterators(stmt, from_result);
        }

        // Fall back to materialized execution for complex queries
        // (ORDER BY, DISTINCT, window functions require full materialization)
        let schema = from_result.schema.clone();
        let sorted_by = from_result.sorted_by.clone();
        let where_filtered = from_result.where_filtered;
        let rows = from_result.into_rows();

        // Track memory used by FROM clause results (JOINs, table scans, etc.)
        let from_memory_bytes = std::mem::size_of::<vibesql_storage::Row>() * rows.len()
            + rows.iter().map(|r| std::mem::size_of_val(r.values.as_slice())).sum::<usize>();
        self.track_memory_allocation(from_memory_bytes)?;

        // Create evaluator with procedural context support
        // Priority: 1) outer context (for subqueries) 2) procedural context 3) just database
        let evaluator =
            if let (Some(outer_row), Some(outer_schema)) = (self._outer_row, self._outer_schema) {
                CombinedExpressionEvaluator::with_database_and_outer_context(
                    &schema,
                    self.database,
                    outer_row,
                    outer_schema,
                )
            } else if let Some(proc_ctx) = self.procedural_context {
                CombinedExpressionEvaluator::with_database_and_procedural_context(
                    &schema,
                    self.database,
                    proc_ctx,
                )
            } else {
                CombinedExpressionEvaluator::with_database(&schema, self.database)
            };

<<<<<<< HEAD
        // Apply WHERE clause filtering
        // NOTE: Index optimization has been moved to the scan level (execute_index_scan).
        // The FROM clause now handles all index-based optimizations (B-tree, spatial, IN clauses)
        // before returning rows, avoiding the row-index mismatch problem when predicate pushdown
        // is enabled. This fixes issues #1807, #1895, #1896, and #1902.
        //
        // Previously, we tried to apply index optimization here on `rows` from FROM, but:
        // 1. If predicate pushdown filtered rows, indices no longer match original table
        // 2. This caused incorrect results and crashes
        // 3. execute_index_scan() already handles this correctly at scan level
        //
        // Now we only do spatial optimization here as a special case, since it may not
        // always be pushed to scan level. All other index optimizations happen in FROM.
        let mut filtered_rows = if let Some(spatial_filtered) = try_spatial_index_optimization(
=======
        // Skip WHERE filtering if already applied during scan (e.g., by index scan)
        // This prevents redundant evaluation that can cause incorrect results
        let mut filtered_rows = if where_filtered {
            rows
        } else if let Some(spatial_filtered) = try_spatial_index_optimization(
>>>>>>> be69d6e2
            self.database,
            stmt.where_clause.as_ref(),
            &rows,
            &schema,
        )? {
            // Spatial index optimization (ST_Contains, ST_Intersects, etc.)
            spatial_filtered
        } else {
            // Fall back to full WHERE clause evaluation
            let where_optimization = optimize_where_clause(stmt.where_clause.as_ref(), &evaluator)?;

            match where_optimization {
                crate::optimizer::WhereOptimization::AlwaysTrue => {
                    // WHERE TRUE - no filtering needed
                    rows
                }
                crate::optimizer::WhereOptimization::AlwaysFalse => {
                    // WHERE FALSE - return empty result
                    Vec::new()
                }
                crate::optimizer::WhereOptimization::Optimized(ref expr) => {
                    // Apply optimized WHERE clause (uses parallel if enabled)
                    apply_where_filter_combined_auto(rows, Some(expr), &evaluator, self)?
                }
                crate::optimizer::WhereOptimization::Unchanged(where_expr) => {
                    // Apply original WHERE clause (uses parallel if enabled)
                    apply_where_filter_combined_auto(rows, where_expr.as_ref(), &evaluator, self)?
                }
            }
        };

        // Check if SELECT list has window functions
        let has_select_windows = has_window_functions(&stmt.select_list);

        // Check if ORDER BY has window functions
        let has_order_by_windows = stmt
            .order_by
            .as_ref()
            .map(|order_by| order_by.iter().any(|item| expression_has_window_function(&item.expr)))
            .unwrap_or(false);

        // If there are window functions, evaluate them first
        // Window functions operate on the filtered result set
        let mut window_mapping = if has_select_windows {
            let (rows_with_windows, mapping) =
                evaluate_window_functions(filtered_rows, &stmt.select_list, &evaluator)?;
            filtered_rows = rows_with_windows;
            Some(mapping)
        } else {
            None
        };

        // If ORDER BY has window functions, evaluate those too
        if has_order_by_windows {
            let order_by_window_functions =
                collect_order_by_window_functions(stmt.order_by.as_ref().unwrap());
            if !order_by_window_functions.is_empty() {
                let (rows_with_order_by_windows, order_by_mapping) =
                    evaluate_order_by_window_functions(
                        filtered_rows,
                        order_by_window_functions,
                        &evaluator,
                        window_mapping.as_ref(),
                    )?;
                filtered_rows = rows_with_order_by_windows;

                // Merge mappings
                if let Some(ref mut existing_mapping) = window_mapping {
                    existing_mapping.extend(order_by_mapping);
                } else {
                    window_mapping = Some(order_by_mapping);
                }
            }
        }

        // Convert to RowWithSortKeys format
        let mut result_rows: Vec<RowWithSortKeys> =
            filtered_rows.into_iter().map(|row| (row, None)).collect();

        // Apply ORDER BY sorting if present
        if let Some(order_by) = &stmt.order_by {
            // Check if results are already sorted by the index scan
            let already_sorted = if let Some(ref sorted_cols) = sorted_by {
                // Results are pre-sorted if:
                // 1. ORDER BY has same number of columns as sorted_cols
                // 2. Each column and sort direction matches
                if sorted_cols.len() == order_by.len() {
                    sorted_cols.iter().zip(order_by.iter()).all(|((col_name, sort_order), order_item)| {
                        // Check if column names match and sort direction matches
                        match &order_item.expr {
                            vibesql_ast::Expression::ColumnRef { table: None, column } => {
                                column == col_name && &order_item.direction == sort_order
                            }
                            _ => false,
                        }
                    })
                } else {
                    false
                }
            } else {
                false
            };

            if !already_sorted {
                // Fall back to sorting
                // Create evaluator for ORDER BY with procedural context support
                // Priority: 1) window mapping 2) outer context 3) procedural context 4) database only
                let order_by_evaluator = if let Some(ref mapping) = window_mapping {
                    CombinedExpressionEvaluator::with_database_and_windows(
                        &schema,
                        self.database,
                        mapping,
                    )
                } else if let (Some(outer_row), Some(outer_schema)) = (self._outer_row, self._outer_schema) {
                    CombinedExpressionEvaluator::with_database_and_outer_context(
                        &schema,
                        self.database,
                        outer_row,
                        outer_schema,
                    )
                } else if let Some(proc_ctx) = self.procedural_context {
                    CombinedExpressionEvaluator::with_database_and_procedural_context(
                        &schema,
                        self.database,
                        proc_ctx,
                    )
                } else {
                    CombinedExpressionEvaluator::with_database(&schema, self.database)
                };
                result_rows =
                    apply_order_by(result_rows, order_by, &order_by_evaluator, &stmt.select_list)?;
            }
        } else if !result_rows.is_empty() {
            // No explicit ORDER BY - apply implicit ordering for deterministic results
            // This ensures SQLLogicTest compatibility and deterministic behavior
            use crate::select::grouping::compare_sql_values;

            result_rows.sort_by(|(row_a, _), (row_b, _)| {
                // Compare column by column until we find a difference
                for i in 0..row_a.values.len().min(row_b.values.len()) {
                    let cmp = compare_sql_values(&row_a.values[i], &row_b.values[i]);
                    if cmp != std::cmp::Ordering::Equal {
                        return cmp;
                    }
                }
                std::cmp::Ordering::Equal
            });
        }

        // Choose projection strategy based on DISTINCT and set operations
        // - If DISTINCT is present, we must project all rows first, then deduplicate
        // - If no DISTINCT, we can apply LIMIT/OFFSET before projection for better performance
        let final_rows = if stmt.distinct || stmt.set_operation.is_some() {
            // Eager projection: project all rows, then apply DISTINCT and/or LIMIT/OFFSET
            let mut projected_rows = Vec::new();
            for (row, _) in result_rows {
                // Check timeout during projection
                self.check_timeout()?;

                // Clear CSE cache before projecting each row to prevent column values
                // from being incorrectly cached across different rows
                evaluator.clear_cse_cache();

                let projected_row = project_row_combined(
                    &row,
                    &stmt.select_list,
                    &evaluator,
                    &schema,
                    &window_mapping,
                )?;

                // Track memory for each projected row
                let row_memory = std::mem::size_of::<vibesql_storage::Row>()
                    + std::mem::size_of_val(projected_row.values.as_slice());
                self.track_memory_allocation(row_memory)?;

                projected_rows.push(projected_row);
            }

            // Apply DISTINCT if specified
            let projected_rows = if stmt.distinct {
                apply_distinct(projected_rows)
            } else {
                projected_rows
            };

            // Don't apply LIMIT/OFFSET if we have a set operation - it will be applied later
            if stmt.set_operation.is_some() {
                projected_rows
            } else {
                apply_limit_offset(projected_rows, stmt.limit, stmt.offset)
            }
        } else {
            // Lazy projection: apply LIMIT/OFFSET first, then project only needed rows
            // This is more efficient when LIMIT is small and projection is expensive

            // Extract rows from RowWithSortKeys (discard sort keys)
            let rows: Vec<vibesql_storage::Row> = result_rows.into_iter().map(|(row, _)| row).collect();

            // Apply LIMIT/OFFSET to reduce rows before projection
            let limited_rows = apply_limit_offset(rows, stmt.limit, stmt.offset);

            // Create iterator for lazy projection
            let projection_iter = SelectProjectionIterator::new(
                limited_rows.into_iter().map(Ok),
                stmt.select_list.clone(),
                evaluator,
                schema.clone(),
                window_mapping.clone(),
            );

            // Collect projected rows with memory tracking
            let mut final_rows = Vec::new();
            for projected_result in projection_iter {
                // Check timeout during projection
                self.check_timeout()?;

                let projected_row = projected_result?;

                // Track memory for each projected row
                let row_memory = std::mem::size_of::<vibesql_storage::Row>()
                    + std::mem::size_of_val(projected_row.values.as_slice());
                self.track_memory_allocation(row_memory)?;

                final_rows.push(projected_row);
            }

            final_rows
        };

        Ok(final_rows)
    }

    /// Execute SELECT without FROM clause
    ///
    /// Evaluates expressions in the SELECT list without any table context.
    /// Returns a single row with the evaluated expressions.
    pub(super) fn execute_select_without_from(
        &self,
        stmt: &vibesql_ast::SelectStmt,
    ) -> Result<Vec<vibesql_storage::Row>, ExecutorError> {
        // Create an empty schema (no table context)
        let empty_schema = vibesql_catalog::TableSchema::new("".to_string(), vec![]);
        let evaluator = ExpressionEvaluator::with_database(&empty_schema, self.database);

        // Create an empty row (no data to reference)
        let empty_row = vibesql_storage::Row::new(vec![]);

        // Evaluate each item in the SELECT list
        let mut values = Vec::new();
        for item in &stmt.select_list {
            match item {
                vibesql_ast::SelectItem::Wildcard { .. } | vibesql_ast::SelectItem::QualifiedWildcard { .. } => {
                    return Err(ExecutorError::UnsupportedFeature(
                        "SELECT * and qualified wildcards require FROM clause".to_string(),
                    ));
                }
                vibesql_ast::SelectItem::Expression { expr, .. } => {
                    // Check if expression references a column
                    if self.expression_references_column(expr) {
                        return Err(ExecutorError::UnsupportedFeature(
                            "Column reference requires FROM clause".to_string(),
                        ));
                    }

                    // Evaluate the expression
                    let value = evaluator.eval(expr, &empty_row)?;
                    values.push(value);
                }
            }
        }

        // Return a single row with the evaluated values
        Ok(vec![vibesql_storage::Row::new(values)])
    }
}<|MERGE_RESOLUTION|>--- conflicted
+++ resolved
@@ -354,8 +354,9 @@
                 CombinedExpressionEvaluator::with_database(&schema, self.database)
             };
 
-<<<<<<< HEAD
-        // Apply WHERE clause filtering
+        // Skip WHERE filtering if already applied during scan (e.g., by index scan)
+        // This prevents redundant evaluation that can cause incorrect results
+        //
         // NOTE: Index optimization has been moved to the scan level (execute_index_scan).
         // The FROM clause now handles all index-based optimizations (B-tree, spatial, IN clauses)
         // before returning rows, avoiding the row-index mismatch problem when predicate pushdown
@@ -368,14 +369,9 @@
         //
         // Now we only do spatial optimization here as a special case, since it may not
         // always be pushed to scan level. All other index optimizations happen in FROM.
-        let mut filtered_rows = if let Some(spatial_filtered) = try_spatial_index_optimization(
-=======
-        // Skip WHERE filtering if already applied during scan (e.g., by index scan)
-        // This prevents redundant evaluation that can cause incorrect results
         let mut filtered_rows = if where_filtered {
             rows
         } else if let Some(spatial_filtered) = try_spatial_index_optimization(
->>>>>>> be69d6e2
             self.database,
             stmt.where_clause.as_ref(),
             &rows,
