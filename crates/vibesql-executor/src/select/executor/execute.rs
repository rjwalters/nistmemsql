--- conflicted
+++ resolved
@@ -78,7 +78,6 @@
         let mut results = if has_aggregates || has_group_by {
             self.execute_with_aggregation(stmt, cte_results)?
         } else if let Some(from_clause) = &stmt.from {
-<<<<<<< HEAD
             // Selective predicate pushdown disable for multi-column IN optimization (issue #1807)
             //
             // Multi-column IN optimization requires access to ALL table rows to correctly
@@ -112,13 +111,9 @@
                 stmt.where_clause.as_ref() // Enable predicate pushdown for everything else
             };
 
-            let from_result =
-                self.execute_from_with_where(from_clause, cte_results, where_clause_for_pushdown)?;
-=======
             // Pass WHERE and ORDER BY to execute_from for optimization
             let from_result =
-                self.execute_from_with_where(from_clause, cte_results, stmt.where_clause.as_ref(), stmt.order_by.as_deref())?;
->>>>>>> 36af7d89
+                self.execute_from_with_where(from_clause, cte_results, where_clause_for_pushdown, stmt.order_by.as_deref())?;
             self.execute_without_aggregation(stmt, from_result)?
         } else {
             // SELECT without FROM - evaluate expressions as a single row
