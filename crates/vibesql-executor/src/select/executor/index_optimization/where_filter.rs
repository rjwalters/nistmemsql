//! Index-based WHERE clause filtering optimization

use vibesql_storage::database::Database;

use crate::{errors::ExecutorError, schema::CombinedSchema};

/// Try to use indexes for WHERE clause filtering
/// Returns Some(rows) if index optimization was applied, None if not applicable
pub(in crate::select::executor) fn try_index_based_where_filtering(
    database: &Database,
    where_expr: Option<&vibesql_ast::Expression>,
    all_rows: &[vibesql_storage::Row],
    schema: &CombinedSchema,
) -> Result<Option<Vec<vibesql_storage::Row>>, ExecutorError> {
    let where_expr = match where_expr {
        Some(expr) => expr,
        None => return Ok(None), // No WHERE clause
    };

    // Try to match different predicate patterns
    match where_expr {
        // AND expressions (for BETWEEN pattern) - check first before binary op
        vibesql_ast::Expression::BinaryOp { op: vibesql_ast::BinaryOperator::And, left, right } => {
            try_index_for_and_expr(database, left, right, all_rows, schema)
        }
        // Simple binary operations: column OP value
        vibesql_ast::Expression::BinaryOp { left, op, right } => {
            try_index_for_binary_op(database, left, op, right, all_rows, schema)
        }
        // IN expressions: column IN (val1, val2, ...)
        vibesql_ast::Expression::InList { expr, values, negated: false } => {
            try_index_for_in_expr(database, expr, values, all_rows, schema)
        }
        // Other expressions not supported for index optimization
        _ => Ok(None),
    }
}

/// Try to use indexes specifically for IN clause expressions
/// This is a focused re-enablement of IN clause optimization (issue #1764)
/// while keeping other WHERE filtering disabled due to bugs in #1744
pub(in crate::select::executor) fn try_index_for_in_clause(
    database: &Database,
    where_expr: Option<&vibesql_ast::Expression>,
    all_rows: &[vibesql_storage::Row],
    schema: &CombinedSchema,
) -> Result<Option<Vec<vibesql_storage::Row>>, ExecutorError> {
    let where_expr = match where_expr {
        Some(expr) => expr,
        None => return Ok(None),
    };

    match where_expr {
        // Simple IN clause: col IN (...)
        vibesql_ast::Expression::InList { expr, values, negated: false } => {
            try_index_for_in_expr(database, expr, values, all_rows, schema)
        }
        // IN clause combined with AND: col IN (...) AND comparison
        vibesql_ast::Expression::BinaryOp { left, op: vibesql_ast::BinaryOperator::And, right } => {
            // Try left as IN, right as comparison
            if let Some(rows) = try_index_for_in_and_comparison(database, left, right, all_rows, schema)? {
                return Ok(Some(rows));
            }
            // Try right as IN, left as comparison
            if let Some(rows) = try_index_for_in_and_comparison(database, right, left, all_rows, schema)? {
                return Ok(Some(rows));
            }
            Ok(None)
        }
        // Not an IN clause pattern we can optimize
        _ => Ok(None),
    }
}

/// Try to use index for binary operation predicates (=, <, >, <=, >=)
pub(in crate::select::executor) fn try_index_for_binary_op(
    database: &Database,
    left: &vibesql_ast::Expression,
    op: &vibesql_ast::BinaryOperator,
    right: &vibesql_ast::Expression,
    all_rows: &[vibesql_storage::Row],
    schema: &CombinedSchema,
) -> Result<Option<Vec<vibesql_storage::Row>>, ExecutorError> {
    // Extract column, value, and normalized operator
    // Handle both "column OP literal" and "literal OP column" (commutative property)
    let (table_name, column_name, value, normalized_op) = match (left, right) {
        // Case 1: column OP literal (e.g., col0 = 5)
        (vibesql_ast::Expression::ColumnRef { table: None, column }, vibesql_ast::Expression::Literal(val)) => {
            // Find which table this column belongs to
            let mut found_table = None;
            for (table, (_start_idx, _table_schema)) in &schema.table_schemas {
                if _table_schema.get_column_index(column).is_some() {
                    found_table = Some(table.clone());
                    break;
                }
            }
            match found_table {
                Some(table) => (table, column.clone(), val.clone(), *op),
                None => return Ok(None), // Column not found
            }
        }
        // Case 2: literal OP column (e.g., 5 = col0)
        // Flip the operator to normalize: literal < column → column > literal
        (vibesql_ast::Expression::Literal(val), vibesql_ast::Expression::ColumnRef { table: None, column }) => {
            // Find which table this column belongs to
            let mut found_table = None;
            for (table, (_start_idx, _table_schema)) in &schema.table_schemas {
                if _table_schema.get_column_index(column).is_some() {
                    found_table = Some(table.clone());
                    break;
                }
            }
            // Flip the operator for commutative handling
            let flipped_op = match op {
                vibesql_ast::BinaryOperator::Equal => vibesql_ast::BinaryOperator::Equal,
                vibesql_ast::BinaryOperator::LessThan => vibesql_ast::BinaryOperator::GreaterThan,
                vibesql_ast::BinaryOperator::GreaterThan => vibesql_ast::BinaryOperator::LessThan,
                vibesql_ast::BinaryOperator::LessThanOrEqual => vibesql_ast::BinaryOperator::GreaterThanOrEqual,
                vibesql_ast::BinaryOperator::GreaterThanOrEqual => vibesql_ast::BinaryOperator::LessThanOrEqual,
                _ => return Ok(None), // Operator not supported for flipping
            };
            match found_table {
                Some(table) => (table, column.clone(), val.clone(), flipped_op),
                None => return Ok(None), // Column not found
            }
        }
        _ => return Ok(None), // Not a simple column OP literal or literal OP column
    };

    // Find an index on this table and column
    let index_name = find_index_for_where(database, &table_name, &column_name)?;
    if index_name.is_none() {
        return Ok(None);
    }
    let index_name = index_name.unwrap();

    // Get the index data
    let index_data = match database.get_index_data(&index_name) {
        Some(data) => data,
        None => return Ok(None),
    };

    // Get matching row indices based on normalized operator
    let matching_row_indices = match normalized_op {
        vibesql_ast::BinaryOperator::Equal => {
            // Equality: exact lookup
            let search_key = vec![value];
            index_data.get(&search_key).cloned().unwrap_or_else(Vec::new)
        }
        vibesql_ast::BinaryOperator::GreaterThan => {
            // col > value: use range_scan(Some(value), None, false, false)
            index_data.range_scan(Some(&value), None, false, false)
        }
        vibesql_ast::BinaryOperator::LessThan => {
            // col < value: use range_scan(None, Some(value), false, false)
            index_data.range_scan(None, Some(&value), false, false)
        }
        vibesql_ast::BinaryOperator::GreaterThanOrEqual => {
            // col >= value: use range_scan(Some(value), None, true, false)
            index_data.range_scan(Some(&value), None, true, false)
        }
        vibesql_ast::BinaryOperator::LessThanOrEqual => {
            // col <= value: use range_scan(None, Some(value), false, true)
            index_data.range_scan(None, Some(&value), false, true)
        }
        _ => return Ok(None), // Operator not supported for index optimization
    };

    // Convert row indices to actual rows
    let result_rows =
        matching_row_indices
            .iter()
            .filter_map(|&row_idx| {
                if row_idx < all_rows.len() {
                    Some(all_rows[row_idx].clone())
                } else {
                    None
                }
            })
            .collect();

    Ok(Some(result_rows))
}

/// Try to handle IN clause combined with a comparison (e.g., col1 IN (...) AND col2 > value)
/// Returns Some(rows) if optimization was applied, None if not applicable
pub(in crate::select::executor) fn try_index_for_in_and_comparison(
    database: &Database,
    in_expr: &vibesql_ast::Expression,
    comparison_expr: &vibesql_ast::Expression,
    all_rows: &[vibesql_storage::Row],
    schema: &CombinedSchema,
) -> Result<Option<Vec<vibesql_storage::Row>>, ExecutorError> {
    // Check if first expression is an IN list
    let (in_column, in_values) = match in_expr {
        vibesql_ast::Expression::InList { expr, values, negated: false } => {
            match expr.as_ref() {
                vibesql_ast::Expression::ColumnRef { table: None, column } => (column, values),
                _ => return Ok(None), // Not a simple column reference
            }
        }
        _ => return Ok(None), // Not an IN list
    };

    // Strategy: Use index for IN clause to get candidate rows, then post-filter with comparison
    // This is correct and often faster than a full table scan
    // Works for both simple comparisons AND complex expressions (OR, AND, BETWEEN, etc.)

    // Try to get rows using the IN clause index
    let candidate_rows = try_index_for_in_expr(database, in_expr, in_values, all_rows, schema)?;

    let candidate_rows = match candidate_rows {
        Some(rows) => rows,
        None => {
            // IN clause couldn't use index, try the comparison instead
            // and post-filter with IN clause (slower but correct)
            return try_comparison_then_filter_in(
                database,
                comparison_expr,
                in_column,
                in_values,
                all_rows,
                schema,
            );
        }
    };

    // Now filter the candidate rows by the comparison expression
    // Use the full evaluator to handle any expression type (simple or complex)
    use crate::evaluator::CombinedExpressionEvaluator;

    let evaluator = CombinedExpressionEvaluator::with_database(schema, database);
    let mut filtered_rows = Vec::new();

    for row in candidate_rows {
        // Clear CSE cache before evaluating each row
        evaluator.clear_cse_cache();

        let include_row = match evaluator.eval(comparison_expr, &row)? {
            vibesql_types::SqlValue::Boolean(true) => true,
            vibesql_types::SqlValue::Boolean(false) | vibesql_types::SqlValue::Null => false,
            // SQLLogicTest compatibility: treat integers as truthy/falsy (C-like behavior)
            vibesql_types::SqlValue::Integer(0) => false,
            vibesql_types::SqlValue::Integer(_) => true,
            vibesql_types::SqlValue::Smallint(0) => false,
            vibesql_types::SqlValue::Smallint(_) => true,
            vibesql_types::SqlValue::Bigint(0) => false,
            vibesql_types::SqlValue::Bigint(_) => true,
            vibesql_types::SqlValue::Float(0.0) => false,
            vibesql_types::SqlValue::Float(_) => true,
            vibesql_types::SqlValue::Real(0.0) => false,
            vibesql_types::SqlValue::Real(_) => true,
            vibesql_types::SqlValue::Double(0.0) => false,
            vibesql_types::SqlValue::Double(_) => true,
            other => {
                return Err(ExecutorError::InvalidWhereClause(format!(
                    "WHERE clause must evaluate to boolean, got: {:?}",
                    other
                )))
            }
        };

        if include_row {
            filtered_rows.push(row);
        }
    }

    Ok(Some(filtered_rows))
}

/// Try using index for comparison, then filter by IN clause
fn try_comparison_then_filter_in(
    database: &Database,
    comparison_expr: &vibesql_ast::Expression,
    in_column: &str,
    in_values: &[vibesql_ast::Expression],
    all_rows: &[vibesql_storage::Row],
    schema: &CombinedSchema,
) -> Result<Option<Vec<vibesql_storage::Row>>, ExecutorError> {
    // Try to use index for the comparison
    let (left, op, right) = match comparison_expr {
        vibesql_ast::Expression::BinaryOp { left, op, right } => (left.as_ref(), op, right.as_ref()),
        _ => return Ok(None),
    };

    let candidate_rows = try_index_for_binary_op(database, left, op, right, all_rows, schema)?;

    let candidate_rows = match candidate_rows {
        Some(rows) => rows,
        None => return Ok(None), // Can't optimize either side
    };

    // Extract literal values from IN list
    let mut literal_values = Vec::new();
    let mut has_null = false;
    for val_expr in in_values {
        if let vibesql_ast::Expression::Literal(val) = val_expr {
            // Track if we encounter NULL in the list
            if matches!(val, vibesql_types::SqlValue::Null) {
                has_null = true;
            }
            literal_values.push(val.clone());
        } else {
            // Can't optimize if IN list contains non-literals
            return Ok(None);
        }
    }

    // If IN list contains NULL, skip index optimization
    // (same rationale as in try_index_for_in_expr)
    if has_null {
        return Ok(None);
    }

    // Find which table/column the IN clause references
    let mut in_column_schema_idx = None;
    for (_table_name, (start_idx, table_schema)) in &schema.table_schemas {
        if let Some(col_idx) = table_schema.get_column_index(in_column) {
            in_column_schema_idx = Some(start_idx + col_idx);
            break;
        }
    }

    let in_column_idx = match in_column_schema_idx {
        Some(idx) => idx,
        None => return Ok(None), // Column not found
    };

    // Filter candidate rows by IN clause
    use std::collections::HashSet;
    let value_set: HashSet<_> = literal_values.into_iter().collect();

    let result_rows = candidate_rows
        .into_iter()
        .filter(|row| {
            if let Some(col_value) = row.get(in_column_idx) {
                value_set.contains(col_value)
            } else {
                false
            }
        })
        .collect();

    Ok(Some(result_rows))
}

/// Apply a single predicate as a post-filter on a set of rows
/// Used when combining index optimization with additional predicates
fn apply_predicate_filter(
    database: &Database,
    rows: &[vibesql_storage::Row],
    predicate: &vibesql_ast::Expression,
    schema: &CombinedSchema,
) -> Result<Vec<vibesql_storage::Row>, ExecutorError> {
    use crate::evaluator::CombinedExpressionEvaluator;

    let evaluator = CombinedExpressionEvaluator::with_database(schema, database);

    let filtered_rows: Vec<vibesql_storage::Row> = rows
        .iter()
        .filter(|row| {
            match evaluator.eval(predicate, row) {
                Ok(vibesql_types::SqlValue::Boolean(true)) => true,
                Ok(vibesql_types::SqlValue::Null) => false, // NULL in WHERE is treated as false
                _ => false,
            }
        })
        .cloned()
        .collect();

    Ok(filtered_rows)
}

/// Try to use index for AND expressions (detecting BETWEEN pattern or IN + comparison)
pub(in crate::select::executor) fn try_index_for_and_expr(
    database: &Database,
    left: &vibesql_ast::Expression,
    right: &vibesql_ast::Expression,
    all_rows: &[vibesql_storage::Row],
    schema: &CombinedSchema,
) -> Result<Option<Vec<vibesql_storage::Row>>, ExecutorError> {
    // Handle nested AND expressions recursively
    // Pattern: comp AND (comp AND IN(...)) - need to recurse into nested AND

    // If right side is a nested AND, optimize it recursively
    if let vibesql_ast::Expression::BinaryOp { left: nested_left, op: vibesql_ast::BinaryOperator::And, right: nested_right } = right {
        // Right is a nested AND expression - try to optimize it recursively
        if let Some(nested_rows) = try_index_for_and_expr(database, nested_left, nested_right, all_rows, schema)? {
            let filtered = apply_predicate_filter(database, &nested_rows, left, schema)?;
            return Ok(Some(filtered));
        }
    }

    // If left side is a nested AND, optimize it recursively
    if let vibesql_ast::Expression::BinaryOp { left: nested_left, op: vibesql_ast::BinaryOperator::And, right: nested_right } = left {
        // Left is a nested AND expression - try to optimize it recursively
        if let Some(nested_rows) = try_index_for_and_expr(database, nested_left, nested_right, all_rows, schema)? {
            // Successfully optimized nested AND, now apply right predicate as post-filter
            return Ok(Some(apply_predicate_filter(database, &nested_rows, right, schema)?));
        }
    }

    // First, try to handle IN + comparison pattern
    // Pattern: col1 IN (...) AND col2 > value (or any comparison)
    if let Some(rows) = try_index_for_in_and_comparison(database, left, right, all_rows, schema)? {
        return Ok(Some(rows));
    }

    // Try the reverse: comparison AND IN
    if let Some(rows) = try_index_for_in_and_comparison(database, right, left, all_rows, schema)? {
        return Ok(Some(rows));
    }

    // Fall back to BETWEEN pattern detection
    // Try to detect BETWEEN pattern: (col >= start) AND (col <= end)
    // or variations like (col > start) AND (col < end)

    let (col_name, start_val, start_inclusive, end_val, end_inclusive) = match (left, right) {
        (
            vibesql_ast::Expression::BinaryOp { left: left_col, op: left_op, right: left_val },
            vibesql_ast::Expression::BinaryOp { left: right_col, op: right_op, right: right_val },
        ) => {
            // Both sides are binary operations
            // Check if both refer to the same column
            let (left_col_name, _right_col_name) = match (left_col.as_ref(), right_col.as_ref()) {
                (
                    vibesql_ast::Expression::ColumnRef { table: None, column: lc },
                    vibesql_ast::Expression::ColumnRef { table: None, column: rc },
                ) if lc == rc => (lc, rc),
                _ => return Ok(None), // Not the same column
            };

            // Extract values
            let (left_lit, right_lit) = match (left_val.as_ref(), right_val.as_ref()) {
                (vibesql_ast::Expression::Literal(lv), vibesql_ast::Expression::Literal(rv)) => (lv, rv),
                _ => return Ok(None), // Not literals
            };

            // Determine the bounds based on operators
            // left is lower bound operation (>= or >)
            // right is upper bound operation (<= or <)
            match (left_op, right_op) {
                (vibesql_ast::BinaryOperator::GreaterThanOrEqual, vibesql_ast::BinaryOperator::LessThanOrEqual) => {
                    (left_col_name.clone(), left_lit.clone(), true, right_lit.clone(), true)
                }
                (vibesql_ast::BinaryOperator::GreaterThanOrEqual, vibesql_ast::BinaryOperator::LessThan) => {
                    (left_col_name.clone(), left_lit.clone(), true, right_lit.clone(), false)
                }
                (vibesql_ast::BinaryOperator::GreaterThan, vibesql_ast::BinaryOperator::LessThanOrEqual) => {
                    (left_col_name.clone(), left_lit.clone(), false, right_lit.clone(), true)
                }
                (vibesql_ast::BinaryOperator::GreaterThan, vibesql_ast::BinaryOperator::LessThan) => {
                    (left_col_name.clone(), left_lit.clone(), false, right_lit.clone(), false)
                }
                _ => return Ok(None), // Not a BETWEEN-like pattern
            }
        }
        _ => return Ok(None), // Not a BETWEEN-like pattern
    };

    // Find which table this column belongs to
    let mut found_table = None;
    for (table, (_start_idx, _table_schema)) in &schema.table_schemas {
        if _table_schema.get_column_index(&col_name).is_some() {
            found_table = Some(table.clone());
            break;
        }
    }
    let table_name = match found_table {
        Some(table) => table,
        None => return Ok(None), // Column not found
    };

    // Find an index on this table and column
    let index_name = find_index_for_where(database, &table_name, &col_name)?;
    if index_name.is_none() {
        return Ok(None);
    }
    let index_name = index_name.unwrap();

    // Get the index data
    let index_data = match database.get_index_data(&index_name) {
        Some(data) => data,
        None => return Ok(None),
    };

    // Validate bounds: start_val must be <= end_val for a valid range
    // If start > end, the BETWEEN range is empty (no values can satisfy it)
    let gt_result = crate::evaluator::ExpressionEvaluator::eval_binary_op_static(
        &start_val,
        &vibesql_ast::BinaryOperator::GreaterThan,
        &end_val,
    )?;
    if let vibesql_types::SqlValue::Boolean(true) = gt_result {
        // start_val > end_val: empty range, return no rows
        return Ok(Some(Vec::new()));
    }

    // Use range_scan with both bounds
    let matching_row_indices =
        index_data.range_scan(Some(&start_val), Some(&end_val), start_inclusive, end_inclusive);

    // Convert row indices to actual rows
    let result_rows =
        matching_row_indices
            .iter()
            .filter_map(|&row_idx| {
                if row_idx < all_rows.len() {
                    Some(all_rows[row_idx].clone())
                } else {
                    None
                }
            })
            .collect();

    Ok(Some(result_rows))
}

/// Try to use index for IN expressions
pub(in crate::select::executor) fn try_index_for_in_expr(
    database: &Database,
    expr: &vibesql_ast::Expression,
    values: &[vibesql_ast::Expression],
    all_rows: &[vibesql_storage::Row],
    schema: &CombinedSchema,
) -> Result<Option<Vec<vibesql_storage::Row>>, ExecutorError> {
    // Extract column name
    let column_name = match expr {
        vibesql_ast::Expression::ColumnRef { table: None, column } => column,
        _ => return Ok(None), // Not a simple column reference
    };

    // Find which table this column belongs to
    let mut found_table = None;
    for (table, (_start_idx, _table_schema)) in &schema.table_schemas {
        if _table_schema.get_column_index(column_name).is_some() {
            found_table = Some(table.clone());
            break;
        }
    }
    let table_name = match found_table {
        Some(table) => table,
        None => return Ok(None), // Column not found
    };

    // Extract literal values
    let mut literal_values = Vec::new();
    let mut has_null = false;
    for val_expr in values {
        if let vibesql_ast::Expression::Literal(val) = val_expr {
            // Track if we encounter NULL in the list
            if matches!(val, vibesql_types::SqlValue::Null) {
                has_null = true;
            }
            literal_values.push(val.clone());
        } else {
            return Ok(None); // Not all values are literals
        }
    }

    // If IN list contains NULL, skip index optimization
    // Rationale: per SQL three-valued logic, when NULL is in the IN list:
    // - value IN (..., NULL) when value doesn't match → NULL (not FALSE)
    // The index lookup can't represent this NULL result, so we must fall back
    // to regular evaluation which handles three-valued logic correctly
    if has_null {
        return Ok(None);
    }

    // Find an index on this table and column (supports multi-column indexes)
    // Use find_index_with_prefix because this function can handle both single-column
    // and multi-column indexes correctly via range scans
    let index_name = find_index_with_prefix(database, &table_name, column_name)?;
    if index_name.is_none() {
        return Ok(None);
    }
    let index_name = index_name.unwrap();

    // Get the index metadata to check if it's a multi-column index
    let index_metadata = match database.get_index(&index_name) {
        Some(metadata) => metadata,
        None => return Ok(None),
    };

    // Get the index data
    let index_data = match database.get_index_data(&index_name) {
        Some(data) => data,
        None => return Ok(None),
    };

    // For multi-column indexes, we need to use range scans for each value
    // because multi_lookup expects exact matches on composite keys
    let matching_row_indices = if index_metadata.columns.len() > 1 {
        // Multi-column index: use range scans for prefix matching
        // For a multi-column index (col0, col1, col3), the index stores composite keys
        // like [93, 1.5, 42]. To look up col0 IN (93, 63, ...), we use range scans
        // where both start and end are the same value, relying on range_scan's
        // implementation to compare only the first column of composite keys.
        let mut all_indices = Vec::new();
        for value in &literal_values {
            let row_indices = index_data.range_scan(
                Some(value),  // Start: col0 = value
                Some(value),  // End: col0 = value
                true,         // Inclusive start
                true,         // Inclusive end
            );
            all_indices.extend(row_indices);
        }
        all_indices
    } else {
        // Single-column index: use multi_lookup as before
        index_data.multi_lookup(&literal_values)
    };

    // Convert row indices to actual rows
    let result_rows =
        matching_row_indices
            .iter()
            .filter_map(|&row_idx| {
                if row_idx < all_rows.len() {
                    Some(all_rows[row_idx].clone())
                } else {
                    None
                }
            })
            .collect();

    Ok(Some(result_rows))
}

<<<<<<< HEAD
/// Find an index that can be used for WHERE clause filtering
///
/// NOTE: This function is restricted to single-column indexes only because callers
/// like try_index_for_binary_op() create single-element search keys (vec![value]).
/// Multi-column indexes would require composite keys and are handled separately
/// in try_index_for_in_expr() which uses range scans for prefix matching.
=======
/// Find a SINGLE-COLUMN index that can be used for WHERE clause filtering
/// For multi-column index support, use find_index_with_prefix() instead
>>>>>>> 8b86b870
pub(in crate::select::executor) fn find_index_for_where(
    database: &Database,
    table_name: &str,
    column_name: &str,
) -> Result<Option<String>, ExecutorError> {
<<<<<<< HEAD
    // Look through all indexes for one on this table and column
    // ONLY single-column indexes (multi-column indexes require special handling)
=======
    // Look through all indexes for a SINGLE-COLUMN index on this table and column
    // Multi-column indexes are intentionally excluded because most index operations
    // (equality lookups, range scans) expect single-element keys
    let all_indexes = database.list_indexes();
    for index_name in all_indexes {
        if let Some(metadata) = database.get_index(&index_name) {
            if metadata.table_name == table_name
                && metadata.columns.len() == 1
                && metadata.columns[0].column_name == column_name
            {
                // Found a single-column index
                return Ok(Some(index_name));
            }
        }
    }
    Ok(None)
}

/// Find an index (single or multi-column) where the target column is the first column
/// This supports prefix matching on composite indexes
fn find_index_with_prefix(
    database: &Database,
    table_name: &str,
    column_name: &str,
) -> Result<Option<String>, ExecutorError> {
    // Look through all indexes for one where the target column is the FIRST column
    // This works for both single-column and multi-column indexes
>>>>>>> 8b86b870
    let all_indexes = database.list_indexes();
    for index_name in all_indexes {
        if let Some(metadata) = database.get_index(&index_name) {
            if metadata.table_name == table_name
                && metadata.columns.len() == 1
                && metadata.columns[0].column_name == column_name
            {
<<<<<<< HEAD
                // Found a single-column index on this column
=======
                // Found an index where our column is the first column
>>>>>>> 8b86b870
                return Ok(Some(index_name));
            }
        }
    }
    Ok(None)
}<|MERGE_RESOLUTION|>--- conflicted
+++ resolved
@@ -628,26 +628,13 @@
     Ok(Some(result_rows))
 }
 
-<<<<<<< HEAD
-/// Find an index that can be used for WHERE clause filtering
-///
-/// NOTE: This function is restricted to single-column indexes only because callers
-/// like try_index_for_binary_op() create single-element search keys (vec![value]).
-/// Multi-column indexes would require composite keys and are handled separately
-/// in try_index_for_in_expr() which uses range scans for prefix matching.
-=======
 /// Find a SINGLE-COLUMN index that can be used for WHERE clause filtering
 /// For multi-column index support, use find_index_with_prefix() instead
->>>>>>> 8b86b870
 pub(in crate::select::executor) fn find_index_for_where(
     database: &Database,
     table_name: &str,
     column_name: &str,
 ) -> Result<Option<String>, ExecutorError> {
-<<<<<<< HEAD
-    // Look through all indexes for one on this table and column
-    // ONLY single-column indexes (multi-column indexes require special handling)
-=======
     // Look through all indexes for a SINGLE-COLUMN index on this table and column
     // Multi-column indexes are intentionally excluded because most index operations
     // (equality lookups, range scans) expect single-element keys
@@ -675,7 +662,6 @@
 ) -> Result<Option<String>, ExecutorError> {
     // Look through all indexes for one where the target column is the FIRST column
     // This works for both single-column and multi-column indexes
->>>>>>> 8b86b870
     let all_indexes = database.list_indexes();
     for index_name in all_indexes {
         if let Some(metadata) = database.get_index(&index_name) {
@@ -683,11 +669,7 @@
                 && metadata.columns.len() == 1
                 && metadata.columns[0].column_name == column_name
             {
-<<<<<<< HEAD
-                // Found a single-column index on this column
-=======
                 // Found an index where our column is the first column
->>>>>>> 8b86b870
                 return Ok(Some(index_name));
             }
         }
