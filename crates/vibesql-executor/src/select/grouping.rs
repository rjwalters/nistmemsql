use std::{
    cmp::Ordering,
    collections::{HashMap, HashSet},
};

/// Accumulator for aggregate functions
#[derive(Debug, Clone)]
pub(super) enum AggregateAccumulator {
    Count { count: i64, distinct: bool, seen: Option<HashSet<vibesql_types::SqlValue>> },
    Sum { sum: vibesql_types::SqlValue, distinct: bool, seen: Option<HashSet<vibesql_types::SqlValue>> },
    Avg { sum: vibesql_types::SqlValue, count: i64, distinct: bool, seen: Option<HashSet<vibesql_types::SqlValue>> },
    Min { value: Option<vibesql_types::SqlValue>, distinct: bool, seen: Option<HashSet<vibesql_types::SqlValue>> },
    Max { value: Option<vibesql_types::SqlValue>, distinct: bool, seen: Option<HashSet<vibesql_types::SqlValue>> },
}

impl AggregateAccumulator {
    pub(super) fn new(
        function_name: &str,
        distinct: bool,
    ) -> Result<Self, crate::errors::ExecutorError> {
        let seen = if distinct { Some(HashSet::new()) } else { None };
        match function_name.to_uppercase().as_str() {
            "COUNT" => Ok(AggregateAccumulator::Count { count: 0, distinct, seen }),
            "SUM" => {
                Ok(AggregateAccumulator::Sum { sum: vibesql_types::SqlValue::Integer(0), distinct, seen })
            }
            "AVG" => Ok(AggregateAccumulator::Avg {
                sum: vibesql_types::SqlValue::Integer(0),
                count: 0,
                distinct,
                seen,
            }),
            "MIN" => Ok(AggregateAccumulator::Min { value: None, distinct, seen }),
            "MAX" => Ok(AggregateAccumulator::Max { value: None, distinct, seen }),
            _ => Err(crate::errors::ExecutorError::UnsupportedExpression(format!(
                "Unknown aggregate function: {}",
                function_name
            ))),
        }
    }

    pub(super) fn accumulate(&mut self, value: &vibesql_types::SqlValue) {
        match self {
            // COUNT - counts non-NULL values
            AggregateAccumulator::Count { ref mut count, distinct, seen } => {
                if value.is_null() {
                    return; // Skip NULL values
                }

                if *distinct {
                    // Only count if we haven't seen this value before
                    // Optimization: Check membership before cloning
                    let seen_set = seen.as_mut().unwrap();
                    if !seen_set.contains(value) {
                        seen_set.insert(value.clone());
                        *count += 1;
                    }
                } else {
                    *count += 1;
                }
            }

            // SUM - sums numeric values (all numeric types), ignores NULLs
            AggregateAccumulator::Sum { ref mut sum, distinct, seen } => {
                // Fast path: Skip non-numeric values early
                if value.is_null() || !is_numeric_value(value) {
                    return;
                }

                if *distinct {
                    // Only sum if we haven't seen this value before
                    // Optimization: Check membership before cloning
                    let seen_set = seen.as_mut().unwrap();
                    if !seen_set.contains(value) {
                        seen_set.insert(value.clone());
                        *sum = add_sql_values(sum, value);
                    }
                } else {
                    *sum = add_sql_values(sum, value);
                }
            }

            // AVG - computes average of numeric values (all numeric types), ignores NULLs
            AggregateAccumulator::Avg { ref mut sum, ref mut count, distinct, seen } => {
                // Fast path: Skip non-numeric values early
                if value.is_null() || !is_numeric_value(value) {
                    return;
                }

                if *distinct {
                    // Only include if we haven't seen this value before
                    // Optimization: Check membership before cloning
                    let seen_set = seen.as_mut().unwrap();
                    if !seen_set.contains(value) {
                        seen_set.insert(value.clone());
                        *sum = add_sql_values(sum, value);
                        *count += 1;
                    }
                } else {
                    *sum = add_sql_values(sum, value);
                    *count += 1;
                }
            }

            // MIN - finds minimum value, ignores NULLs
            AggregateAccumulator::Min { value: ref mut current_min, distinct, seen } => {
                if value.is_null() || !is_comparable_value(value) {
                    return; // Skip NULL and unsupported types
                }

                // For MIN with DISTINCT, check if we've seen this value
                if *distinct {
                    let seen_set = seen.as_mut().unwrap();
                    if seen_set.contains(value) {
                        return; // Already seen this value
                    }
                    seen_set.insert(value.clone());
                }

                // Update minimum if needed
                if let Some(ref current) = current_min {
                    if compare_sql_values(value, current) == Ordering::Less {
                        *current_min = Some(value.clone());
                    }
                } else {
                    *current_min = Some(value.clone());
                }
            }

            // MAX - finds maximum value, ignores NULLs
            AggregateAccumulator::Max { value: ref mut current_max, distinct, seen } => {
                if value.is_null() || !is_comparable_value(value) {
                    return; // Skip NULL and unsupported types
                }

                // For MAX with DISTINCT, check if we've seen this value
                if *distinct {
                    let seen_set = seen.as_mut().unwrap();
                    if seen_set.contains(value) {
                        return; // Already seen this value
                    }
                    seen_set.insert(value.clone());
                }

                // Update maximum if needed
                if let Some(ref current) = current_max {
                    if compare_sql_values(value, current) == Ordering::Greater {
                        *current_max = Some(value.clone());
                    }
                } else {
                    *current_max = Some(value.clone());
                }
            }
        }
    }

    pub(super) fn finalize(&self) -> vibesql_types::SqlValue {
        match self {
            AggregateAccumulator::Count { count, .. } => vibesql_types::SqlValue::Integer(*count),
            AggregateAccumulator::Sum { sum, .. } => sum.clone(),
            AggregateAccumulator::Avg { sum, count, .. } => {
                if *count == 0 {
                    vibesql_types::SqlValue::Null
                } else {
                    divide_sql_value(sum, *count)
                }
            }
            AggregateAccumulator::Min { value, .. } => {
                value.clone().unwrap_or(vibesql_types::SqlValue::Null)
            }
            AggregateAccumulator::Max { value, .. } => {
                value.clone().unwrap_or(vibesql_types::SqlValue::Null)
            }
        }
    }

    /// Combine two accumulators (for parallel aggregation)
    ///
    /// This method is used during the merge phase of parallel aggregation to combine
    /// thread-local accumulators into a final result. Each aggregate type has specific
    /// combination semantics:
    ///
    /// - COUNT: Sum the counts (or merge seen sets for DISTINCT)
    /// - SUM: Add the sums (or merge seen sets for DISTINCT)
    /// - AVG: Combine sums and counts (or merge seen sets for DISTINCT)
    /// - MIN: Take minimum of minimums
    /// - MAX: Take maximum of maximums
    #[allow(dead_code)]
    pub(super) fn combine(&mut self, other: Self) -> Result<(), crate::errors::ExecutorError> {
        match (self, other) {
            // COUNT: Sum the counts
            (AggregateAccumulator::Count { count: c1, distinct: d1, seen: s1 },
             AggregateAccumulator::Count { count: c2, distinct: d2, seen: s2 }) => {
                if *d1 != d2 {
                    return Err(crate::errors::ExecutorError::UnsupportedExpression(
                        "Cannot combine COUNT with different DISTINCT flags".into()
                    ));
                }

                if *d1 {
                    // DISTINCT: Merge seen sets
                    if let (Some(seen1), Some(seen2)) = (s1, s2) {
                        seen1.extend(seen2);
                        *c1 = seen1.len() as i64;
                    }
                } else {
                    *c1 += c2;
                }
            }

            // SUM: Add the sums
            (AggregateAccumulator::Sum { sum: s1, distinct: d1, seen: seen1 },
             AggregateAccumulator::Sum { sum: s2, distinct: d2, seen: seen2 }) => {
                if *d1 != d2 {
                    return Err(crate::errors::ExecutorError::UnsupportedExpression(
                        "Cannot combine SUM with different DISTINCT flags".into()
                    ));
                }

                if *d1 {
                    // DISTINCT: Merge seen sets, recalculate sum
                    if let (Some(s1_set), Some(s2_set)) = (seen1, seen2) {
                        s1_set.extend(s2_set);
                        // Recalculate sum from merged set
                        *s1 = s1_set.iter()
                            .fold(vibesql_types::SqlValue::Integer(0), |acc, val| add_sql_values(&acc, val));
                    }
                } else {
                    *s1 = add_sql_values(s1, &s2);
                }
            }

            // AVG: Combine sums and counts
            (AggregateAccumulator::Avg { sum: s1, count: c1, distinct: d1, seen: seen1 },
             AggregateAccumulator::Avg { sum: s2, count: c2, distinct: d2, seen: seen2 }) => {
                if *d1 != d2 {
                    return Err(crate::errors::ExecutorError::UnsupportedExpression(
                        "Cannot combine AVG with different DISTINCT flags".into()
                    ));
                }

                if *d1 {
                    // DISTINCT: Merge seen sets, recalculate
                    if let (Some(s1_set), Some(s2_set)) = (seen1, seen2) {
                        s1_set.extend(s2_set);
                        // Recalculate sum and count from merged set
                        *s1 = s1_set.iter()
                            .fold(vibesql_types::SqlValue::Integer(0), |acc, val| add_sql_values(&acc, val));
                        *c1 = s1_set.len() as i64;
                    }
                } else {
                    *s1 = add_sql_values(s1, &s2);
                    *c1 += c2;
                }
            }

            // MIN: Take minimum of minimums
            (AggregateAccumulator::Min { value: v1, distinct: d1, seen: seen1 },
             AggregateAccumulator::Min { value: v2, distinct: d2, seen: seen2 }) => {
                if *d1 != d2 {
                    return Err(crate::errors::ExecutorError::UnsupportedExpression(
                        "Cannot combine MIN with different DISTINCT flags".into()
                    ));
                }

                if *d1 {
                    // DISTINCT: Merge seen sets, find minimum from merged set
                    if let (Some(s1_set), Some(s2_set)) = (seen1, seen2) {
                        s1_set.extend(s2_set);
                        // Find minimum from merged set
                        *v1 = s1_set.iter()
                            .min_by(|a, b| compare_sql_values(a, b))
                            .cloned();
                    }
                } else {
                    match (v1.as_ref(), v2) {
                        (Some(current), Some(new_val)) => {
                            if compare_sql_values(&new_val, current) == Ordering::Less {
                                *v1 = Some(new_val);
                            }
                        }
                        (None, Some(new_val)) => *v1 = Some(new_val),
                        _ => {}
                    }
                }
            }

            // MAX: Take maximum of maximums
            (AggregateAccumulator::Max { value: v1, distinct: d1, seen: seen1 },
             AggregateAccumulator::Max { value: v2, distinct: d2, seen: seen2 }) => {
                if *d1 != d2 {
                    return Err(crate::errors::ExecutorError::UnsupportedExpression(
                        "Cannot combine MAX with different DISTINCT flags".into()
                    ));
                }

                if *d1 {
                    // DISTINCT: Merge seen sets, find maximum from merged set
                    if let (Some(s1_set), Some(s2_set)) = (seen1, seen2) {
                        s1_set.extend(s2_set);
                        // Find maximum from merged set
                        *v1 = s1_set.iter()
                            .max_by(|a, b| compare_sql_values(a, b))
                            .cloned();
                    }
                } else {
                    match (v1.as_ref(), v2) {
                        (Some(current), Some(new_val)) => {
                            if compare_sql_values(&new_val, current) == Ordering::Greater {
                                *v1 = Some(new_val);
                            }
                        }
                        (None, Some(new_val)) => *v1 = Some(new_val),
                        _ => {}
                    }
                }
            }

            _ => {
                return Err(crate::errors::ExecutorError::UnsupportedExpression(
                    "Cannot combine incompatible aggregate types".into()
                ));
            }
        }

        Ok(())
    }
}

/// Add two SqlValues together, handling all numeric types
///
/// **Design Decision**: Preserve integer types for aggregate operations
///
/// Type promotion rules:
/// - Integer + Integer → Integer (with overflow to Numeric if needed)
/// - Integer + Float → Numeric
/// - Float + Float → Numeric
///
/// **SQL Standard Notes**:
/// - Different databases handle SUM return types differently:
///   - PostgreSQL: SUM(INTEGER) → BIGINT
///   - MySQL: SUM(INTEGER) → DECIMAL
///   - SQL Server: SUM(INTEGER) → INTEGER
///   - SQLite: SUM(INTEGER) → INTEGER (until overflow)
/// - SQLLogicTest expects INTEGER for integer sums, NUMERIC for mixed types
/// - This choice aligns with SQLite/SQLLogicTest behavior
fn add_sql_values(a: &vibesql_types::SqlValue, b: &vibesql_types::SqlValue) -> vibesql_types::SqlValue {
<<<<<<< HEAD
    use vibesql_types::SqlValue;

    // Check if both values are integer types
    let a_is_int = matches!(a, SqlValue::Integer(_) | SqlValue::Smallint(_) | SqlValue::Bigint(_));
    let b_is_int = matches!(b, SqlValue::Integer(_) | SqlValue::Smallint(_) | SqlValue::Bigint(_));

    if a_is_int && b_is_int {
        // Both are integers - perform integer addition
        let a_i64 = match a {
            SqlValue::Integer(x) => *x,
            SqlValue::Smallint(x) => *x as i64,
            SqlValue::Bigint(x) => *x,
            _ => unreachable!(),
        };
        let b_i64 = match b {
            SqlValue::Integer(x) => *x,
            SqlValue::Smallint(x) => *x as i64,
            SqlValue::Bigint(x) => *x,
            _ => unreachable!(),
        };

        // Check for overflow and return Numeric if it would overflow
        match a_i64.checked_add(b_i64) {
            Some(result) => SqlValue::Integer(result),
            None => {
                // Overflow - fall back to Numeric
                SqlValue::Numeric(a_i64 as f64 + b_i64 as f64)
            }
        }
    } else {
        // At least one is a float type - convert to Numeric
        let a_f64 = sql_value_to_f64(a);
        let b_f64 = sql_value_to_f64(b);

        match (a_f64, b_f64) {
            (Some(x), Some(y)) => SqlValue::Numeric(x + y),
            _ => SqlValue::Null, // If either is not numeric, return NULL
        }
=======
    // Use the proper arithmetic addition operator that preserves types
    // Integer + Integer → Integer, Float + anything → Float, etc.
    use crate::evaluator::operators::OperatorRegistry;
    use vibesql_ast::BinaryOperator;

    match OperatorRegistry::eval_binary_op(a, &BinaryOperator::Plus, b) {
        Ok(result) => result,
        Err(_) => vibesql_types::SqlValue::Null, // If addition fails, return NULL
>>>>>>> f596b443
    }
}

/// Convert SqlValue to f64 for numeric operations
fn sql_value_to_f64(value: &vibesql_types::SqlValue) -> Option<f64> {
    match value {
        vibesql_types::SqlValue::Integer(x) => Some(*x as f64),
        vibesql_types::SqlValue::Smallint(x) => Some(*x as f64),
        vibesql_types::SqlValue::Bigint(x) => Some(*x as f64),
        vibesql_types::SqlValue::Numeric(x) => Some(*x),
        vibesql_types::SqlValue::Float(x) => Some(*x as f64),
        vibesql_types::SqlValue::Real(x) => Some(*x as f64),
        vibesql_types::SqlValue::Double(x) => Some(*x),
        _ => None,
    }
}

/// Fast check if a value is numeric (optimization to avoid full match)
#[inline]
fn is_numeric_value(value: &vibesql_types::SqlValue) -> bool {
    matches!(
        value,
        vibesql_types::SqlValue::Integer(_)
            | vibesql_types::SqlValue::Smallint(_)
            | vibesql_types::SqlValue::Bigint(_)
            | vibesql_types::SqlValue::Numeric(_)
            | vibesql_types::SqlValue::Float(_)
            | vibesql_types::SqlValue::Real(_)
            | vibesql_types::SqlValue::Double(_)
    )
}

/// Fast check if a value is comparable for MIN/MAX (optimization to avoid full match)
#[inline]
fn is_comparable_value(value: &vibesql_types::SqlValue) -> bool {
    matches!(
        value,
        vibesql_types::SqlValue::Integer(_)
            | vibesql_types::SqlValue::Smallint(_)
            | vibesql_types::SqlValue::Bigint(_)
            | vibesql_types::SqlValue::Numeric(_)
            | vibesql_types::SqlValue::Float(_)
            | vibesql_types::SqlValue::Real(_)
            | vibesql_types::SqlValue::Double(_)
            | vibesql_types::SqlValue::Varchar(_)
            | vibesql_types::SqlValue::Character(_)
            | vibesql_types::SqlValue::Boolean(_)
            | vibesql_types::SqlValue::Date(_)
            | vibesql_types::SqlValue::Time(_)
            | vibesql_types::SqlValue::Timestamp(_)
    )
}

/// Divide a SqlValue by an integer count, handling all numeric types
///
/// **Design Decision**: Always returns Numeric (f64) for AVG aggregate function
///
/// This matches the behavior of add_sql_values() and aligns with SQLLogicTest expectations.
/// See add_sql_values() documentation for rationale.
fn divide_sql_value(value: &vibesql_types::SqlValue, count: i64) -> vibesql_types::SqlValue {
    if let Some(sum_f64) = sql_value_to_f64(value) {
        vibesql_types::SqlValue::Numeric(sum_f64 / count as f64)
    } else {
        vibesql_types::SqlValue::Null
    }
}

/// Compare two SqlValues for ordering purposes (SQL ORDER BY semantics)
///
/// Uses the PartialOrd trait implementation with SQL-specific NULL handling:
/// - NULL values sort last (NULLS LAST - SQL:1999 default for ASC)
/// - Incomparable values (type mismatches, NaN) default to Equal for sort stability
pub(super) fn compare_sql_values(a: &vibesql_types::SqlValue, b: &vibesql_types::SqlValue) -> Ordering {
    match (a.is_null(), b.is_null()) {
        // Both NULL - equal
        (true, true) => Ordering::Equal,
        // First is NULL - sorts last (greater)
        (true, false) => Ordering::Greater,
        // Second is NULL - first sorts first (less)
        (false, true) => Ordering::Less,
        // Neither NULL - use PartialOrd trait
        (false, false) => {
            // partial_cmp returns None for incomparable values (type mismatch, NaN)
            // Default to Equal to maintain sort stability
            PartialOrd::partial_cmp(a, b).unwrap_or(Ordering::Equal)
        }
    }
}

/// Grouped rows: (group key values, rows in group)
pub(super) type GroupedRows = Vec<(Vec<vibesql_types::SqlValue>, Vec<vibesql_storage::Row>)>;

// NOTE: Parallel aggregation functions commented out for future implementation
// The current evaluator architecture uses RefCell which is not Send, making it
// incompatible with rayon's parallel iteration. To enable parallel aggregation,
// we would need to:
// 1. Refactor evaluator to be thread-safe (use Arc<Mutex> or thread-local evaluators)
// 2. Or pre-evaluate all expressions sequentially, then parallelize only the accumulation
// 3. Or use a different approach like the hash join (avoid evaluator in parallel sections)
//
// For now, the combine() method infrastructure is in place and tested, ready for
// future parallelization when the evaluator architecture supports it.

// /// Information about an aggregate function to compute
// #[derive(Debug, Clone)]
// pub(super) struct AggregateInfo {
//     pub function_name: String,
//     pub expr: vibesql_ast::Expression,
//     pub distinct: bool,
// }
//
// /// Grouped aggregates: (group key values, aggregate accumulators)
// pub(super) type GroupedAggregates = Vec<(Vec<vibesql_types::SqlValue>, Vec<AggregateAccumulator>)>;

/// Group rows by GROUP BY expressions (original implementation, kept for compatibility)
///
/// Optimized implementation using HashMap for O(1) group lookups instead of O(n) linear search.
/// This significantly improves performance for queries with many groups.
/// Timeout is checked every 1000 rows.
pub(super) fn group_rows<'a>(
    rows: &[vibesql_storage::Row],
    group_by_exprs: &[vibesql_ast::Expression],
    evaluator: &crate::evaluator::CombinedExpressionEvaluator,
    executor: &crate::SelectExecutor<'a>,
) -> Result<GroupedRows, crate::errors::ExecutorError> {
    // Use HashMap for O(1) group lookups
    let mut groups_map: HashMap<Vec<vibesql_types::SqlValue>, Vec<vibesql_storage::Row>> = HashMap::new();
    let mut rows_processed = 0;
    const CHECK_INTERVAL: usize = 1000;

    for row in rows {
        // Check timeout every 1000 rows
        rows_processed += 1;
        if rows_processed % CHECK_INTERVAL == 0 {
            executor.check_timeout()?;
        }

        // Clear CSE cache before evaluating each row to prevent column values
        // from being incorrectly cached across different rows
        evaluator.clear_cse_cache();

        // Evaluate GROUP BY expressions to get the group key
        let mut key = Vec::new();
        for expr in group_by_exprs {
            let value = evaluator.eval(expr, row)?;
            key.push(value);
        }

        // Insert or update group using HashMap (O(1) lookup)
        groups_map.entry(key).or_default().push(row.clone());
    }

    // Convert HashMap back to Vec for compatibility with existing code
    Ok(groups_map.into_iter().collect())
}

#[cfg(test)]
mod tests {
    use super::*;
    use vibesql_types::SqlValue;

    #[test]
    fn test_combine_count() {
        let mut acc1 = AggregateAccumulator::Count { count: 5, distinct: false, seen: None };
        let acc2 = AggregateAccumulator::Count { count: 3, distinct: false, seen: None };

        acc1.combine(acc2).unwrap();

        match acc1 {
            AggregateAccumulator::Count { count, .. } => assert_eq!(count, 8),
            _ => panic!("Expected Count accumulator"),
        }
    }

    #[test]
    fn test_combine_count_distinct() {
        let mut seen1 = HashSet::new();
        seen1.insert(SqlValue::Integer(1));
        seen1.insert(SqlValue::Integer(2));

        let mut seen2 = HashSet::new();
        seen2.insert(SqlValue::Integer(2));
        seen2.insert(SqlValue::Integer(3));

        let mut acc1 = AggregateAccumulator::Count {
            count: 2,
            distinct: true,
            seen: Some(seen1)
        };
        let acc2 = AggregateAccumulator::Count {
            count: 2,
            distinct: true,
            seen: Some(seen2)
        };

        acc1.combine(acc2).unwrap();

        match acc1 {
            AggregateAccumulator::Count { count, seen, .. } => {
                assert_eq!(count, 3); // 1, 2, 3 (deduped)
                assert_eq!(seen.as_ref().unwrap().len(), 3);
            }
            _ => panic!("Expected Count accumulator"),
        }
    }

    #[test]
    fn test_combine_sum() {
        let mut acc1 = AggregateAccumulator::Sum {
            sum: SqlValue::Integer(10),
            distinct: false,
            seen: None
        };
        let acc2 = AggregateAccumulator::Sum {
            sum: SqlValue::Integer(5),
            distinct: false,
            seen: None
        };

        acc1.combine(acc2).unwrap();

        match acc1 {
            AggregateAccumulator::Sum { sum, .. } => {
<<<<<<< HEAD
                // Integer + Integer should preserve type and return Integer
                match sum {
                    SqlValue::Integer(val) => assert_eq!(val, 15),
                    _ => panic!("Expected Integer result from integer sum, got {:?}", sum),
=======
                // Note: add_sql_values now preserves type (Integer + Integer = Integer)
                match sum {
                    SqlValue::Integer(val) => assert_eq!(val, 15),
                    _ => panic!("Expected Integer result from sum"),
>>>>>>> f596b443
                }
            }
            _ => panic!("Expected Sum accumulator"),
        }
    }

    #[test]
    fn test_combine_avg() {
        let mut acc1 = AggregateAccumulator::Avg {
            sum: SqlValue::Integer(100),
            count: 10,
            distinct: false,
            seen: None
        };
        let acc2 = AggregateAccumulator::Avg {
            sum: SqlValue::Integer(50),
            count: 5,
            distinct: false,
            seen: None
        };

        acc1.combine(acc2).unwrap();

        match acc1 {
            AggregateAccumulator::Avg { sum, count, .. } => {
                assert_eq!(count, 15);
<<<<<<< HEAD
                // Integer + Integer should preserve type and return Integer
                match sum {
                    SqlValue::Integer(val) => assert_eq!(val, 150),
                    _ => panic!("Expected Integer result from integer sum, got {:?}", sum),
=======
                // Sum should be 150 (as Integer, type-preserving)
                match sum {
                    SqlValue::Integer(val) => assert_eq!(val, 150),
                    _ => panic!("Expected Integer result"),
>>>>>>> f596b443
                }
            }
            _ => panic!("Expected Avg accumulator"),
        }
    }

    #[test]
    fn test_combine_min() {
        let mut acc1 = AggregateAccumulator::Min {
            value: Some(SqlValue::Integer(5)),
            distinct: false,
            seen: None
        };
        let acc2 = AggregateAccumulator::Min {
            value: Some(SqlValue::Integer(3)),
            distinct: false,
            seen: None
        };

        acc1.combine(acc2).unwrap();

        match acc1 {
            AggregateAccumulator::Min { value, .. } => {
                assert_eq!(value, Some(SqlValue::Integer(3)));
            }
            _ => panic!("Expected Min accumulator"),
        }
    }

    #[test]
    fn test_combine_max() {
        let mut acc1 = AggregateAccumulator::Max {
            value: Some(SqlValue::Integer(5)),
            distinct: false,
            seen: None
        };
        let acc2 = AggregateAccumulator::Max {
            value: Some(SqlValue::Integer(10)),
            distinct: false,
            seen: None
        };

        acc1.combine(acc2).unwrap();

        match acc1 {
            AggregateAccumulator::Max { value, .. } => {
                assert_eq!(value, Some(SqlValue::Integer(10)));
            }
            _ => panic!("Expected Max accumulator"),
        }
    }

    #[test]
    fn test_combine_incompatible_types_fails() {
        let mut acc1 = AggregateAccumulator::Count { count: 5, distinct: false, seen: None };
        let acc2 = AggregateAccumulator::Sum {
            sum: SqlValue::Integer(10),
            distinct: false,
            seen: None
        };

        let result = acc1.combine(acc2);
        assert!(result.is_err());
    }

    #[test]
    fn test_combine_different_distinct_flags_fails() {
        let mut acc1 = AggregateAccumulator::Count { count: 5, distinct: false, seen: None };
        let acc2 = AggregateAccumulator::Count {
            count: 3,
            distinct: true,
            seen: Some(HashSet::new())
        };

        let result = acc1.combine(acc2);
        assert!(result.is_err());
    }
}<|MERGE_RESOLUTION|>--- conflicted
+++ resolved
@@ -327,64 +327,24 @@
     }
 }
 
-/// Add two SqlValues together, handling all numeric types
-///
-/// **Design Decision**: Preserve integer types for aggregate operations
-///
-/// Type promotion rules:
-/// - Integer + Integer → Integer (with overflow to Numeric if needed)
-/// - Integer + Float → Numeric
-/// - Float + Float → Numeric
+/// Add two SqlValues together, handling all numeric types with type coercion to Numeric
+///
+/// **Design Decision**: Always returns Numeric (f64) for aggregate operations
+///
+/// This behavior was established in commit 0aa09d8a (#871) to align with SQLLogicTest
+/// expectations, which requires NUMERIC return types for aggregate functions.
 ///
 /// **SQL Standard Notes**:
 /// - Different databases handle SUM return types differently:
 ///   - PostgreSQL: SUM(INTEGER) → BIGINT
 ///   - MySQL: SUM(INTEGER) → DECIMAL
 ///   - SQL Server: SUM(INTEGER) → INTEGER
-///   - SQLite: SUM(INTEGER) → INTEGER (until overflow)
-/// - SQLLogicTest expects INTEGER for integer sums, NUMERIC for mixed types
-/// - This choice aligns with SQLite/SQLLogicTest behavior
+///   - Oracle: Same type as input
+/// - SQLLogicTest (the canonical SQL conformance suite) expects NUMERIC
+/// - This choice prevents integer overflow and aligns with SQLLogicTest requirements
+///
+/// See: https://github.com/rjwalters/vibesql/pull/871
 fn add_sql_values(a: &vibesql_types::SqlValue, b: &vibesql_types::SqlValue) -> vibesql_types::SqlValue {
-<<<<<<< HEAD
-    use vibesql_types::SqlValue;
-
-    // Check if both values are integer types
-    let a_is_int = matches!(a, SqlValue::Integer(_) | SqlValue::Smallint(_) | SqlValue::Bigint(_));
-    let b_is_int = matches!(b, SqlValue::Integer(_) | SqlValue::Smallint(_) | SqlValue::Bigint(_));
-
-    if a_is_int && b_is_int {
-        // Both are integers - perform integer addition
-        let a_i64 = match a {
-            SqlValue::Integer(x) => *x,
-            SqlValue::Smallint(x) => *x as i64,
-            SqlValue::Bigint(x) => *x,
-            _ => unreachable!(),
-        };
-        let b_i64 = match b {
-            SqlValue::Integer(x) => *x,
-            SqlValue::Smallint(x) => *x as i64,
-            SqlValue::Bigint(x) => *x,
-            _ => unreachable!(),
-        };
-
-        // Check for overflow and return Numeric if it would overflow
-        match a_i64.checked_add(b_i64) {
-            Some(result) => SqlValue::Integer(result),
-            None => {
-                // Overflow - fall back to Numeric
-                SqlValue::Numeric(a_i64 as f64 + b_i64 as f64)
-            }
-        }
-    } else {
-        // At least one is a float type - convert to Numeric
-        let a_f64 = sql_value_to_f64(a);
-        let b_f64 = sql_value_to_f64(b);
-
-        match (a_f64, b_f64) {
-            (Some(x), Some(y)) => SqlValue::Numeric(x + y),
-            _ => SqlValue::Null, // If either is not numeric, return NULL
-        }
-=======
     // Use the proper arithmetic addition operator that preserves types
     // Integer + Integer → Integer, Float + anything → Float, etc.
     use crate::evaluator::operators::OperatorRegistry;
@@ -393,7 +353,6 @@
     match OperatorRegistry::eval_binary_op(a, &BinaryOperator::Plus, b) {
         Ok(result) => result,
         Err(_) => vibesql_types::SqlValue::Null, // If addition fails, return NULL
->>>>>>> f596b443
     }
 }
 
@@ -617,17 +576,10 @@
 
         match acc1 {
             AggregateAccumulator::Sum { sum, .. } => {
-<<<<<<< HEAD
-                // Integer + Integer should preserve type and return Integer
-                match sum {
-                    SqlValue::Integer(val) => assert_eq!(val, 15),
-                    _ => panic!("Expected Integer result from integer sum, got {:?}", sum),
-=======
                 // Note: add_sql_values now preserves type (Integer + Integer = Integer)
                 match sum {
                     SqlValue::Integer(val) => assert_eq!(val, 15),
                     _ => panic!("Expected Integer result from sum"),
->>>>>>> f596b443
                 }
             }
             _ => panic!("Expected Sum accumulator"),
@@ -654,17 +606,10 @@
         match acc1 {
             AggregateAccumulator::Avg { sum, count, .. } => {
                 assert_eq!(count, 15);
-<<<<<<< HEAD
-                // Integer + Integer should preserve type and return Integer
-                match sum {
-                    SqlValue::Integer(val) => assert_eq!(val, 150),
-                    _ => panic!("Expected Integer result from integer sum, got {:?}", sum),
-=======
                 // Sum should be 150 (as Integer, type-preserving)
                 match sum {
                     SqlValue::Integer(val) => assert_eq!(val, 150),
                     _ => panic!("Expected Integer result"),
->>>>>>> f596b443
                 }
             }
             _ => panic!("Expected Avg accumulator"),
