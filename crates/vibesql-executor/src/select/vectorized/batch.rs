--- conflicted
+++ resolved
@@ -118,6 +118,8 @@
             Some(SqlValue::Float(_)) | Some(SqlValue::Real(_)) | Some(SqlValue::Double(_)) | Some(SqlValue::Numeric(_)) => DataType::Float64,
             Some(SqlValue::Character(_)) | Some(SqlValue::Varchar(_)) => DataType::Utf8,
             Some(SqlValue::Boolean(_)) => DataType::Boolean,
+            Some(SqlValue::Date(_)) => DataType::Date32,
+            Some(SqlValue::Timestamp(_)) => DataType::Timestamp(TimeUnit::Microsecond, None),
             Some(SqlValue::Null) => DataType::Int64,
             _ => return Err(ExecutorError::Other(format!(
                 "Unsupported type for SIMD at column {}", col_idx
@@ -475,7 +477,6 @@
     }
 
     #[test]
-<<<<<<< HEAD
     fn test_column_pruning() {
         // Test that column pruning only converts specified columns
         let rows = vec![
@@ -485,95 +486,19 @@
                     SqlValue::Double(3.14),
                     SqlValue::Varchar("test".to_string()),
                     SqlValue::Boolean(true),
-=======
-    fn test_date_conversion() {
-        use vibesql_types::Date;
-
-        let date1 = Date::new(2024, 1, 15).unwrap();
-        let date2 = Date::new(2024, 12, 25).unwrap();
-
-        let rows = vec![
-            Row {
-                values: vec![SqlValue::Date(date1), SqlValue::Integer(1)],
-            },
-            Row {
-                values: vec![SqlValue::Date(date2), SqlValue::Integer(2)],
-            },
-        ];
-
-        let column_names = vec!["date_col".to_string(), "id".to_string()];
-        let batch = rows_to_record_batch(&rows, &column_names).unwrap();
-
-        assert_eq!(batch.num_rows(), 2);
-        assert_eq!(batch.num_columns(), 2);
-
-        // Test round-trip conversion
-        let converted_rows = record_batch_to_rows(&batch).unwrap();
-        assert_eq!(rows.len(), converted_rows.len());
-    }
-
-    #[test]
-    fn test_timestamp_conversion() {
-        use vibesql_types::{Date, Time, Timestamp};
-
-        let date = Date::new(2024, 6, 15).unwrap();
-        let time = Time::new(14, 30, 45, 123456000).unwrap();  // 123.456 milliseconds in nanoseconds
-        let ts = Timestamp::new(date, time);
-
-        let rows = vec![
-            Row {
-                values: vec![SqlValue::Timestamp(ts), SqlValue::Integer(1)],
-            },
-        ];
-
-        let column_names = vec!["ts_col".to_string(), "id".to_string()];
-        let batch = rows_to_record_batch(&rows, &column_names).unwrap();
-
-        assert_eq!(batch.num_rows(), 1);
-        assert_eq!(batch.num_columns(), 2);
-
-        // Test round-trip conversion
-        let converted_rows = record_batch_to_rows(&batch).unwrap();
-        assert_eq!(rows.len(), converted_rows.len());
-    }
-
-    #[test]
-    fn test_date_timestamp_round_trip() {
-        use vibesql_types::{Date, Time, Timestamp};
-
-        let date1 = Date::new(2020, 1, 1).unwrap();
-        let date2 = Date::new(2025, 12, 31).unwrap();
-        let ts_date = Date::new(2024, 7, 4).unwrap();
-        let ts_time = Time::new(10, 20, 30, 500000000).unwrap();  // 500 milliseconds in nanoseconds
-        let ts = Timestamp::new(ts_date, ts_time);
-
-        let original_rows = vec![
+                ],
+            },
             Row {
                 values: vec![
-                    SqlValue::Date(date1),
-                    SqlValue::Timestamp(ts),
-                    SqlValue::Integer(100),
->>>>>>> 3f8e009b
-                ],
-            },
-            Row {
-                values: vec![
-<<<<<<< HEAD
                     SqlValue::Integer(2),
                     SqlValue::Double(2.718),
                     SqlValue::Varchar("data".to_string()),
                     SqlValue::Boolean(false),
-=======
-                    SqlValue::Date(date2),
-                    SqlValue::Timestamp(ts),
-                    SqlValue::Integer(200),
->>>>>>> 3f8e009b
                 ],
             },
         ];
 
         let column_names = vec![
-<<<<<<< HEAD
             "id".to_string(),
             "value".to_string(),
             "name".to_string(),
@@ -607,7 +532,88 @@
 
         // Verify join batch size is smaller (less memory pressure)
         assert!(JOIN_BATCH_SIZE < DEFAULT_BATCH_SIZE);
-=======
+    }
+
+    #[test]
+    fn test_date_conversion() {
+        use vibesql_types::Date;
+
+        let date1 = Date::new(2024, 1, 15).unwrap();
+        let date2 = Date::new(2024, 12, 25).unwrap();
+
+        let rows = vec![
+            Row {
+                values: vec![SqlValue::Date(date1), SqlValue::Integer(1)],
+            },
+            Row {
+                values: vec![SqlValue::Date(date2), SqlValue::Integer(2)],
+            },
+        ];
+
+        let column_names = vec!["date_col".to_string(), "id".to_string()];
+        let batch = rows_to_record_batch(&rows, &column_names).unwrap();
+
+        assert_eq!(batch.num_rows(), 2);
+        assert_eq!(batch.num_columns(), 2);
+
+        // Test round-trip conversion
+        let converted_rows = record_batch_to_rows(&batch).unwrap();
+        assert_eq!(rows.len(), converted_rows.len());
+    }
+
+    #[test]
+    fn test_timestamp_conversion() {
+        use vibesql_types::{Date, Time, Timestamp};
+
+        let date = Date::new(2024, 6, 15).unwrap();
+        let time = Time::new(14, 30, 45, 123456000).unwrap();  // 123.456 milliseconds in nanoseconds
+        let ts = Timestamp::new(date, time);
+
+        let rows = vec![
+            Row {
+                values: vec![SqlValue::Timestamp(ts), SqlValue::Integer(1)],
+            },
+        ];
+
+        let column_names = vec!["ts_col".to_string(), "id".to_string()];
+        let batch = rows_to_record_batch(&rows, &column_names).unwrap();
+
+        assert_eq!(batch.num_rows(), 1);
+        assert_eq!(batch.num_columns(), 2);
+
+        // Test round-trip conversion
+        let converted_rows = record_batch_to_rows(&batch).unwrap();
+        assert_eq!(rows.len(), converted_rows.len());
+    }
+
+    #[test]
+    fn test_date_timestamp_round_trip() {
+        use vibesql_types::{Date, Time, Timestamp};
+
+        let date1 = Date::new(2020, 1, 1).unwrap();
+        let date2 = Date::new(2025, 12, 31).unwrap();
+        let ts_date = Date::new(2024, 7, 4).unwrap();
+        let ts_time = Time::new(10, 20, 30, 500000000).unwrap();  // 500 milliseconds in nanoseconds
+        let ts = Timestamp::new(ts_date, ts_time);
+
+        let original_rows = vec![
+            Row {
+                values: vec![
+                    SqlValue::Date(date1),
+                    SqlValue::Timestamp(ts),
+                    SqlValue::Integer(100),
+                ],
+            },
+            Row {
+                values: vec![
+                    SqlValue::Date(date2),
+                    SqlValue::Timestamp(ts),
+                    SqlValue::Integer(200),
+                ],
+            },
+        ];
+
+        let column_names = vec![
             "date_col".to_string(),
             "ts_col".to_string(),
             "id".to_string(),
@@ -618,6 +624,5 @@
 
         assert_eq!(original_rows.len(), converted_rows.len());
         assert_eq!(original_rows[0].values.len(), converted_rows[0].values.len());
->>>>>>> 3f8e009b
     }
 }