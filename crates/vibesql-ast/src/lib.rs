--- conflicted
+++ resolved
@@ -16,24 +16,6 @@
 
 pub use ddl::{
     AddColumnStmt, AddConstraintStmt, AlterColumnStmt, AlterSequenceStmt, AlterTableStmt,
-<<<<<<< HEAD
-    BeginStmt, CallStmt, CloseCursorStmt, ColumnConstraint, ColumnConstraintKind, ColumnDef,
-    CommitStmt, CreateAssertionStmt, CreateCharacterSetStmt, CreateCollationStmt, CreateDomainStmt,
-    CreateFunctionStmt, CreateIndexStmt, CreateProcedureStmt, CreateRoleStmt, CreateSchemaStmt,
-    CreateSequenceStmt, CreateTableStmt, CreateTranslationStmt, CreateTriggerStmt, CreateTypeStmt,
-    CreateViewStmt, CursorUpdatability, DeclareCursorStmt, DomainConstraint, DropAssertionStmt,
-    DropBehavior, DropCharacterSetStmt, DropCollationStmt, DropColumnStmt, DropConstraintStmt,
-    DropDomainStmt, DropFunctionStmt, DropIndexStmt, DropProcedureStmt, DropRoleStmt,
-    DropSchemaStmt, DropSequenceStmt, DropTableStmt, DropTranslationStmt, DropTriggerStmt,
-    DropTypeStmt, DropViewStmt, FetchOrientation, FetchStmt, FunctionParameter, IndexColumn,
-    IndexType, InsertMethod, IsolationLevel, OpenCursorStmt, ParameterMode, ProcedureBody,
-    ProcedureParameter, ProceduralStatement, ReferentialAction, ReindexStmt,
-    ReleaseSavepointStmt, RollbackStmt, RollbackToSavepointStmt, RowFormat, SavepointStmt,
-    SchemaElement, SetCatalogStmt, SetNamesStmt, SetSchemaStmt, SetTimeZoneStmt,
-    SetTransactionStmt, TableConstraint, TableConstraintKind, TableOption, TimeZoneSpec,
-    TransactionAccessMode, TriggerAction, TriggerEvent, TriggerGranularity, TriggerTiming,
-    TruncateCascadeOption, TruncateTableStmt, TypeAttribute, TypeDefinition,
-=======
     BeginStmt, CallStmt, ChangeColumnStmt, CloseCursorStmt, ColumnConstraint, ColumnConstraintKind,
     ColumnDef, CommitStmt, CreateAssertionStmt, CreateCharacterSetStmt, CreateCollationStmt,
     CreateDomainStmt, CreateFunctionStmt, CreateIndexStmt, CreateProcedureStmt, CreateRoleStmt,
@@ -49,8 +31,7 @@
     RowFormat, SavepointStmt, SchemaElement, SetCatalogStmt, SetNamesStmt, SetSchemaStmt,
     SetTimeZoneStmt, SetTransactionStmt, TableConstraint, TableConstraintKind, TableOption,
     TimeZoneSpec, TransactionAccessMode, TriggerAction, TriggerEvent, TriggerGranularity,
-    TriggerTiming, TruncateTableStmt, TypeAttribute, TypeDefinition,
->>>>>>> 3c94754c
+    TriggerTiming, TruncateCascadeOption, TruncateTableStmt, TypeAttribute, TypeDefinition,
 };
 pub use dml::{
     Assignment, ConflictClause, DeleteStmt, InsertSource, InsertStmt, UpdateStmt, WhereClause,
