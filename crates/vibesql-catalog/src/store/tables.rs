--- conflicted
+++ resolved
@@ -31,34 +31,9 @@
     }
 
     /// Get a table schema by name (supports qualified names like "schema.table").
-    /// Respects the `case_sensitive_identifiers` setting.
     pub fn get_table(&self, name: &str) -> Option<&TableSchema> {
         // Parse qualified name: schema.table or just table
         if let Some((schema_name, table_name)) = name.split_once('.') {
-<<<<<<< HEAD
-            let schema_key = if self.case_sensitive_identifiers {
-                schema_name.to_string()
-            } else {
-                schema_name.to_uppercase()
-            };
-
-            self.schemas.get(&schema_key).and_then(|schema| {
-                if self.case_sensitive_identifiers {
-                    schema.get_table(table_name)
-                } else {
-                    schema.get_table_case_insensitive(table_name)
-                }
-            })
-        } else {
-            // Use current schema for unqualified names
-            self.schemas.get(&self.current_schema).and_then(|schema| {
-                if self.case_sensitive_identifiers {
-                    schema.get_table(name)
-                } else {
-                    schema.get_table_case_insensitive(name)
-                }
-            })
-=======
             let normalized_schema = self.normalize_identifier(schema_name);
             let normalized_table = self.normalize_identifier(table_name);
             self.schemas
@@ -70,22 +45,15 @@
             self.schemas
                 .get(&self.current_schema)
                 .and_then(|schema| schema.get_table(&normalized_table, self.case_sensitive_identifiers))
->>>>>>> 3719b6f0
         }
     }
 
     /// Drop a table schema (supports qualified names like "schema.table").
-    /// Respects the `case_sensitive_identifiers` setting.
     pub fn drop_table(&mut self, name: &str) -> Result<(), CatalogError> {
         // Parse qualified name: schema.table or just table
         let (schema_name, table_name) =
             if let Some((schema_part, table_part)) = name.split_once('.') {
-                let schema_key = if self.case_sensitive_identifiers {
-                    schema_part.to_string()
-                } else {
-                    schema_part.to_uppercase()
-                };
-                (schema_key, table_part)
+                (schema_part.to_string(), table_part)
             } else {
                 (self.current_schema.clone(), name)
             };
@@ -95,11 +63,7 @@
             .get_mut(&schema_name)
             .ok_or(CatalogError::SchemaNotFound(schema_name.clone()))?;
 
-        if self.case_sensitive_identifiers {
-            schema.drop_table(table_name)
-        } else {
-            schema.drop_table_case_insensitive(table_name)
-        }
+        schema.drop_table(table_name)
     }
 
     /// List all table names in the current schema.
