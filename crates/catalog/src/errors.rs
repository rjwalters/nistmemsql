--- conflicted
+++ resolved
@@ -3,14 +3,11 @@
 pub enum CatalogError {
     TableAlreadyExists(String),
     TableNotFound(String),
-<<<<<<< HEAD
+    ColumnAlreadyExists(String),
+    ColumnNotFound(String),
     SchemaAlreadyExists(String),
     SchemaNotFound(String),
     SchemaNotEmpty(String),
-=======
-    ColumnAlreadyExists(String),
-    ColumnNotFound(String),
->>>>>>> edd1cfbf
 }
 
 impl std::fmt::Display for CatalogError {
@@ -20,7 +17,10 @@
                 write!(f, "Table '{}' already exists", name)
             }
             CatalogError::TableNotFound(name) => write!(f, "Table '{}' not found", name),
-<<<<<<< HEAD
+            CatalogError::ColumnAlreadyExists(name) => {
+                write!(f, "Column '{}' already exists", name)
+            }
+            CatalogError::ColumnNotFound(name) => write!(f, "Column '{}' not found", name),
             CatalogError::SchemaAlreadyExists(name) => {
                 write!(f, "Schema '{}' already exists", name)
             }
@@ -28,12 +28,6 @@
             CatalogError::SchemaNotEmpty(name) => {
                 write!(f, "Schema '{}' is not empty", name)
             }
-=======
-            CatalogError::ColumnAlreadyExists(name) => {
-                write!(f, "Column '{}' already exists", name)
-            }
-            CatalogError::ColumnNotFound(name) => write!(f, "Column '{}' not found", name),
->>>>>>> edd1cfbf
         }
     }
 }
