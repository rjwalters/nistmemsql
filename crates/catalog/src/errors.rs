/// Errors returned by catalog operations.
#[derive(Debug, Clone, PartialEq)]
pub enum CatalogError {
    TableAlreadyExists(String),
    TableNotFound(String),
    ColumnAlreadyExists(String),
    ColumnNotFound(String),
    SchemaAlreadyExists(String),
    SchemaNotFound(String),
    SchemaNotEmpty(String),
    RoleAlreadyExists(String),
    RoleNotFound(String),
<<<<<<< HEAD
    TypeAlreadyExists(String),
    TypeNotFound(String),
    TypeInUse(String),
=======
    // Advanced SQL:1999 objects
    DomainAlreadyExists(String),
    DomainNotFound(String),
    SequenceAlreadyExists(String),
    SequenceNotFound(String),
    TypeAlreadyExists(String),
    TypeNotFound(String),
    CollationAlreadyExists(String),
    CollationNotFound(String),
    CharacterSetAlreadyExists(String),
    CharacterSetNotFound(String),
    TranslationAlreadyExists(String),
    TranslationNotFound(String),
>>>>>>> aba0dd31
}

impl std::fmt::Display for CatalogError {
    fn fmt(&self, f: &mut std::fmt::Formatter<'_>) -> std::fmt::Result {
        match self {
            CatalogError::TableAlreadyExists(name) => {
                write!(f, "Table '{}' already exists", name)
            }
            CatalogError::TableNotFound(name) => write!(f, "Table '{}' not found", name),
            CatalogError::ColumnAlreadyExists(name) => {
                write!(f, "Column '{}' already exists", name)
            }
            CatalogError::ColumnNotFound(name) => write!(f, "Column '{}' not found", name),
            CatalogError::SchemaAlreadyExists(name) => {
                write!(f, "Schema '{}' already exists", name)
            }
            CatalogError::SchemaNotFound(name) => write!(f, "Schema '{}' not found", name),
            CatalogError::SchemaNotEmpty(name) => {
                write!(f, "Schema '{}' is not empty", name)
            }
            CatalogError::RoleAlreadyExists(name) => {
                write!(f, "Role '{}' already exists", name)
            }
            CatalogError::RoleNotFound(name) => write!(f, "Role '{}' not found", name),
<<<<<<< HEAD
=======
            CatalogError::DomainAlreadyExists(name) => {
                write!(f, "Domain '{}' already exists", name)
            }
            CatalogError::DomainNotFound(name) => write!(f, "Domain '{}' not found", name),
            CatalogError::SequenceAlreadyExists(name) => {
                write!(f, "Sequence '{}' already exists", name)
            }
            CatalogError::SequenceNotFound(name) => write!(f, "Sequence '{}' not found", name),
>>>>>>> aba0dd31
            CatalogError::TypeAlreadyExists(name) => {
                write!(f, "Type '{}' already exists", name)
            }
            CatalogError::TypeNotFound(name) => write!(f, "Type '{}' not found", name),
<<<<<<< HEAD
            CatalogError::TypeInUse(name) => {
                write!(f, "Type '{}' is still in use by one or more tables", name)
=======
            CatalogError::CollationAlreadyExists(name) => {
                write!(f, "Collation '{}' already exists", name)
            }
            CatalogError::CollationNotFound(name) => {
                write!(f, "Collation '{}' not found", name)
            }
            CatalogError::CharacterSetAlreadyExists(name) => {
                write!(f, "Character set '{}' already exists", name)
            }
            CatalogError::CharacterSetNotFound(name) => {
                write!(f, "Character set '{}' not found", name)
            }
            CatalogError::TranslationAlreadyExists(name) => {
                write!(f, "Translation '{}' already exists", name)
            }
            CatalogError::TranslationNotFound(name) => {
                write!(f, "Translation '{}' not found", name)
>>>>>>> aba0dd31
            }
        }
    }
}

impl std::error::Error for CatalogError {}<|MERGE_RESOLUTION|>--- conflicted
+++ resolved
@@ -10,11 +10,6 @@
     SchemaNotEmpty(String),
     RoleAlreadyExists(String),
     RoleNotFound(String),
-<<<<<<< HEAD
-    TypeAlreadyExists(String),
-    TypeNotFound(String),
-    TypeInUse(String),
-=======
     // Advanced SQL:1999 objects
     DomainAlreadyExists(String),
     DomainNotFound(String),
@@ -22,13 +17,13 @@
     SequenceNotFound(String),
     TypeAlreadyExists(String),
     TypeNotFound(String),
+    TypeInUse(String),
     CollationAlreadyExists(String),
     CollationNotFound(String),
     CharacterSetAlreadyExists(String),
     CharacterSetNotFound(String),
     TranslationAlreadyExists(String),
     TranslationNotFound(String),
->>>>>>> aba0dd31
 }
 
 impl std::fmt::Display for CatalogError {
@@ -53,8 +48,6 @@
                 write!(f, "Role '{}' already exists", name)
             }
             CatalogError::RoleNotFound(name) => write!(f, "Role '{}' not found", name),
-<<<<<<< HEAD
-=======
             CatalogError::DomainAlreadyExists(name) => {
                 write!(f, "Domain '{}' already exists", name)
             }
@@ -63,15 +56,13 @@
                 write!(f, "Sequence '{}' already exists", name)
             }
             CatalogError::SequenceNotFound(name) => write!(f, "Sequence '{}' not found", name),
->>>>>>> aba0dd31
             CatalogError::TypeAlreadyExists(name) => {
                 write!(f, "Type '{}' already exists", name)
             }
             CatalogError::TypeNotFound(name) => write!(f, "Type '{}' not found", name),
-<<<<<<< HEAD
             CatalogError::TypeInUse(name) => {
                 write!(f, "Type '{}' is still in use by one or more tables", name)
-=======
+            }
             CatalogError::CollationAlreadyExists(name) => {
                 write!(f, "Collation '{}' already exists", name)
             }
@@ -89,7 +80,6 @@
             }
             CatalogError::TranslationNotFound(name) => {
                 write!(f, "Translation '{}' not found", name)
->>>>>>> aba0dd31
             }
         }
     }
