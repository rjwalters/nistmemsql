--- conflicted
+++ resolved
@@ -1,10 +1,7 @@
 use std::collections::{HashMap, HashSet};
 
-<<<<<<< HEAD
+use crate::advanced_objects::{CharacterSet, Collation, Sequence, Translation, UserDefinedType};
 use crate::domain::DomainDefinition;
-=======
-use crate::advanced_objects::{CharacterSet, Collation, Domain, Sequence, Translation, UserDefinedType};
->>>>>>> aba0dd31
 use crate::errors::CatalogError;
 use crate::privilege::PrivilegeGrant;
 use crate::schema::Schema;
@@ -17,17 +14,13 @@
     current_schema: String,
     privilege_grants: Vec<PrivilegeGrant>,
     roles: HashSet<String>,
-<<<<<<< HEAD
+    // Advanced SQL:1999 objects
     domains: HashMap<String, DomainDefinition>,
-=======
-    // Advanced SQL:1999 objects
-    domains: HashMap<String, Domain>,
     sequences: HashMap<String, Sequence>,
     types: HashMap<String, UserDefinedType>,
     collations: HashMap<String, Collation>,
     character_sets: HashMap<String, CharacterSet>,
     translations: HashMap<String, Translation>,
->>>>>>> aba0dd31
 }
 
 impl Catalog {
@@ -39,14 +32,11 @@
             privilege_grants: Vec::new(),
             roles: HashSet::new(),
             domains: HashMap::new(),
-<<<<<<< HEAD
-=======
             sequences: HashMap::new(),
             types: HashMap::new(),
             collations: HashMap::new(),
             character_sets: HashMap::new(),
             translations: HashMap::new(),
->>>>>>> aba0dd31
         };
 
         // Create the default "public" schema
@@ -309,9 +299,12 @@
         self.roles.iter().cloned().collect()
     }
 
-<<<<<<< HEAD
-    // ============================================================================
-    // Domain Management Methods
+    // ========================================================================
+    // Advanced SQL:1999 Object Management
+    // ========================================================================
+
+    // ============================================================================
+    // Domain Management Methods (Full Implementation)
     // ============================================================================
 
     /// Create a new domain.
@@ -364,27 +357,11 @@
     /// List all domain names.
     pub fn list_domains(&self) -> Vec<String> {
         self.domains.keys().cloned().collect()
-=======
-    // ========================================================================
-    // Advanced SQL:1999 Object Management
-    // ========================================================================
-
-    /// Create a DOMAIN
-    pub fn create_domain(&mut self, name: String) -> Result<(), CatalogError> {
-        if self.domains.contains_key(&name) {
-            return Err(CatalogError::DomainAlreadyExists(name));
-        }
-        self.domains.insert(name.clone(), Domain::new(name));
-        Ok(())
-    }
-
-    /// Drop a DOMAIN
-    pub fn drop_domain(&mut self, name: &str) -> Result<(), CatalogError> {
-        self.domains
-            .remove(name)
-            .map(|_| ())
-            .ok_or_else(|| CatalogError::DomainNotFound(name.to_string()))
-    }
+    }
+
+    // ============================================================================
+    // Other Advanced SQL Objects (Stub Implementations)
+    // ============================================================================
 
     /// Create a SEQUENCE
     pub fn create_sequence(&mut self, name: String) -> Result<(), CatalogError> {
@@ -469,7 +446,6 @@
             .remove(name)
             .map(|_| ())
             .ok_or_else(|| CatalogError::TranslationNotFound(name.to_string()))
->>>>>>> aba0dd31
     }
 }
 
