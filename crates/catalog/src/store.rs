--- conflicted
+++ resolved
@@ -75,11 +75,7 @@
         let schema = self
             .schemas
             .get_mut(&schema_name)
-<<<<<<< HEAD
-            .ok_or(CatalogError::SchemaNotFound(schema_name))?;
-=======
             .ok_or(CatalogError::SchemaNotFound(schema_name.clone()))?;
->>>>>>> 709ca023
 
         schema.drop_table(table_name)
     }
