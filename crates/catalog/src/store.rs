use std::collections::{HashMap, HashSet};

use crate::advanced_objects::{CharacterSet, Collation, Domain, Sequence, Translation, UserDefinedType};
use crate::errors::CatalogError;
use crate::privilege::PrivilegeGrant;
use crate::schema::Schema;
use crate::table::TableSchema;
use crate::type_definition::TypeDefinition;

/// Database catalog - manages all schemas and their objects.
#[derive(Debug, Clone)]
pub struct Catalog {
    schemas: HashMap<String, Schema>,
    current_schema: String,
    privilege_grants: Vec<PrivilegeGrant>,
    roles: HashSet<String>,
<<<<<<< HEAD
    type_definitions: HashMap<String, TypeDefinition>,
=======
    // Advanced SQL:1999 objects
    domains: HashMap<String, Domain>,
    sequences: HashMap<String, Sequence>,
    types: HashMap<String, UserDefinedType>,
    collations: HashMap<String, Collation>,
    character_sets: HashMap<String, CharacterSet>,
    translations: HashMap<String, Translation>,
>>>>>>> aba0dd31
}

impl Catalog {
    /// Create a new empty catalog.
    pub fn new() -> Self {
        let mut catalog = Catalog {
            schemas: HashMap::new(),
            current_schema: "public".to_string(),
            privilege_grants: Vec::new(),
            roles: HashSet::new(),
<<<<<<< HEAD
            type_definitions: HashMap::new(),
=======
            domains: HashMap::new(),
            sequences: HashMap::new(),
            types: HashMap::new(),
            collations: HashMap::new(),
            character_sets: HashMap::new(),
            translations: HashMap::new(),
>>>>>>> aba0dd31
        };

        // Create the default "public" schema
        catalog.schemas.insert("public".to_string(), Schema::new("public".to_string()));

        catalog
    }

    /// Create a table schema in the current schema.
    pub fn create_table(&mut self, schema: TableSchema) -> Result<(), CatalogError> {
        let current_schema = self
            .schemas
            .get_mut(&self.current_schema)
            .ok_or_else(|| CatalogError::SchemaNotFound(self.current_schema.clone()))?;

        current_schema.create_table(schema)
    }

    /// Create a table schema in a specific schema.
    pub fn create_table_in_schema(
        &mut self,
        schema_name: &str,
        schema: TableSchema,
    ) -> Result<(), CatalogError> {
        let target_schema = self
            .schemas
            .get_mut(schema_name)
            .ok_or_else(|| CatalogError::SchemaNotFound(schema_name.to_string()))?;

        target_schema.create_table(schema)
    }

    /// Get a table schema by name (supports qualified names like "schema.table").
    pub fn get_table(&self, name: &str) -> Option<&TableSchema> {
        // Parse qualified name: schema.table or just table
        if let Some((schema_name, table_name)) = name.split_once('.') {
            self.schemas.get(schema_name).and_then(|schema| schema.get_table(table_name))
        } else {
            // Use current schema for unqualified names
            self.schemas.get(&self.current_schema).and_then(|schema| schema.get_table(name))
        }
    }

    /// Drop a table schema (supports qualified names like "schema.table").
    pub fn drop_table(&mut self, name: &str) -> Result<(), CatalogError> {
        // Parse qualified name: schema.table or just table
        let (schema_name, table_name) =
            if let Some((schema_part, table_part)) = name.split_once('.') {
                (schema_part.to_string(), table_part)
            } else {
                (self.current_schema.clone(), name)
            };

        let schema = self
            .schemas
            .get_mut(&schema_name)
            .ok_or(CatalogError::SchemaNotFound(schema_name.clone()))?;

        schema.drop_table(table_name)
    }

    /// List all table names in the current schema.
    pub fn list_tables(&self) -> Vec<String> {
        self.schemas
            .get(&self.current_schema)
            .map(|schema| schema.list_tables())
            .unwrap_or_default()
    }

    /// List all table names with qualified names (schema.table).
    pub fn list_all_tables(&self) -> Vec<String> {
        let mut result = Vec::new();
        for (schema_name, schema) in &self.schemas {
            for table_name in schema.list_tables() {
                result.push(format!("{}.{}", schema_name, table_name));
            }
        }
        result
    }

    /// Check if table exists (supports qualified names).
    pub fn table_exists(&self, name: &str) -> bool {
        self.get_table(name).is_some()
    }

    // ============================================================================
    // Schema Management Methods
    // ============================================================================

    /// Create a new schema.
    pub fn create_schema(&mut self, name: String) -> Result<(), CatalogError> {
        if self.schemas.contains_key(&name) {
            return Err(CatalogError::SchemaAlreadyExists(name));
        }
        self.schemas.insert(name.clone(), Schema::new(name));
        Ok(())
    }

    /// Drop a schema.
    pub fn drop_schema(&mut self, name: &str, cascade: bool) -> Result<(), CatalogError> {
        // Don't allow dropping the public schema
        if name == "public" {
            return Err(CatalogError::SchemaNotEmpty("public".to_string()));
        }

        let schema =
            self.schemas.get(name).ok_or_else(|| CatalogError::SchemaNotFound(name.to_string()))?;

        if !cascade && !schema.is_empty() {
            return Err(CatalogError::SchemaNotEmpty(name.to_string()));
        }

        self.schemas.remove(name);
        Ok(())
    }

    /// Get a schema by name.
    pub fn get_schema(&self, name: &str) -> Option<&Schema> {
        self.schemas.get(name)
    }

    /// List all schema names.
    pub fn list_schemas(&self) -> Vec<String> {
        self.schemas.keys().cloned().collect()
    }

    /// Check if schema exists.
    pub fn schema_exists(&self, name: &str) -> bool {
        self.schemas.contains_key(name)
    }

    /// Set the current schema for unqualified table references.
    pub fn set_current_schema(&mut self, name: &str) -> Result<(), CatalogError> {
        if !self.schema_exists(name) {
            return Err(CatalogError::SchemaNotFound(name.to_string()));
        }
        self.current_schema = name.to_string();
        Ok(())
    }

    /// Get the current schema name.
    pub fn get_current_schema(&self) -> &str {
        &self.current_schema
    }

    // ============================================================================
    // Privilege Management Methods
    // ============================================================================

    /// Add a privilege grant to the catalog.
    pub fn add_grant(&mut self, grant: PrivilegeGrant) {
        self.privilege_grants.push(grant);
    }

    /// Check if a grantee has a specific privilege on an object.
    pub fn has_privilege(
        &self,
        grantee: &str,
        object: &str,
        priv_type: &ast::PrivilegeType,
    ) -> bool {
        self.privilege_grants
            .iter()
            .any(|g| g.grantee == grantee && g.object == object && g.privilege == *priv_type)
    }

    /// Get all grants for a specific grantee.
    pub fn get_grants_for_grantee(&self, grantee: &str) -> Vec<&PrivilegeGrant> {
        self.privilege_grants.iter().filter(|g| g.grantee == grantee).collect()
    }

    /// Get all grants for a specific object.
    pub fn get_grants_for_object(&self, object: &str) -> Vec<&PrivilegeGrant> {
        self.privilege_grants.iter().filter(|g| g.object == object).collect()
    }

    /// Get all privilege grants.
    pub fn get_all_grants(&self) -> &[PrivilegeGrant] {
        &self.privilege_grants
    }

    /// Remove privilege grants matching the given criteria.
    ///
    /// Returns the number of grants removed.
    pub fn remove_grants(
        &mut self,
        object: &str,
        grantee: &str,
        privilege: &ast::PrivilegeType,
        grant_option_only: bool,
    ) -> usize {
        let initial_len = self.privilege_grants.len();

        if grant_option_only {
            // Only remove the grant option, not the privilege itself
            for grant in self.privilege_grants.iter_mut() {
                if grant.object == object
                    && grant.grantee == grantee
                    && grant.privilege == *privilege
                {
                    grant.with_grant_option = false;
                }
            }
            // Return 0 since we didn't remove any grants, just modified them
            0
        } else {
            // Remove the entire grant
            self.privilege_grants.retain(|g| {
                !(g.object == object && g.grantee == grantee && g.privilege == *privilege)
            });

            initial_len - self.privilege_grants.len()
        }
    }

    /// Check if there are dependent grants (grants made by the grantee with grant option).
    ///
    /// Used for RESTRICT behavior - errors if dependent grants exist.
    pub fn has_dependent_grants(
        &self,
        object: &str,
        grantee: &str,
        privilege: &ast::PrivilegeType,
    ) -> bool {
        // Check if the grantee has granted this privilege to others
        self.privilege_grants
            .iter()
            .any(|g| g.object == object && g.grantor == grantee && g.privilege == *privilege)
    }

    // ============================================================================
    // Role Management Methods
    // ============================================================================

    /// Create a new role.
    pub fn create_role(&mut self, name: String) -> Result<(), CatalogError> {
        if self.roles.contains(&name) {
            return Err(CatalogError::RoleAlreadyExists(name));
        }
        self.roles.insert(name);
        Ok(())
    }

    /// Drop a role.
    pub fn drop_role(&mut self, name: &str) -> Result<(), CatalogError> {
        if !self.roles.contains(name) {
            return Err(CatalogError::RoleNotFound(name.to_string()));
        }
        self.roles.remove(name);
        Ok(())
    }

    /// Check if a role exists.
    pub fn role_exists(&self, name: &str) -> bool {
        self.roles.contains(name)
    }

    /// List all roles.
    pub fn list_roles(&self) -> Vec<String> {
        self.roles.iter().cloned().collect()
    }

<<<<<<< HEAD
    // ============================================================================
    // Type Definition Management Methods
    // ============================================================================

    /// Create a new user-defined type.
    pub fn create_type(&mut self, type_def: TypeDefinition) -> Result<(), CatalogError> {
        let type_name = type_def.name.clone();
        if self.type_definitions.contains_key(&type_name) {
            return Err(CatalogError::TypeAlreadyExists(type_name));
        }
        self.type_definitions.insert(type_name, type_def);
        Ok(())
    }

    /// Drop a user-defined type.
    pub fn drop_type(&mut self, name: &str, cascade: bool) -> Result<(), CatalogError> {
        if !self.type_definitions.contains_key(name) {
            return Err(CatalogError::TypeNotFound(name.to_string()));
        }

        // Check for dependencies if not CASCADE
        if !cascade {
            // Check if any tables use this type
            for (_schema_name, schema) in &self.schemas {
                for table_name in schema.list_tables() {
                    if let Some(table) = schema.get_table(&table_name) {
                        for column in &table.columns {
                            if let types::DataType::UserDefined { type_name } = &column.data_type {
                                if type_name == name {
                                    return Err(CatalogError::TypeInUse(name.to_string()));
                                }
                            }
                        }
                    }
                }
            }
        }

        self.type_definitions.remove(name);

        // If CASCADE, also drop dependent objects (tables with columns of this type)
        if cascade {
            let mut tables_to_drop = Vec::new();
            for (schema_name, schema) in &self.schemas {
                for table_name in schema.list_tables() {
                    if let Some(table) = schema.get_table(&table_name) {
                        for column in &table.columns {
                            if let types::DataType::UserDefined { type_name } = &column.data_type {
                                if type_name == name {
                                    tables_to_drop.push(format!("{}.{}", schema_name, table_name));
                                    break;
                                }
                            }
                        }
                    }
                }
            }

            // Drop the dependent tables
            for qualified_table_name in tables_to_drop {
                let _ = self.drop_table(&qualified_table_name);
            }
        }

        Ok(())
    }

    /// Get a type definition by name.
    pub fn get_type(&self, name: &str) -> Option<&TypeDefinition> {
        self.type_definitions.get(name)
    }

    /// Check if a type exists.
    pub fn type_exists(&self, name: &str) -> bool {
        self.type_definitions.contains_key(name)
    }

    /// List all user-defined type names.
    pub fn list_types(&self) -> Vec<String> {
        self.type_definitions.keys().cloned().collect()
=======
    // ========================================================================
    // Advanced SQL:1999 Object Management
    // ========================================================================

    /// Create a DOMAIN
    pub fn create_domain(&mut self, name: String) -> Result<(), CatalogError> {
        if self.domains.contains_key(&name) {
            return Err(CatalogError::DomainAlreadyExists(name));
        }
        self.domains.insert(name.clone(), Domain::new(name));
        Ok(())
    }

    /// Drop a DOMAIN
    pub fn drop_domain(&mut self, name: &str) -> Result<(), CatalogError> {
        self.domains
            .remove(name)
            .map(|_| ())
            .ok_or_else(|| CatalogError::DomainNotFound(name.to_string()))
    }

    /// Create a SEQUENCE
    pub fn create_sequence(&mut self, name: String) -> Result<(), CatalogError> {
        if self.sequences.contains_key(&name) {
            return Err(CatalogError::SequenceAlreadyExists(name));
        }
        self.sequences.insert(name.clone(), Sequence::new(name));
        Ok(())
    }

    /// Drop a SEQUENCE
    pub fn drop_sequence(&mut self, name: &str) -> Result<(), CatalogError> {
        self.sequences
            .remove(name)
            .map(|_| ())
            .ok_or_else(|| CatalogError::SequenceNotFound(name.to_string()))
    }

    /// Create a TYPE
    pub fn create_type(&mut self, name: String) -> Result<(), CatalogError> {
        if self.types.contains_key(&name) {
            return Err(CatalogError::TypeAlreadyExists(name));
        }
        self.types.insert(name.clone(), UserDefinedType::new(name));
        Ok(())
    }

    /// Drop a TYPE
    pub fn drop_type(&mut self, name: &str) -> Result<(), CatalogError> {
        self.types
            .remove(name)
            .map(|_| ())
            .ok_or_else(|| CatalogError::TypeNotFound(name.to_string()))
    }

    /// Create a COLLATION
    pub fn create_collation(&mut self, name: String) -> Result<(), CatalogError> {
        if self.collations.contains_key(&name) {
            return Err(CatalogError::CollationAlreadyExists(name));
        }
        self.collations.insert(name.clone(), Collation::new(name));
        Ok(())
    }

    /// Drop a COLLATION
    pub fn drop_collation(&mut self, name: &str) -> Result<(), CatalogError> {
        self.collations
            .remove(name)
            .map(|_| ())
            .ok_or_else(|| CatalogError::CollationNotFound(name.to_string()))
    }

    /// Create a CHARACTER SET
    pub fn create_character_set(&mut self, name: String) -> Result<(), CatalogError> {
        if self.character_sets.contains_key(&name) {
            return Err(CatalogError::CharacterSetAlreadyExists(name));
        }
        self.character_sets.insert(name.clone(), CharacterSet::new(name));
        Ok(())
    }

    /// Drop a CHARACTER SET
    pub fn drop_character_set(&mut self, name: &str) -> Result<(), CatalogError> {
        self.character_sets
            .remove(name)
            .map(|_| ())
            .ok_or_else(|| CatalogError::CharacterSetNotFound(name.to_string()))
    }

    /// Create a TRANSLATION
    pub fn create_translation(&mut self, name: String) -> Result<(), CatalogError> {
        if self.translations.contains_key(&name) {
            return Err(CatalogError::TranslationAlreadyExists(name));
        }
        self.translations.insert(name.clone(), Translation::new(name));
        Ok(())
    }

    /// Drop a TRANSLATION
    pub fn drop_translation(&mut self, name: &str) -> Result<(), CatalogError> {
        self.translations
            .remove(name)
            .map(|_| ())
            .ok_or_else(|| CatalogError::TranslationNotFound(name.to_string()))
>>>>>>> aba0dd31
    }
}

impl Default for Catalog {
    fn default() -> Self {
        Self::new()
    }
}<|MERGE_RESOLUTION|>--- conflicted
+++ resolved
@@ -1,6 +1,6 @@
 use std::collections::{HashMap, HashSet};
 
-use crate::advanced_objects::{CharacterSet, Collation, Domain, Sequence, Translation, UserDefinedType};
+use crate::advanced_objects::{CharacterSet, Collation, Domain, Sequence, Translation};
 use crate::errors::CatalogError;
 use crate::privilege::PrivilegeGrant;
 use crate::schema::Schema;
@@ -14,17 +14,13 @@
     current_schema: String,
     privilege_grants: Vec<PrivilegeGrant>,
     roles: HashSet<String>,
-<<<<<<< HEAD
-    type_definitions: HashMap<String, TypeDefinition>,
-=======
     // Advanced SQL:1999 objects
     domains: HashMap<String, Domain>,
     sequences: HashMap<String, Sequence>,
-    types: HashMap<String, UserDefinedType>,
+    type_definitions: HashMap<String, TypeDefinition>,  // Comprehensive type support
     collations: HashMap<String, Collation>,
     character_sets: HashMap<String, CharacterSet>,
     translations: HashMap<String, Translation>,
->>>>>>> aba0dd31
 }
 
 impl Catalog {
@@ -35,16 +31,12 @@
             current_schema: "public".to_string(),
             privilege_grants: Vec::new(),
             roles: HashSet::new(),
-<<<<<<< HEAD
-            type_definitions: HashMap::new(),
-=======
             domains: HashMap::new(),
             sequences: HashMap::new(),
-            types: HashMap::new(),
+            type_definitions: HashMap::new(),
             collations: HashMap::new(),
             character_sets: HashMap::new(),
             translations: HashMap::new(),
->>>>>>> aba0dd31
         };
 
         // Create the default "public" schema
@@ -307,7 +299,6 @@
         self.roles.iter().cloned().collect()
     }
 
-<<<<<<< HEAD
     // ============================================================================
     // Type Definition Management Methods
     // ============================================================================
@@ -388,9 +379,10 @@
     /// List all user-defined type names.
     pub fn list_types(&self) -> Vec<String> {
         self.type_definitions.keys().cloned().collect()
-=======
+    }
+
     // ========================================================================
-    // Advanced SQL:1999 Object Management
+    // Advanced SQL:1999 Object Management (stubs)
     // ========================================================================
 
     /// Create a DOMAIN
@@ -427,23 +419,6 @@
             .ok_or_else(|| CatalogError::SequenceNotFound(name.to_string()))
     }
 
-    /// Create a TYPE
-    pub fn create_type(&mut self, name: String) -> Result<(), CatalogError> {
-        if self.types.contains_key(&name) {
-            return Err(CatalogError::TypeAlreadyExists(name));
-        }
-        self.types.insert(name.clone(), UserDefinedType::new(name));
-        Ok(())
-    }
-
-    /// Drop a TYPE
-    pub fn drop_type(&mut self, name: &str) -> Result<(), CatalogError> {
-        self.types
-            .remove(name)
-            .map(|_| ())
-            .ok_or_else(|| CatalogError::TypeNotFound(name.to_string()))
-    }
-
     /// Create a COLLATION
     pub fn create_collation(&mut self, name: String) -> Result<(), CatalogError> {
         if self.collations.contains_key(&name) {
@@ -493,7 +468,6 @@
             .remove(name)
             .map(|_| ())
             .ok_or_else(|| CatalogError::TranslationNotFound(name.to_string()))
->>>>>>> aba0dd31
     }
 }
 
