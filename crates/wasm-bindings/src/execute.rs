--- conflicted
+++ resolved
@@ -135,38 +135,44 @@
                 serde_wasm_bindgen::to_value(&result)
                     .map_err(|e| JsValue::from_str(&format!("Serialization error: {:?}", e)))
             }
-<<<<<<< HEAD
-            ast::Statement::CreateType(create_type_stmt) => {
-                let message =
-                    executor::TypeExecutor::execute_create_type(&create_type_stmt, &mut self.db)
-                        .map_err(|e| JsValue::from_str(&format!("Execution error: {:?}", e)))?;
-=======
             ast::Statement::CreateDomain(create_domain_stmt) => {
                 let message = executor::DomainExecutor::execute_create_domain(
                     &create_domain_stmt,
                     &mut self.db,
                 )
                 .map_err(|e| JsValue::from_str(&format!("Execution error: {:?}", e)))?;
->>>>>>> 6bf540fe
 
                 let result = ExecuteResult { rows_affected: 0, message };
 
                 serde_wasm_bindgen::to_value(&result)
                     .map_err(|e| JsValue::from_str(&format!("Serialization error: {:?}", e)))
             }
-<<<<<<< HEAD
-            ast::Statement::DropType(drop_type_stmt) => {
-                let message =
-                    executor::TypeExecutor::execute_drop_type(&drop_type_stmt, &mut self.db)
-                        .map_err(|e| JsValue::from_str(&format!("Execution error: {:?}", e)))?;
-=======
             ast::Statement::DropDomain(drop_domain_stmt) => {
                 let message = executor::DomainExecutor::execute_drop_domain(
                     &drop_domain_stmt,
                     &mut self.db,
                 )
                 .map_err(|e| JsValue::from_str(&format!("Execution error: {:?}", e)))?;
->>>>>>> 6bf540fe
+
+                let result = ExecuteResult { rows_affected: 0, message };
+
+                serde_wasm_bindgen::to_value(&result)
+                    .map_err(|e| JsValue::from_str(&format!("Serialization error: {:?}", e)))
+            }
+            ast::Statement::CreateType(create_type_stmt) => {
+                let message =
+                    executor::TypeExecutor::execute_create_type(&create_type_stmt, &mut self.db)
+                        .map_err(|e| JsValue::from_str(&format!("Execution error: {:?}", e)))?;
+
+                let result = ExecuteResult { rows_affected: 0, message };
+
+                serde_wasm_bindgen::to_value(&result)
+                    .map_err(|e| JsValue::from_str(&format!("Serialization error: {:?}", e)))
+            }
+            ast::Statement::DropType(drop_type_stmt) => {
+                let message =
+                    executor::TypeExecutor::execute_drop_type(&drop_type_stmt, &mut self.db)
+                        .map_err(|e| JsValue::from_str(&format!("Execution error: {:?}", e)))?;
 
                 let result = ExecuteResult { rows_affected: 0, message };
 
