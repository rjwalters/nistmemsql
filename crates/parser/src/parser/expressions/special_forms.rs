--- conflicted
+++ resolved
@@ -64,10 +64,7 @@
                     Ok(Some(ast::Expression::Function {
                         name: function_name.to_string(),
                         args: vec![],
-<<<<<<< HEAD
-=======
                         character_unit: None,
->>>>>>> 709ca023
                     }))
                 } else {
                     Err(ParseError {
