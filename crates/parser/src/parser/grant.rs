--- conflicted
+++ resolved
@@ -7,19 +7,11 @@
 
 /// Parse GRANT statement
 ///
-<<<<<<< HEAD
 /// Phase 2.5: Supports TABLE and SCHEMA object types with WITH GRANT OPTION
 ///
 /// Grammar:
 /// ```text
 /// GRANT privilege_list ON [TABLE | SCHEMA] object_name TO grantee_list [WITH GRANT OPTION]
-=======
-/// Phase 2.4: Supports WITH GRANT OPTION
-///
-/// Grammar:
-/// ```text
-/// GRANT privilege_list ON TABLE table_name TO grantee_list [WITH GRANT OPTION]
->>>>>>> e5fd3c58
 /// ```
 pub fn parse_grant(parser: &mut crate::Parser) -> Result<GrantStmt, ParseError> {
     parser.expect_keyword(Keyword::Grant)?;
@@ -49,11 +41,7 @@
     // Parse comma-separated grantee list
     let grantees = parse_identifier_list(parser)?;
 
-<<<<<<< HEAD
-    // Parse optional WITH GRANT OPTION
-=======
     // Parse optional WITH GRANT OPTION clause
->>>>>>> e5fd3c58
     let with_grant_option = if parser.peek() == &Token::Keyword(Keyword::With) {
         parser.advance(); // consume WITH
         parser.expect_keyword(Keyword::Grant)?;
