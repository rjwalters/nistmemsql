//! GRANT statement parsing

use crate::keywords::Keyword;
use crate::parser::ParseError;
use crate::token::Token;
use ast::*;

/// Parse GRANT statement
///
/// Phase 2.5: Supports TABLE and SCHEMA object types with WITH GRANT OPTION
///
/// Grammar:
/// ```text
/// GRANT privilege_list ON [TABLE | SCHEMA] object_name TO grantee_list [WITH GRANT OPTION]
/// ```
pub fn parse_grant(parser: &mut crate::Parser) -> Result<GrantStmt, ParseError> {
    parser.expect_keyword(Keyword::Grant)?;

    // Parse comma-separated privilege list
    let privileges = parse_privilege_list(parser)?;

    parser.expect_keyword(Keyword::On)?;

    // Detect TABLE vs SCHEMA (defaults to TABLE if not specified)
    let object_type = if parser.peek() == &Token::Keyword(Keyword::Table) {
        parser.advance(); // consume TABLE
        ObjectType::Table
    } else if parser.peek() == &Token::Keyword(Keyword::Schema) {
        parser.advance(); // consume SCHEMA
        ObjectType::Schema
    } else {
        // Default to TABLE if not specified (SQL standard behavior)
        ObjectType::Table
    };

    // Parse object name (supports qualified names like "schema.table")
    let object_name = parser.parse_qualified_identifier()?;

    parser.expect_keyword(Keyword::To)?;

    // Parse comma-separated grantee list
    let grantees = parse_identifier_list(parser)?;

    // Parse optional WITH GRANT OPTION clause
    let with_grant_option = if parser.peek() == &Token::Keyword(Keyword::With) {
        parser.advance(); // consume WITH
        parser.expect_keyword(Keyword::Grant)?;
        parser.expect_keyword(Keyword::Option)?;
        true
    } else {
        false
    };

    Ok(GrantStmt {
        privileges,
        object_type,
        object_name,
        grantees,
        with_grant_option,
    })
}

/// Parse a comma-separated list of privileges
///
/// Supports: SELECT, INSERT, UPDATE, DELETE, USAGE, CREATE, ALL [PRIVILEGES]
fn parse_privilege_list(parser: &mut crate::Parser) -> Result<Vec<PrivilegeType>, ParseError> {
    // Check for ALL [PRIVILEGES] syntax
    if parser.peek() == &Token::Keyword(Keyword::All) {
        parser.advance(); // consume ALL

        // Optional PRIVILEGES keyword
        if parser.peek() == &Token::Keyword(Keyword::Privileges) {
            parser.advance(); // consume PRIVILEGES
        }

        return Ok(vec![PrivilegeType::AllPrivileges]);
    }

    // Otherwise parse specific privilege list
    let mut privileges = vec![];

    loop {
        let priv_type = match parser.peek() {
            Token::Keyword(Keyword::Select) => {
                parser.advance();
                PrivilegeType::Select
            }
            Token::Keyword(Keyword::Insert) => {
                parser.advance();
                PrivilegeType::Insert
            }
            Token::Keyword(Keyword::Update) => {
                parser.advance();
                PrivilegeType::Update
            }
            Token::Keyword(Keyword::Delete) => {
                parser.advance();
                PrivilegeType::Delete
            }
            Token::Keyword(Keyword::Usage) => {
                parser.advance();
                PrivilegeType::Usage
            }
            Token::Keyword(Keyword::Create) => {
                parser.advance();
                PrivilegeType::Create
            }
            _ => {
                return Err(ParseError {
                    message: format!(
<<<<<<< HEAD
                    "Expected privilege keyword (SELECT, INSERT, UPDATE, DELETE, ALL), found {:?}",
                    parser.peek()
                ),
=======
                        "Expected privilege keyword (SELECT, INSERT, UPDATE, DELETE, USAGE, CREATE, ALL), found {:?}",
                        parser.peek()
                    ),
>>>>>>> 836efa99
                })
            }
        };

        privileges.push(priv_type);

        // Check for comma indicating more privileges
        if parser.peek() == &Token::Comma {
            parser.advance(); // consume comma
        } else {
            break;
        }
    }

    Ok(privileges)
}

/// Parse a comma-separated list of identifiers
fn parse_identifier_list(parser: &mut crate::Parser) -> Result<Vec<String>, ParseError> {
    let mut identifiers = vec![];

    loop {
        identifiers.push(parser.parse_identifier()?);

        // Check for comma indicating more identifiers
        if parser.peek() == &Token::Comma {
            parser.advance(); // consume comma
        } else {
            break;
        }
    }

    Ok(identifiers)
}<|MERGE_RESOLUTION|>--- conflicted
+++ resolved
@@ -108,15 +108,9 @@
             _ => {
                 return Err(ParseError {
                     message: format!(
-<<<<<<< HEAD
-                    "Expected privilege keyword (SELECT, INSERT, UPDATE, DELETE, ALL), found {:?}",
-                    parser.peek()
-                ),
-=======
                         "Expected privilege keyword (SELECT, INSERT, UPDATE, DELETE, USAGE, CREATE, ALL), found {:?}",
                         parser.peek()
                     ),
->>>>>>> 836efa99
                 })
             }
         };
