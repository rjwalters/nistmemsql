--- conflicted
+++ resolved
@@ -128,11 +128,7 @@
             _ => {
                 return Err(ParseError {
                     message: format!(
-<<<<<<< HEAD
-                        "Expected privilege keyword (SELECT, INSERT, UPDATE, DELETE, USAGE, CREATE, EXECUTE, TRIGGER, UNDER, ALL), found {:?}",
-=======
-                        "Expected privilege keyword (SELECT, INSERT, UPDATE, DELETE, REFERENCES, USAGE, CREATE, ALL), found {:?}",
->>>>>>> a2590926
+                        "Expected privilege keyword (SELECT, INSERT, UPDATE, DELETE, REFERENCES, USAGE, CREATE, EXECUTE, TRIGGER, UNDER, ALL), found {:?}",
                         parser.peek()
                     ),
                 })
