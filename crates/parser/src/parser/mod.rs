use crate::keywords::Keyword;
use crate::lexer::Lexer;
use crate::token::Token;
use std::fmt;

mod alter;
mod create;
mod delete;
mod drop;
mod expressions;
mod grant;
mod helpers;
mod insert;
mod role;
mod schema;
mod select;
mod transaction;
mod update;

/// Parser error
#[derive(Debug, Clone, PartialEq)]
pub struct ParseError {
    pub message: String,
}

impl fmt::Display for ParseError {
    fn fmt(&self, f: &mut fmt::Formatter<'_>) -> fmt::Result {
        write!(f, "Parse error: {}", self.message)
    }
}

/// SQL Parser - converts tokens into AST
pub struct Parser {
    tokens: Vec<Token>,
    position: usize,
}

impl Parser {
    /// Create a new parser from tokens
    pub fn new(tokens: Vec<Token>) -> Self {
        Parser { tokens, position: 0 }
    }

    /// Parse SQL input string into a Statement
    pub fn parse_sql(input: &str) -> Result<ast::Statement, ParseError> {
        let mut lexer = Lexer::new(input);
        let tokens =
            lexer.tokenize().map_err(|e| ParseError { message: format!("Lexer error: {}", e) })?;

        let mut parser = Parser::new(tokens);
        parser.parse_statement()
    }

    /// Parse a statement
    pub fn parse_statement(&mut self) -> Result<ast::Statement, ParseError> {
        match self.peek() {
            Token::Keyword(Keyword::Select) | Token::Keyword(Keyword::With) => {
                let select_stmt = self.parse_select_statement()?;
                Ok(ast::Statement::Select(select_stmt))
            }
            Token::Keyword(Keyword::Insert) => {
                let insert_stmt = self.parse_insert_statement()?;
                Ok(ast::Statement::Insert(insert_stmt))
            }
            Token::Keyword(Keyword::Update) => {
                let update_stmt = self.parse_update_statement()?;
                Ok(ast::Statement::Update(update_stmt))
            }
            Token::Keyword(Keyword::Delete) => {
                let delete_stmt = self.parse_delete_statement()?;
                Ok(ast::Statement::Delete(delete_stmt))
            }
            Token::Keyword(Keyword::Create) => match self.peek_next_keyword(Keyword::Table) {
                true => {
                    let create_stmt = self.parse_create_table_statement()?;
                    Ok(ast::Statement::CreateTable(create_stmt))
                }
                false => match self.peek_next_keyword(Keyword::Schema) {
                    true => {
                        let create_stmt = self.parse_create_schema_statement()?;
                        Ok(ast::Statement::CreateSchema(create_stmt))
                    }
                    false => match self.peek_next_keyword(Keyword::Role) {
                        true => {
                            let create_stmt = self.parse_create_role_statement()?;
                            Ok(ast::Statement::CreateRole(create_stmt))
                        }
                        false => Err(ParseError {
                            message: "Expected TABLE, SCHEMA, or ROLE after CREATE".to_string(),
                        }),
                    },
                },
            },
            Token::Keyword(Keyword::Drop) => match self.peek_next_keyword(Keyword::Table) {
                true => {
                    let drop_stmt = self.parse_drop_table_statement()?;
                    Ok(ast::Statement::DropTable(drop_stmt))
                }
                false => match self.peek_next_keyword(Keyword::Schema) {
                    true => {
                        let drop_stmt = self.parse_drop_schema_statement()?;
                        Ok(ast::Statement::DropSchema(drop_stmt))
                    }
                    false => match self.peek_next_keyword(Keyword::Role) {
                        true => {
                            let drop_stmt = self.parse_drop_role_statement()?;
                            Ok(ast::Statement::DropRole(drop_stmt))
                        }
                        false => Err(ParseError {
                            message: "Expected TABLE, SCHEMA, or ROLE after DROP".to_string(),
                        }),
                    },
                },
            },
            Token::Keyword(Keyword::Alter) => {
                let alter_stmt = self.parse_alter_table_statement()?;
                Ok(ast::Statement::AlterTable(alter_stmt))
            }
            Token::Keyword(Keyword::Begin) | Token::Keyword(Keyword::Start) => {
                let begin_stmt = self.parse_begin_statement()?;
                Ok(ast::Statement::BeginTransaction(begin_stmt))
            }
            Token::Keyword(Keyword::Commit) => {
                let commit_stmt = self.parse_commit_statement()?;
                Ok(ast::Statement::Commit(commit_stmt))
            }
            Token::Keyword(Keyword::Rollback) => {
                // Check if this is ROLLBACK TO SAVEPOINT by looking ahead
                let saved_position = self.position;
                self.advance(); // consume ROLLBACK
                if self.peek_keyword(Keyword::To) {
                    // Reset and parse as ROLLBACK TO SAVEPOINT
                    self.position = saved_position;
                    let rollback_to_stmt = self.parse_rollback_to_savepoint_statement()?;
                    Ok(ast::Statement::RollbackToSavepoint(rollback_to_stmt))
                } else {
                    // Reset and parse as regular ROLLBACK
                    self.position = saved_position;
                    let rollback_stmt = self.parse_rollback_statement()?;
                    Ok(ast::Statement::Rollback(rollback_stmt))
                }
            }
            Token::Keyword(Keyword::Savepoint) => {
                let savepoint_stmt = self.parse_savepoint_statement()?;
                Ok(ast::Statement::Savepoint(savepoint_stmt))
            }
            Token::Keyword(Keyword::Release) => {
                let release_stmt = self.parse_release_savepoint_statement()?;
                Ok(ast::Statement::ReleaseSavepoint(release_stmt))
            }
            Token::Keyword(Keyword::Set) => match self.peek_keyword(Keyword::Schema) {
                true => {
                    let set_stmt = self.parse_set_schema_statement()?;
                    Ok(ast::Statement::SetSchema(set_stmt))
                }
                false => Err(ParseError { message: "Expected SCHEMA after SET".to_string() }),
            },
            Token::Keyword(Keyword::Grant) => {
                let grant_stmt = self.parse_grant_statement()?;
                Ok(ast::Statement::Grant(grant_stmt))
            }
            _ => {
                Err(ParseError { message: format!("Expected statement, found {:?}", self.peek()) })
            }
        }
    }

    /// Parse BEGIN [TRANSACTION] statement
    pub fn parse_begin_statement(&mut self) -> Result<ast::BeginStmt, ParseError> {
        transaction::parse_begin_statement(self)
    }

    /// Parse COMMIT statement
    pub fn parse_commit_statement(&mut self) -> Result<ast::CommitStmt, ParseError> {
        transaction::parse_commit_statement(self)
    }

    /// Parse ROLLBACK statement
    pub fn parse_rollback_statement(&mut self) -> Result<ast::RollbackStmt, ParseError> {
        transaction::parse_rollback_statement(self)
    }

    /// Parse ALTER TABLE statement
    pub fn parse_alter_table_statement(&mut self) -> Result<ast::AlterTableStmt, ParseError> {
        alter::parse_alter_table(self)
    }

    /// Parse SAVEPOINT statement
    pub fn parse_savepoint_statement(&mut self) -> Result<ast::SavepointStmt, ParseError> {
        transaction::parse_savepoint_statement(self)
    }

    /// Parse ROLLBACK TO SAVEPOINT statement
    pub fn parse_rollback_to_savepoint_statement(
        &mut self,
    ) -> Result<ast::RollbackToSavepointStmt, ParseError> {
        transaction::parse_rollback_to_savepoint_statement(self)
    }

    /// Parse RELEASE SAVEPOINT statement
    pub fn parse_release_savepoint_statement(
        &mut self,
    ) -> Result<ast::ReleaseSavepointStmt, ParseError> {
        transaction::parse_release_savepoint_statement(self)
    }

    /// Parse CREATE SCHEMA statement
    pub fn parse_create_schema_statement(&mut self) -> Result<ast::CreateSchemaStmt, ParseError> {
        schema::parse_create_schema(self)
    }

    /// Parse DROP SCHEMA statement
    pub fn parse_drop_schema_statement(&mut self) -> Result<ast::DropSchemaStmt, ParseError> {
        schema::parse_drop_schema(self)
    }

    /// Parse SET SCHEMA statement
    pub fn parse_set_schema_statement(&mut self) -> Result<ast::SetSchemaStmt, ParseError> {
        schema::parse_set_schema(self)
    }

<<<<<<< HEAD
    /// Parse GRANT statement
    pub fn parse_grant_statement(&mut self) -> Result<ast::GrantStmt, ParseError> {
        grant::parse_grant(self)
=======
    /// Parse CREATE ROLE statement
    pub fn parse_create_role_statement(&mut self) -> Result<ast::CreateRoleStmt, ParseError> {
        role::parse_create_role(self)
    }

    /// Parse DROP ROLE statement
    pub fn parse_drop_role_statement(&mut self) -> Result<ast::DropRoleStmt, ParseError> {
        role::parse_drop_role(self)
>>>>>>> 9641e151
    }
}<|MERGE_RESOLUTION|>--- conflicted
+++ resolved
@@ -219,11 +219,11 @@
         schema::parse_set_schema(self)
     }
 
-<<<<<<< HEAD
     /// Parse GRANT statement
     pub fn parse_grant_statement(&mut self) -> Result<ast::GrantStmt, ParseError> {
         grant::parse_grant(self)
-=======
+    }
+
     /// Parse CREATE ROLE statement
     pub fn parse_create_role_statement(&mut self) -> Result<ast::CreateRoleStmt, ParseError> {
         role::parse_create_role(self)
@@ -232,6 +232,5 @@
     /// Parse DROP ROLE statement
     pub fn parse_drop_role_statement(&mut self) -> Result<ast::DropRoleStmt, ParseError> {
         role::parse_drop_role(self)
->>>>>>> 9641e151
     }
 }