use crate::keywords::Keyword;
use crate::lexer::Lexer;
use crate::token::Token;
use std::fmt;

mod advanced_objects;
mod alter;
mod create;
mod delete;
mod domain;
mod drop;
mod expressions;
mod grant;
mod helpers;
mod insert;
mod revoke;
mod role;
mod schema;
mod select;
mod transaction;
mod update;

/// Parser error
#[derive(Debug, Clone, PartialEq)]
pub struct ParseError {
    pub message: String,
}

impl fmt::Display for ParseError {
    fn fmt(&self, f: &mut fmt::Formatter<'_>) -> fmt::Result {
        write!(f, "Parse error: {}", self.message)
    }
}

/// SQL Parser - converts tokens into AST
pub struct Parser {
    tokens: Vec<Token>,
    position: usize,
}

impl Parser {
    /// Create a new parser from tokens
    pub fn new(tokens: Vec<Token>) -> Self {
        Parser { tokens, position: 0 }
    }

    /// Parse SQL input string into a Statement
    pub fn parse_sql(input: &str) -> Result<ast::Statement, ParseError> {
        let mut lexer = Lexer::new(input);
        let tokens =
            lexer.tokenize().map_err(|e| ParseError { message: format!("Lexer error: {}", e) })?;

        let mut parser = Parser::new(tokens);
        parser.parse_statement()
    }

    /// Parse a statement
    pub fn parse_statement(&mut self) -> Result<ast::Statement, ParseError> {
        match self.peek() {
            Token::Keyword(Keyword::Select) | Token::Keyword(Keyword::With) => {
                let select_stmt = self.parse_select_statement()?;
                Ok(ast::Statement::Select(select_stmt))
            }
            Token::Keyword(Keyword::Insert) => {
                let insert_stmt = self.parse_insert_statement()?;
                Ok(ast::Statement::Insert(insert_stmt))
            }
            Token::Keyword(Keyword::Update) => {
                let update_stmt = self.parse_update_statement()?;
                Ok(ast::Statement::Update(update_stmt))
            }
            Token::Keyword(Keyword::Delete) => {
                let delete_stmt = self.parse_delete_statement()?;
                Ok(ast::Statement::Delete(delete_stmt))
            }
            Token::Keyword(Keyword::Create) => {
                if self.peek_next_keyword(Keyword::Table) {
                    Ok(ast::Statement::CreateTable(self.parse_create_table_statement()?))
                } else if self.peek_next_keyword(Keyword::Schema) {
                    Ok(ast::Statement::CreateSchema(self.parse_create_schema_statement()?))
                } else if self.peek_next_keyword(Keyword::Role) {
                    Ok(ast::Statement::CreateRole(self.parse_create_role_statement()?))
                } else if self.peek_next_keyword(Keyword::Domain) {
                    Ok(ast::Statement::CreateDomain(self.parse_create_domain_statement()?))
                } else if self.peek_next_keyword(Keyword::Sequence) {
                    Ok(ast::Statement::CreateSequence(self.parse_create_sequence_statement()?))
                } else if self.peek_next_keyword(Keyword::Type) {
                    Ok(ast::Statement::CreateType(self.parse_create_type_statement()?))
                } else if self.peek_next_keyword(Keyword::Collation) {
                    Ok(ast::Statement::CreateCollation(
                        self.parse_create_collation_statement()?,
                    ))
                } else if self.peek_next_keyword(Keyword::Character) {
                    Ok(ast::Statement::CreateCharacterSet(
                        self.parse_create_character_set_statement()?,
                    ))
                } else if self.peek_next_keyword(Keyword::Translation) {
                    Ok(ast::Statement::CreateTranslation(
                        self.parse_create_translation_statement()?,
                    ))
                } else {
                    Err(ParseError {
                        message:
                            "Expected TABLE, SCHEMA, ROLE, DOMAIN, SEQUENCE, TYPE, COLLATION, CHARACTER, or TRANSLATION after CREATE"
                                .to_string(),
                    })
                }
<<<<<<< HEAD
                false => match self.peek_next_keyword(Keyword::Schema) {
                    true => {
                        let create_stmt = self.parse_create_schema_statement()?;
                        Ok(ast::Statement::CreateSchema(create_stmt))
                    }
                    false => match self.peek_next_keyword(Keyword::Role) {
                        true => {
                            let create_stmt = self.parse_create_role_statement()?;
                            Ok(ast::Statement::CreateRole(create_stmt))
                        }
                        false => match self.peek_next_keyword(Keyword::Domain) {
                            true => {
                                let create_stmt = self.parse_create_domain_statement()?;
                                Ok(ast::Statement::CreateDomain(create_stmt))
                            }
                            false => Err(ParseError {
                                message: "Expected TABLE, SCHEMA, ROLE, or DOMAIN after CREATE"
                                    .to_string(),
                            }),
                        },
                    },
                },
            },
            Token::Keyword(Keyword::Drop) => match self.peek_next_keyword(Keyword::Table) {
                true => {
                    let drop_stmt = self.parse_drop_table_statement()?;
                    Ok(ast::Statement::DropTable(drop_stmt))
                }
                false => match self.peek_next_keyword(Keyword::Schema) {
                    true => {
                        let drop_stmt = self.parse_drop_schema_statement()?;
                        Ok(ast::Statement::DropSchema(drop_stmt))
                    }
                    false => match self.peek_next_keyword(Keyword::Role) {
                        true => {
                            let drop_stmt = self.parse_drop_role_statement()?;
                            Ok(ast::Statement::DropRole(drop_stmt))
                        }
                        false => match self.peek_next_keyword(Keyword::Domain) {
                            true => {
                                let drop_stmt = self.parse_drop_domain_statement()?;
                                Ok(ast::Statement::DropDomain(drop_stmt))
                            }
                            false => Err(ParseError {
                                message: "Expected TABLE, SCHEMA, ROLE, or DOMAIN after DROP"
                                    .to_string(),
                            }),
                        },
                    },
                },
            },
=======
            }
            Token::Keyword(Keyword::Drop) => {
                if self.peek_next_keyword(Keyword::Table) {
                    Ok(ast::Statement::DropTable(self.parse_drop_table_statement()?))
                } else if self.peek_next_keyword(Keyword::Schema) {
                    Ok(ast::Statement::DropSchema(self.parse_drop_schema_statement()?))
                } else if self.peek_next_keyword(Keyword::Role) {
                    Ok(ast::Statement::DropRole(self.parse_drop_role_statement()?))
                } else if self.peek_next_keyword(Keyword::Domain) {
                    Ok(ast::Statement::DropDomain(self.parse_drop_domain_statement()?))
                } else if self.peek_next_keyword(Keyword::Sequence) {
                    Ok(ast::Statement::DropSequence(self.parse_drop_sequence_statement()?))
                } else if self.peek_next_keyword(Keyword::Type) {
                    Ok(ast::Statement::DropType(self.parse_drop_type_statement()?))
                } else if self.peek_next_keyword(Keyword::Collation) {
                    Ok(ast::Statement::DropCollation(self.parse_drop_collation_statement()?))
                } else if self.peek_next_keyword(Keyword::Character) {
                    Ok(ast::Statement::DropCharacterSet(
                        self.parse_drop_character_set_statement()?,
                    ))
                } else if self.peek_next_keyword(Keyword::Translation) {
                    Ok(ast::Statement::DropTranslation(
                        self.parse_drop_translation_statement()?,
                    ))
                } else {
                    Err(ParseError {
                        message:
                            "Expected TABLE, SCHEMA, ROLE, DOMAIN, SEQUENCE, TYPE, COLLATION, CHARACTER, or TRANSLATION after DROP"
                                .to_string(),
                    })
                }
            }
>>>>>>> aba0dd31
            Token::Keyword(Keyword::Alter) => {
                let alter_stmt = self.parse_alter_table_statement()?;
                Ok(ast::Statement::AlterTable(alter_stmt))
            }
            Token::Keyword(Keyword::Begin) | Token::Keyword(Keyword::Start) => {
                let begin_stmt = self.parse_begin_statement()?;
                Ok(ast::Statement::BeginTransaction(begin_stmt))
            }
            Token::Keyword(Keyword::Commit) => {
                let commit_stmt = self.parse_commit_statement()?;
                Ok(ast::Statement::Commit(commit_stmt))
            }
            Token::Keyword(Keyword::Rollback) => {
                // Check if this is ROLLBACK TO SAVEPOINT by looking ahead
                let saved_position = self.position;
                self.advance(); // consume ROLLBACK
                if self.peek_keyword(Keyword::To) {
                    // Reset and parse as ROLLBACK TO SAVEPOINT
                    self.position = saved_position;
                    let rollback_to_stmt = self.parse_rollback_to_savepoint_statement()?;
                    Ok(ast::Statement::RollbackToSavepoint(rollback_to_stmt))
                } else {
                    // Reset and parse as regular ROLLBACK
                    self.position = saved_position;
                    let rollback_stmt = self.parse_rollback_statement()?;
                    Ok(ast::Statement::Rollback(rollback_stmt))
                }
            }
            Token::Keyword(Keyword::Savepoint) => {
                let savepoint_stmt = self.parse_savepoint_statement()?;
                Ok(ast::Statement::Savepoint(savepoint_stmt))
            }
            Token::Keyword(Keyword::Release) => {
                let release_stmt = self.parse_release_savepoint_statement()?;
                Ok(ast::Statement::ReleaseSavepoint(release_stmt))
            }
            Token::Keyword(Keyword::Set) => match self.peek_keyword(Keyword::Schema) {
                true => {
                    let set_stmt = self.parse_set_schema_statement()?;
                    Ok(ast::Statement::SetSchema(set_stmt))
                }
                false => Err(ParseError { message: "Expected SCHEMA after SET".to_string() }),
            },
            Token::Keyword(Keyword::Grant) => {
                let grant_stmt = self.parse_grant_statement()?;
                Ok(ast::Statement::Grant(grant_stmt))
            }
            Token::Keyword(Keyword::Revoke) => {
                let revoke_stmt = self.parse_revoke_statement()?;
                Ok(ast::Statement::Revoke(revoke_stmt))
            }
            _ => {
                Err(ParseError { message: format!("Expected statement, found {:?}", self.peek()) })
            }
        }
    }

    /// Parse BEGIN [TRANSACTION] statement
    pub fn parse_begin_statement(&mut self) -> Result<ast::BeginStmt, ParseError> {
        transaction::parse_begin_statement(self)
    }

    /// Parse COMMIT statement
    pub fn parse_commit_statement(&mut self) -> Result<ast::CommitStmt, ParseError> {
        transaction::parse_commit_statement(self)
    }

    /// Parse ROLLBACK statement
    pub fn parse_rollback_statement(&mut self) -> Result<ast::RollbackStmt, ParseError> {
        transaction::parse_rollback_statement(self)
    }

    /// Parse ALTER TABLE statement
    pub fn parse_alter_table_statement(&mut self) -> Result<ast::AlterTableStmt, ParseError> {
        alter::parse_alter_table(self)
    }

    /// Parse SAVEPOINT statement
    pub fn parse_savepoint_statement(&mut self) -> Result<ast::SavepointStmt, ParseError> {
        transaction::parse_savepoint_statement(self)
    }

    /// Parse ROLLBACK TO SAVEPOINT statement
    pub fn parse_rollback_to_savepoint_statement(
        &mut self,
    ) -> Result<ast::RollbackToSavepointStmt, ParseError> {
        transaction::parse_rollback_to_savepoint_statement(self)
    }

    /// Parse RELEASE SAVEPOINT statement
    pub fn parse_release_savepoint_statement(
        &mut self,
    ) -> Result<ast::ReleaseSavepointStmt, ParseError> {
        transaction::parse_release_savepoint_statement(self)
    }

    /// Parse CREATE SCHEMA statement
    pub fn parse_create_schema_statement(&mut self) -> Result<ast::CreateSchemaStmt, ParseError> {
        schema::parse_create_schema(self)
    }

    /// Parse DROP SCHEMA statement
    pub fn parse_drop_schema_statement(&mut self) -> Result<ast::DropSchemaStmt, ParseError> {
        schema::parse_drop_schema(self)
    }

    /// Parse SET SCHEMA statement
    pub fn parse_set_schema_statement(&mut self) -> Result<ast::SetSchemaStmt, ParseError> {
        schema::parse_set_schema(self)
    }

    /// Parse GRANT statement
    pub fn parse_grant_statement(&mut self) -> Result<ast::GrantStmt, ParseError> {
        grant::parse_grant(self)
    }

    /// Parse REVOKE statement
    pub fn parse_revoke_statement(&mut self) -> Result<ast::RevokeStmt, ParseError> {
        revoke::parse_revoke(self)
    }

    /// Parse CREATE ROLE statement
    pub fn parse_create_role_statement(&mut self) -> Result<ast::CreateRoleStmt, ParseError> {
        role::parse_create_role(self)
    }

    /// Parse DROP ROLE statement
    pub fn parse_drop_role_statement(&mut self) -> Result<ast::DropRoleStmt, ParseError> {
        role::parse_drop_role(self)
    }

<<<<<<< HEAD
    /// Parse CREATE DOMAIN statement
    pub fn parse_create_domain_statement(&mut self) -> Result<ast::CreateDomainStmt, ParseError> {
        domain::parse_create_domain(self)
=======
    // ========================================================================
    // Advanced SQL Object Parsers (SQL:1999)
    // ========================================================================

    /// Parse CREATE DOMAIN statement
    pub fn parse_create_domain_statement(
        &mut self,
    ) -> Result<ast::CreateDomainStmt, ParseError> {
        advanced_objects::parse_create_domain(self)
>>>>>>> aba0dd31
    }

    /// Parse DROP DOMAIN statement
    pub fn parse_drop_domain_statement(&mut self) -> Result<ast::DropDomainStmt, ParseError> {
<<<<<<< HEAD
        domain::parse_drop_domain(self)
=======
        advanced_objects::parse_drop_domain(self)
    }

    /// Parse CREATE SEQUENCE statement
    pub fn parse_create_sequence_statement(
        &mut self,
    ) -> Result<ast::CreateSequenceStmt, ParseError> {
        advanced_objects::parse_create_sequence(self)
    }

    /// Parse DROP SEQUENCE statement
    pub fn parse_drop_sequence_statement(
        &mut self,
    ) -> Result<ast::DropSequenceStmt, ParseError> {
        advanced_objects::parse_drop_sequence(self)
    }

    /// Parse CREATE TYPE statement
    pub fn parse_create_type_statement(&mut self) -> Result<ast::CreateTypeStmt, ParseError> {
        advanced_objects::parse_create_type(self)
    }

    /// Parse DROP TYPE statement
    pub fn parse_drop_type_statement(&mut self) -> Result<ast::DropTypeStmt, ParseError> {
        advanced_objects::parse_drop_type(self)
    }

    /// Parse CREATE COLLATION statement
    pub fn parse_create_collation_statement(
        &mut self,
    ) -> Result<ast::CreateCollationStmt, ParseError> {
        advanced_objects::parse_create_collation(self)
    }

    /// Parse DROP COLLATION statement
    pub fn parse_drop_collation_statement(
        &mut self,
    ) -> Result<ast::DropCollationStmt, ParseError> {
        advanced_objects::parse_drop_collation(self)
    }

    /// Parse CREATE CHARACTER SET statement
    pub fn parse_create_character_set_statement(
        &mut self,
    ) -> Result<ast::CreateCharacterSetStmt, ParseError> {
        advanced_objects::parse_create_character_set(self)
    }

    /// Parse DROP CHARACTER SET statement
    pub fn parse_drop_character_set_statement(
        &mut self,
    ) -> Result<ast::DropCharacterSetStmt, ParseError> {
        advanced_objects::parse_drop_character_set(self)
    }

    /// Parse CREATE TRANSLATION statement
    pub fn parse_create_translation_statement(
        &mut self,
    ) -> Result<ast::CreateTranslationStmt, ParseError> {
        advanced_objects::parse_create_translation(self)
    }

    /// Parse DROP TRANSLATION statement
    pub fn parse_drop_translation_statement(
        &mut self,
    ) -> Result<ast::DropTranslationStmt, ParseError> {
        advanced_objects::parse_drop_translation(self)
>>>>>>> aba0dd31
    }
}<|MERGE_RESOLUTION|>--- conflicted
+++ resolved
@@ -105,59 +105,6 @@
                                 .to_string(),
                     })
                 }
-<<<<<<< HEAD
-                false => match self.peek_next_keyword(Keyword::Schema) {
-                    true => {
-                        let create_stmt = self.parse_create_schema_statement()?;
-                        Ok(ast::Statement::CreateSchema(create_stmt))
-                    }
-                    false => match self.peek_next_keyword(Keyword::Role) {
-                        true => {
-                            let create_stmt = self.parse_create_role_statement()?;
-                            Ok(ast::Statement::CreateRole(create_stmt))
-                        }
-                        false => match self.peek_next_keyword(Keyword::Domain) {
-                            true => {
-                                let create_stmt = self.parse_create_domain_statement()?;
-                                Ok(ast::Statement::CreateDomain(create_stmt))
-                            }
-                            false => Err(ParseError {
-                                message: "Expected TABLE, SCHEMA, ROLE, or DOMAIN after CREATE"
-                                    .to_string(),
-                            }),
-                        },
-                    },
-                },
-            },
-            Token::Keyword(Keyword::Drop) => match self.peek_next_keyword(Keyword::Table) {
-                true => {
-                    let drop_stmt = self.parse_drop_table_statement()?;
-                    Ok(ast::Statement::DropTable(drop_stmt))
-                }
-                false => match self.peek_next_keyword(Keyword::Schema) {
-                    true => {
-                        let drop_stmt = self.parse_drop_schema_statement()?;
-                        Ok(ast::Statement::DropSchema(drop_stmt))
-                    }
-                    false => match self.peek_next_keyword(Keyword::Role) {
-                        true => {
-                            let drop_stmt = self.parse_drop_role_statement()?;
-                            Ok(ast::Statement::DropRole(drop_stmt))
-                        }
-                        false => match self.peek_next_keyword(Keyword::Domain) {
-                            true => {
-                                let drop_stmt = self.parse_drop_domain_statement()?;
-                                Ok(ast::Statement::DropDomain(drop_stmt))
-                            }
-                            false => Err(ParseError {
-                                message: "Expected TABLE, SCHEMA, ROLE, or DOMAIN after DROP"
-                                    .to_string(),
-                            }),
-                        },
-                    },
-                },
-            },
-=======
             }
             Token::Keyword(Keyword::Drop) => {
                 if self.peek_next_keyword(Keyword::Table) {
@@ -190,7 +137,6 @@
                     })
                 }
             }
->>>>>>> aba0dd31
             Token::Keyword(Keyword::Alter) => {
                 let alter_stmt = self.parse_alter_table_statement()?;
                 Ok(ast::Statement::AlterTable(alter_stmt))
@@ -322,29 +268,20 @@
         role::parse_drop_role(self)
     }
 
-<<<<<<< HEAD
-    /// Parse CREATE DOMAIN statement
-    pub fn parse_create_domain_statement(&mut self) -> Result<ast::CreateDomainStmt, ParseError> {
-        domain::parse_create_domain(self)
-=======
     // ========================================================================
     // Advanced SQL Object Parsers (SQL:1999)
     // ========================================================================
 
-    /// Parse CREATE DOMAIN statement
+    /// Parse CREATE DOMAIN statement (uses full implementation from domain module)
     pub fn parse_create_domain_statement(
         &mut self,
     ) -> Result<ast::CreateDomainStmt, ParseError> {
-        advanced_objects::parse_create_domain(self)
->>>>>>> aba0dd31
-    }
-
-    /// Parse DROP DOMAIN statement
+        domain::parse_create_domain(self)
+    }
+
+    /// Parse DROP DOMAIN statement (uses full implementation from domain module)
     pub fn parse_drop_domain_statement(&mut self) -> Result<ast::DropDomainStmt, ParseError> {
-<<<<<<< HEAD
         domain::parse_drop_domain(self)
-=======
-        advanced_objects::parse_drop_domain(self)
     }
 
     /// Parse CREATE SEQUENCE statement
@@ -411,6 +348,5 @@
         &mut self,
     ) -> Result<ast::DropTranslationStmt, ParseError> {
         advanced_objects::parse_drop_translation(self)
->>>>>>> aba0dd31
     }
 }