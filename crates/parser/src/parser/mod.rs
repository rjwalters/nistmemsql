--- conflicted
+++ resolved
@@ -17,7 +17,6 @@
 mod schema;
 mod select;
 mod transaction;
-mod type_def;
 mod update;
 
 /// Parser error
@@ -105,59 +104,6 @@
                                 .to_string(),
                     })
                 }
-<<<<<<< HEAD
-                false => match self.peek_next_keyword(Keyword::Schema) {
-                    true => {
-                        let create_stmt = self.parse_create_schema_statement()?;
-                        Ok(ast::Statement::CreateSchema(create_stmt))
-                    }
-                    false => match self.peek_next_keyword(Keyword::Role) {
-                        true => {
-                            let create_stmt = self.parse_create_role_statement()?;
-                            Ok(ast::Statement::CreateRole(create_stmt))
-                        }
-                        false => match self.peek_next_keyword(Keyword::Type) {
-                            true => {
-                                let create_stmt = self.parse_create_type_statement()?;
-                                Ok(ast::Statement::CreateType(create_stmt))
-                            }
-                            false => Err(ParseError {
-                                message: "Expected TABLE, SCHEMA, ROLE, or TYPE after CREATE"
-                                    .to_string(),
-                            }),
-                        },
-                    },
-                },
-            },
-            Token::Keyword(Keyword::Drop) => match self.peek_next_keyword(Keyword::Table) {
-                true => {
-                    let drop_stmt = self.parse_drop_table_statement()?;
-                    Ok(ast::Statement::DropTable(drop_stmt))
-                }
-                false => match self.peek_next_keyword(Keyword::Schema) {
-                    true => {
-                        let drop_stmt = self.parse_drop_schema_statement()?;
-                        Ok(ast::Statement::DropSchema(drop_stmt))
-                    }
-                    false => match self.peek_next_keyword(Keyword::Role) {
-                        true => {
-                            let drop_stmt = self.parse_drop_role_statement()?;
-                            Ok(ast::Statement::DropRole(drop_stmt))
-                        }
-                        false => match self.peek_next_keyword(Keyword::Type) {
-                            true => {
-                                let drop_stmt = self.parse_drop_type_statement()?;
-                                Ok(ast::Statement::DropType(drop_stmt))
-                            }
-                            false => Err(ParseError {
-                                message: "Expected TABLE, SCHEMA, ROLE, or TYPE after DROP"
-                                    .to_string(),
-                            }),
-                        },
-                    },
-                },
-            },
-=======
             }
             Token::Keyword(Keyword::Drop) => {
                 if self.peek_next_keyword(Keyword::Table) {
@@ -190,7 +136,6 @@
                     })
                 }
             }
->>>>>>> aba0dd31
             Token::Keyword(Keyword::Alter) => {
                 let alter_stmt = self.parse_alter_table_statement()?;
                 Ok(ast::Statement::AlterTable(alter_stmt))
@@ -322,11 +267,6 @@
         role::parse_drop_role(self)
     }
 
-<<<<<<< HEAD
-    /// Parse CREATE TYPE statement
-    pub fn parse_create_type_statement(&mut self) -> Result<ast::CreateTypeStmt, ParseError> {
-        type_def::parse_create_type(self)
-=======
     // ========================================================================
     // Advanced SQL Object Parsers (SQL:1999)
     // ========================================================================
@@ -360,14 +300,10 @@
     /// Parse CREATE TYPE statement
     pub fn parse_create_type_statement(&mut self) -> Result<ast::CreateTypeStmt, ParseError> {
         advanced_objects::parse_create_type(self)
->>>>>>> aba0dd31
     }
 
     /// Parse DROP TYPE statement
     pub fn parse_drop_type_statement(&mut self) -> Result<ast::DropTypeStmt, ParseError> {
-<<<<<<< HEAD
-        type_def::parse_drop_type(self)
-=======
         advanced_objects::parse_drop_type(self)
     }
 
@@ -411,6 +347,5 @@
         &mut self,
     ) -> Result<ast::DropTranslationStmt, ParseError> {
         advanced_objects::parse_drop_translation(self)
->>>>>>> aba0dd31
     }
 }