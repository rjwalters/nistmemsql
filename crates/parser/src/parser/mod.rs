--- conflicted
+++ resolved
@@ -174,7 +174,26 @@
         transaction::parse_rollback_statement(self)
     }
 
-<<<<<<< HEAD
+    /// Parse ALTER TABLE statement
+    pub fn parse_alter_table_statement(&mut self) -> Result<ast::AlterTableStmt, ParseError> {
+        alter::parse_alter_table(self)
+    }
+
+    /// Parse SAVEPOINT statement
+    pub fn parse_savepoint_statement(&mut self) -> Result<ast::SavepointStmt, ParseError> {
+        transaction::parse_savepoint_statement(self)
+    }
+
+    /// Parse ROLLBACK TO SAVEPOINT statement
+    pub fn parse_rollback_to_savepoint_statement(&mut self) -> Result<ast::RollbackToSavepointStmt, ParseError> {
+        transaction::parse_rollback_to_savepoint_statement(self)
+    }
+
+    /// Parse RELEASE SAVEPOINT statement
+    pub fn parse_release_savepoint_statement(&mut self) -> Result<ast::ReleaseSavepointStmt, ParseError> {
+        transaction::parse_release_savepoint_statement(self)
+    }
+
     /// Parse CREATE SCHEMA statement
     pub fn parse_create_schema_statement(&mut self) -> Result<ast::CreateSchemaStmt, ParseError> {
         schema::parse_create_schema(self)
@@ -188,25 +207,5 @@
     /// Parse SET SCHEMA statement
     pub fn parse_set_schema_statement(&mut self) -> Result<ast::SetSchemaStmt, ParseError> {
         schema::parse_set_schema(self)
-=======
-    /// Parse ALTER TABLE statement
-    pub fn parse_alter_table_statement(&mut self) -> Result<ast::AlterTableStmt, ParseError> {
-        alter::parse_alter_table(self)
-    }
-
-    /// Parse SAVEPOINT statement
-    pub fn parse_savepoint_statement(&mut self) -> Result<ast::SavepointStmt, ParseError> {
-        transaction::parse_savepoint_statement(self)
-    }
-
-    /// Parse ROLLBACK TO SAVEPOINT statement
-    pub fn parse_rollback_to_savepoint_statement(&mut self) -> Result<ast::RollbackToSavepointStmt, ParseError> {
-        transaction::parse_rollback_to_savepoint_statement(self)
-    }
-
-    /// Parse RELEASE SAVEPOINT statement
-    pub fn parse_release_savepoint_statement(&mut self) -> Result<ast::ReleaseSavepointStmt, ParseError> {
-        transaction::parse_release_savepoint_statement(self)
->>>>>>> edd1cfbf
     }
 }