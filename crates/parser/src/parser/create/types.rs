--- conflicted
+++ resolved
@@ -18,17 +18,10 @@
 
         match type_upper.as_str() {
             "INTEGER" | "INT" => Ok(types::DataType::Integer),
-<<<<<<< HEAD
-            "SIGNED" => Ok(types::DataType::Integer), /* MySQL-specific: SIGNED is equivalent to
-                                                        * INTEGER */
-            "UNSIGNED" => Ok(types::DataType::Unsigned), /* MySQL-specific: UNSIGNED is 64-bit
-                                                           * unsigned integer */
-=======
             "SIGNED" => Ok(types::DataType::Integer), /* MySQL-specific: SIGNED is equivalent to */
             // INTEGER
             "UNSIGNED" => Ok(types::DataType::Unsigned), /* MySQL-specific: UNSIGNED is 64-bit */
             // unsigned integer
->>>>>>> 847aec0f
             "SMALLINT" => Ok(types::DataType::Smallint),
             "BIGINT" => Ok(types::DataType::Bigint),
             "BOOLEAN" | "BOOL" => Ok(types::DataType::Boolean),
