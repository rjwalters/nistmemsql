//! REVOKE statement parsing

use crate::keywords::Keyword;
use crate::parser::ParseError;
use crate::token::Token;
use ast::*;

/// Parse REVOKE statement
///
/// Phase 3: Removes privileges from roles/users with CASCADE/RESTRICT support
///
/// Grammar:
/// ```text
/// REVOKE [GRANT OPTION FOR] privilege_list ON [TABLE | SCHEMA] object_name
/// FROM grantee_list [GRANTED BY grantor] [CASCADE | RESTRICT]
/// ```
pub fn parse_revoke(parser: &mut crate::Parser) -> Result<RevokeStmt, ParseError> {
    parser.expect_keyword(Keyword::Revoke)?;

    // Check for GRANT OPTION FOR
    let grant_option_for = if parser.peek() == &Token::Keyword(Keyword::Grant) {
        parser.advance(); // consume GRANT
        parser.expect_keyword(Keyword::Option)?;
        parser.expect_keyword(Keyword::For)?;
        true
    } else {
        false
    };

    // Parse privilege list (reuse from GRANT parser)
    let privileges = parse_privilege_list(parser)?;

    parser.expect_keyword(Keyword::On)?;

    // Detect TABLE vs SCHEMA (defaults to TABLE if not specified)
    let object_type = if parser.peek() == &Token::Keyword(Keyword::Table) {
        parser.advance(); // consume TABLE
        ObjectType::Table
    } else if parser.peek() == &Token::Keyword(Keyword::Schema) {
        parser.advance(); // consume SCHEMA
        ObjectType::Schema
    } else {
        // Default to TABLE if not specified (SQL standard behavior)
        ObjectType::Table
    };

    // Parse object name (supports qualified names like "schema.table")
    let object_name = parser.parse_qualified_identifier()?;

    parser.expect_keyword(Keyword::From)?;

    // Parse comma-separated grantee list
    let grantees = parse_identifier_list(parser)?;

    // Parse optional GRANTED BY clause
    let granted_by = if parser.peek() == &Token::Keyword(Keyword::Granted) {
        parser.advance(); // consume GRANTED
        parser.expect_keyword(Keyword::By)?;
        Some(parser.parse_identifier()?)
    } else {
        None
    };

    // Parse optional CASCADE/RESTRICT
    let cascade_option = if parser.peek() == &Token::Keyword(Keyword::Cascade) {
        parser.advance(); // consume CASCADE
        CascadeOption::Cascade
    } else if parser.peek() == &Token::Keyword(Keyword::Restrict) {
        parser.advance(); // consume RESTRICT
        CascadeOption::Restrict
    } else {
        CascadeOption::None
    };

    Ok(RevokeStmt {
        grant_option_for,
        privileges,
        object_type,
        object_name,
        grantees,
        granted_by,
        cascade_option,
    })
}

/// Parse a comma-separated list of privileges
///
<<<<<<< HEAD
/// Supports: SELECT, INSERT, UPDATE, DELETE, USAGE, CREATE, EXECUTE, TRIGGER, UNDER, ALL [PRIVILEGES]
=======
/// Supports: SELECT, INSERT, UPDATE[(columns)], DELETE, REFERENCES[(columns)], USAGE, CREATE, ALL [PRIVILEGES]
>>>>>>> a2590926
fn parse_privilege_list(parser: &mut crate::Parser) -> Result<Vec<PrivilegeType>, ParseError> {
    // Check for ALL [PRIVILEGES] syntax
    if parser.peek() == &Token::Keyword(Keyword::All) {
        parser.advance(); // consume ALL

        // Optional PRIVILEGES keyword
        if parser.peek() == &Token::Keyword(Keyword::Privileges) {
            parser.advance(); // consume PRIVILEGES
        }

        return Ok(vec![PrivilegeType::AllPrivileges]);
    }

    // Otherwise parse specific privilege list
    let mut privileges = vec![];

    loop {
        let priv_type = match parser.peek() {
            Token::Keyword(Keyword::Select) => {
                parser.advance();
                PrivilegeType::Select
            }
            Token::Keyword(Keyword::Insert) => {
                parser.advance();
                PrivilegeType::Insert
            }
            Token::Keyword(Keyword::Update) => {
                parser.advance();
                // Check for optional column list
                let columns = parse_optional_column_list(parser)?;
                PrivilegeType::Update(columns)
            }
            Token::Keyword(Keyword::Delete) => {
                parser.advance();
                PrivilegeType::Delete
            }
            Token::Keyword(Keyword::Usage) => {
                parser.advance();
                PrivilegeType::Usage
            }
            Token::Keyword(Keyword::Create) => {
                parser.advance();
                PrivilegeType::Create
            }
            Token::Keyword(Keyword::References) => {
                parser.advance();
                // Check for optional column list
                let columns = parse_optional_column_list(parser)?;
                PrivilegeType::References(columns)
            }
            Token::Keyword(Keyword::Execute) => {
                parser.advance();
                PrivilegeType::Execute
            }
            Token::Keyword(Keyword::Trigger) => {
                parser.advance();
                PrivilegeType::Trigger
            }
            Token::Keyword(Keyword::Under) => {
                parser.advance();
                PrivilegeType::Under
            }
            _ => {
                return Err(ParseError {
                    message: format!(
                        "Expected privilege keyword (SELECT, INSERT, UPDATE, DELETE, REFERENCES, USAGE, CREATE, EXECUTE, TRIGGER, UNDER, ALL), found {:?}",
                        parser.peek()
                    ),
                })
            }
        };

        privileges.push(priv_type);

        // Check for comma indicating more privileges
        if parser.peek() == &Token::Comma {
            parser.advance(); // consume comma
        } else {
            break;
        }
    }

    Ok(privileges)
}

/// Parse optional column list for UPDATE/REFERENCES privileges
///
/// If next token is '(', parses column list and returns Some(vec).
/// Otherwise returns None for table-level privilege.
fn parse_optional_column_list(parser: &mut crate::Parser) -> Result<Option<Vec<String>>, ParseError> {
    if parser.peek() == &Token::LParen {
        parser.advance(); // consume '('

        // Parse comma-separated column list
        let columns = parse_identifier_list(parser)?;

        // Expect closing ')'
        if parser.peek() != &Token::RParen {
            return Err(ParseError {
                message: format!("Expected ')' after column list, found {:?}", parser.peek()),
            });
        }
        parser.advance(); // consume ')'

        Ok(Some(columns))
    } else {
        // No column list - table-level privilege
        Ok(None)
    }
}

/// Parse a comma-separated list of identifiers
fn parse_identifier_list(parser: &mut crate::Parser) -> Result<Vec<String>, ParseError> {
    let mut identifiers = vec![];

    loop {
        identifiers.push(parser.parse_identifier()?);

        // Check for comma indicating more identifiers
        if parser.peek() == &Token::Comma {
            parser.advance(); // consume comma
        } else {
            break;
        }
    }

    Ok(identifiers)
}<|MERGE_RESOLUTION|>--- conflicted
+++ resolved
@@ -85,11 +85,7 @@
 
 /// Parse a comma-separated list of privileges
 ///
-<<<<<<< HEAD
-/// Supports: SELECT, INSERT, UPDATE, DELETE, USAGE, CREATE, EXECUTE, TRIGGER, UNDER, ALL [PRIVILEGES]
-=======
-/// Supports: SELECT, INSERT, UPDATE[(columns)], DELETE, REFERENCES[(columns)], USAGE, CREATE, ALL [PRIVILEGES]
->>>>>>> a2590926
+/// Supports: SELECT, INSERT, UPDATE[(columns)], DELETE, REFERENCES[(columns)], USAGE, CREATE, EXECUTE, TRIGGER, UNDER, ALL [PRIVILEGES]
 fn parse_privilege_list(parser: &mut crate::Parser) -> Result<Vec<PrivilegeType>, ParseError> {
     // Check for ALL [PRIVILEGES] syntax
     if parser.peek() == &Token::Keyword(Keyword::All) {
