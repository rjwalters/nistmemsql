use crate::keywords::Keyword;
use crate::token::Token;
use std::fmt;

/// Lexer error returned when tokenization fails.
#[derive(Debug, Clone, PartialEq)]
pub struct LexerError {
    pub message: String,
    pub position: usize,
}

impl fmt::Display for LexerError {
    fn fmt(&self, f: &mut fmt::Formatter<'_>) -> fmt::Result {
        write!(f, "Lexer error at position {}: {}", self.position, self.message)
    }
}

/// SQL Lexer - converts SQL text into tokens.
pub struct Lexer {
    input: Vec<char>,
    position: usize,
}

impl Lexer {
    /// Create a new lexer from SQL input.
    pub fn new(input: &str) -> Self {
        Lexer { input: input.chars().collect(), position: 0 }
    }

    /// Tokenize the entire input.
    pub fn tokenize(&mut self) -> Result<Vec<Token>, LexerError> {
        let mut tokens = Vec::new();

        loop {
            self.skip_whitespace_and_comments();

            if self.is_eof() {
                tokens.push(Token::Eof);
                break;
            }

            let token = self.next_token()?;
            tokens.push(token);
        }

        Ok(tokens)
    }

    /// Get the next token.
    fn next_token(&mut self) -> Result<Token, LexerError> {
        let ch = self.current_char();

        match ch {
            ';' => {
                self.advance();
                Ok(Token::Semicolon)
            }
            ',' => {
                self.advance();
                Ok(Token::Comma)
            }
            '(' => {
                self.advance();
                Ok(Token::LParen)
            }
            ')' => {
                self.advance();
                Ok(Token::RParen)
            }
            '=' | '<' | '>' | '!' => {
                self.advance();
                if !self.is_eof() {
                    let next_ch = self.current_char();
                    match (ch, next_ch) {
                        ('<', '=') => {
                            self.advance();
                            Ok(Token::Operator("<=".to_string()))
                        }
                        ('>', '=') => {
                            self.advance();
                            Ok(Token::Operator(">=".to_string()))
                        }
                        ('!', '=') => {
                            self.advance();
                            Ok(Token::Operator("!=".to_string()))
                        }
                        ('<', '>') => {
                            self.advance();
                            Ok(Token::Operator("<>".to_string()))
                        }
                        _ => Ok(Token::Symbol(ch)),
                    }
                } else {
                    Ok(Token::Symbol(ch))
                }
            }
            '|' => {
                self.advance();
                if !self.is_eof() && self.current_char() == '|' {
                    self.advance();
                    Ok(Token::Operator("||".to_string()))
                } else {
                    Err(LexerError {
                        message: "Unexpected character: '|' (did you mean '||'?)".to_string(),
                        position: self.position - 1,
                    })
                }
            }
            '.' => {
                // Check if this is the start of a decimal number (e.g., .2, .5E+10)
                if !self.is_eof() && self.peek(1).map(|c| c.is_ascii_digit()).unwrap_or(false) {
                    self.tokenize_number()
                } else {
                    self.advance();
                    Ok(Token::Symbol('.'))
                }
            }
            '+' | '-' | '*' | '/' => {
                let symbol = ch;
                self.advance();
                Ok(Token::Symbol(symbol))
            }
            '\'' => self.tokenize_string(),
            '"' => self.tokenize_delimited_identifier(),
            '0'..='9' => self.tokenize_number(),
            'a'..='z' | 'A'..='Z' | '_' => self.tokenize_identifier_or_keyword(),
            _ => Err(LexerError {
                message: format!("Unexpected character: '{}'", ch),
                position: self.position,
            }),
        }
    }

    /// Tokenize an identifier or keyword.
    fn tokenize_identifier_or_keyword(&mut self) -> Result<Token, LexerError> {
        let start = self.position;
        while !self.is_eof() {
            let ch = self.current_char();
            if ch.is_alphanumeric() || ch == '_' {
                self.advance();
            } else {
                break;
            }
        }

        let text: String = self.input[start..self.position].iter().collect();
        let upper_text = text.to_uppercase();

        let token = match upper_text.as_str() {
            "SELECT" => Token::Keyword(Keyword::Select),
            "DISTINCT" => Token::Keyword(Keyword::Distinct),
            "FROM" => Token::Keyword(Keyword::From),
            "WHERE" => Token::Keyword(Keyword::Where),
            "INSERT" => Token::Keyword(Keyword::Insert),
            "INTO" => Token::Keyword(Keyword::Into),
            "UPDATE" => Token::Keyword(Keyword::Update),
            "DELETE" => Token::Keyword(Keyword::Delete),
            "CREATE" => Token::Keyword(Keyword::Create),
            "TABLE" => Token::Keyword(Keyword::Table),
            "DROP" => Token::Keyword(Keyword::Drop),
            "ADD" => Token::Keyword(Keyword::Add),
            "ALTER" => Token::Keyword(Keyword::Alter),
            "AND" => Token::Keyword(Keyword::And),
            "OR" => Token::Keyword(Keyword::Or),
            "NOT" => Token::Keyword(Keyword::Not),
            "NULL" => Token::Keyword(Keyword::Null),
            "TRUE" => Token::Keyword(Keyword::True),
            "FALSE" => Token::Keyword(Keyword::False),
            "AS" => Token::Keyword(Keyword::As),
            "JOIN" => Token::Keyword(Keyword::Join),
            "LEFT" => Token::Keyword(Keyword::Left),
            "RIGHT" => Token::Keyword(Keyword::Right),
            "INNER" => Token::Keyword(Keyword::Inner),
            "OUTER" => Token::Keyword(Keyword::Outer),
            "CROSS" => Token::Keyword(Keyword::Cross),
            "FULL" => Token::Keyword(Keyword::Full),
            "ON" => Token::Keyword(Keyword::On),
            "GROUP" => Token::Keyword(Keyword::Group),
            "BY" => Token::Keyword(Keyword::By),
            "HAVING" => Token::Keyword(Keyword::Having),
            "ORDER" => Token::Keyword(Keyword::Order),
            "ASC" => Token::Keyword(Keyword::Asc),
            "DESC" => Token::Keyword(Keyword::Desc),
            "LIMIT" => Token::Keyword(Keyword::Limit),
            "OFFSET" => Token::Keyword(Keyword::Offset),
            "SET" => Token::Keyword(Keyword::Set),
            "VALUES" => Token::Keyword(Keyword::Values),
            "IN" => Token::Keyword(Keyword::In),
            "BETWEEN" => Token::Keyword(Keyword::Between),
            "LIKE" => Token::Keyword(Keyword::Like),
            "EXISTS" => Token::Keyword(Keyword::Exists),
            "IF" => Token::Keyword(Keyword::If),
            "IS" => Token::Keyword(Keyword::Is),
            "ALL" => Token::Keyword(Keyword::All),
            "ANY" => Token::Keyword(Keyword::Any),
            "SOME" => Token::Keyword(Keyword::Some),
            "UNION" => Token::Keyword(Keyword::Union),
            "INTERSECT" => Token::Keyword(Keyword::Intersect),
            "EXCEPT" => Token::Keyword(Keyword::Except),
            "WITH" => Token::Keyword(Keyword::With),
            "RECURSIVE" => Token::Keyword(Keyword::Recursive),
            "DATE" => Token::Keyword(Keyword::Date),
            "DEFAULT" => Token::Keyword(Keyword::Default),
            "TIME" => Token::Keyword(Keyword::Time),
            "TIMESTAMP" => Token::Keyword(Keyword::Timestamp),
            "INTERVAL" => Token::Keyword(Keyword::Interval),
            "CAST" => Token::Keyword(Keyword::Cast),
            // CASE expression keywords
            "CASE" => Token::Keyword(Keyword::Case),
            "WHEN" => Token::Keyword(Keyword::When),
            "THEN" => Token::Keyword(Keyword::Then),
            "ELSE" => Token::Keyword(Keyword::Else),
            "END" => Token::Keyword(Keyword::End),
            // Window function keywords
            "OVER" => Token::Keyword(Keyword::Over),
            "PARTITION" => Token::Keyword(Keyword::Partition),
            "ROWS" => Token::Keyword(Keyword::Rows),
            "RANGE" => Token::Keyword(Keyword::Range),
            "PRECEDING" => Token::Keyword(Keyword::Preceding),
            "FOLLOWING" => Token::Keyword(Keyword::Following),
            "UNBOUNDED" => Token::Keyword(Keyword::Unbounded),
            "CURRENT" => Token::Keyword(Keyword::Current),
            "CURRENT_DATE" => Token::Keyword(Keyword::CurrentDate),
            "CURRENT_TIME" => Token::Keyword(Keyword::CurrentTime),
            "CURRENT_TIMESTAMP" => Token::Keyword(Keyword::CurrentTimestamp),
            // Note: ROW_NUMBER, RANK, DENSE_RANK, NTILE, LAG, LEAD are treated as
            // identifiers (function names), not keywords. They are classified as
            // window functions by the parser's classify_window_function() method.
            // Transaction keywords
            "BEGIN" => Token::Keyword(Keyword::Begin),
            "COLUMN" => Token::Keyword(Keyword::Column),
            "COMMIT" => Token::Keyword(Keyword::Commit),
            "CONSTRAINT" => Token::Keyword(Keyword::Constraint),
            "ROLLBACK" => Token::Keyword(Keyword::Rollback),
            "START" => Token::Keyword(Keyword::Start),
            "TRANSACTION" => Token::Keyword(Keyword::Transaction),
            // Schema keywords
            "SCHEMA" => Token::Keyword(Keyword::Schema),
            "CASCADE" => Token::Keyword(Keyword::Cascade),
            "RESTRICT" => Token::Keyword(Keyword::Restrict),
            "SAVEPOINT" => Token::Keyword(Keyword::Savepoint),
            "RELEASE" => Token::Keyword(Keyword::Release),
            "TO" => Token::Keyword(Keyword::To),
            // Constraint keywords
            "PRIMARY" => Token::Keyword(Keyword::Primary),
            "FOREIGN" => Token::Keyword(Keyword::Foreign),
            "KEY" => Token::Keyword(Keyword::Key),
            "UNIQUE" => Token::Keyword(Keyword::Unique),
            "CHECK" => Token::Keyword(Keyword::Check),
            "REFERENCES" => Token::Keyword(Keyword::References),
            // TRIM function keywords
            "BOTH" => Token::Keyword(Keyword::Both),
            "LEADING" => Token::Keyword(Keyword::Leading),
            "TRAILING" => Token::Keyword(Keyword::Trailing),
            // Data type keywords
            "VARYING" => Token::Keyword(Keyword::Varying),
            "CHARACTERS" => Token::Keyword(Keyword::Characters),
            "OCTETS" => Token::Keyword(Keyword::Octets),
            "USING" => Token::Keyword(Keyword::Using),
            // SUBSTRING function keywords
            "FOR" => Token::Keyword(Keyword::For),
<<<<<<< HEAD
            // GRANT keywords
            "GRANT" => Token::Keyword(Keyword::Grant),
            "PRIVILEGES" => Token::Keyword(Keyword::Privileges),
            "TO" => Token::Keyword(Keyword::To),
            _ => Token::Identifier(text),
=======
            // Role management keywords
            "ROLE" => Token::Keyword(Keyword::Role),
            _ => Token::Identifier(upper_text),  // Regular identifiers are normalized to uppercase
>>>>>>> 9641e151
        };

        Ok(token)
    }

    /// Tokenize a number literal.
    /// Supports integers, decimals, and scientific notation (E-notation).
    /// Examples: 42, 3.14, 2.5E+10, 1.2E-5, .2E+2
    fn tokenize_number(&mut self) -> Result<Token, LexerError> {
        let start = self.position;
        let mut has_dot = false;

        // Handle leading decimal point (e.g., .5)
        if !self.is_eof() && self.current_char() == '.' {
            has_dot = true;
            self.advance();
        }

        while !self.is_eof() {
            let ch = self.current_char();
            if ch.is_ascii_digit() {
                self.advance();
            } else if ch == '.' && !has_dot {
                has_dot = true;
                self.advance();
            } else {
                break;
            }
        }

        // Check for scientific notation (E-notation)
        if !self.is_eof() {
            let ch = self.current_char();
            if ch == 'E' || ch == 'e' {
                self.advance();

                // Optional sign (+/-)
                if !self.is_eof() {
                    let sign = self.current_char();
                    if sign == '+' || sign == '-' {
                        self.advance();
                    }
                }

                // Exponent digits (required)
                let exp_start = self.position;
                while !self.is_eof() && self.current_char().is_ascii_digit() {
                    self.advance();
                }

                // Verify we got at least one exponent digit
                if self.position == exp_start {
                    return Err(LexerError {
                        message: "Invalid scientific notation: expected digits after 'E'"
                            .to_string(),
                        position: self.position,
                    });
                }
            }
        }

        let number: String = self.input[start..self.position].iter().collect();
        Ok(Token::Number(number))
    }

    /// Tokenize a string literal enclosed in single quotes.
    /// Supports SQL-standard escaped quotes (e.g., 'O''Reilly' becomes "O'Reilly")
    fn tokenize_string(&mut self) -> Result<Token, LexerError> {
        let quote = self.current_char();
        self.advance();

        let mut string_content = String::new();
        while !self.is_eof() {
            let ch = self.current_char();
            if ch == quote {
                // Check if this is an escaped quote (two consecutive quotes)
                self.advance();
                if !self.is_eof() && self.current_char() == quote {
                    // Escaped quote - add a single quote to the result and continue
                    string_content.push(quote);
                    self.advance();
                } else {
                    // End of string
                    return Ok(Token::String(string_content));
                }
            } else {
                string_content.push(ch);
                self.advance();
            }
        }

        Err(LexerError {
            message: "Unterminated string literal".to_string(),
            position: self.position,
        })
    }

    /// Tokenize a delimited identifier enclosed in double quotes.
    /// Delimited identifiers are case-sensitive and can contain reserved words.
    /// Supports SQL-standard escaped quotes (e.g., "O""Reilly" becomes O"Reilly)
    fn tokenize_delimited_identifier(&mut self) -> Result<Token, LexerError> {
        self.advance(); // Skip opening quote

        let mut identifier = String::new();
        while !self.is_eof() {
            let ch = self.current_char();
            if ch == '"' {
                self.advance();
                // Check for escaped quote ("")
                if !self.is_eof() && self.current_char() == '"' {
                    // Escaped quote - add a single quote to the identifier
                    identifier.push('"');
                    self.advance();
                } else {
                    // End of delimited identifier
                    // Reject empty delimited identifiers
                    if identifier.is_empty() {
                        return Err(LexerError {
                            message: "Empty delimited identifier is not allowed".to_string(),
                            position: self.position,
                        });
                    }
                    return Ok(Token::DelimitedIdentifier(identifier));
                }
            } else {
                identifier.push(ch);
                self.advance();
            }
        }

        Err(LexerError {
            message: "Unterminated delimited identifier".to_string(),
            position: self.position,
        })
    }

    /// Skip whitespace characters.
    fn skip_whitespace(&mut self) {
        while !self.is_eof() {
            let ch = self.current_char();
            if ch.is_whitespace() {
                self.advance();
            } else {
                break;
            }
        }
    }

    /// Skip whitespace and SQL comments.
    /// SQL supports line comments starting with -- until end of line.
    fn skip_whitespace_and_comments(&mut self) {
        loop {
            self.skip_whitespace();

            if self.is_eof() {
                break;
            }

            // Check for -- line comment
            if self.current_char() == '-' && self.peek(1) == Some('-') {
                // Skip until end of line
                while !self.is_eof() && self.current_char() != '\n' {
                    self.advance();
                }
                // Continue loop to skip the newline and any following whitespace/comments
                continue;
            }

            // No more whitespace or comments
            break;
        }
    }

    /// Get current character without advancing.
    fn current_char(&self) -> char {
        if self.is_eof() {
            '\0'
        } else {
            self.input[self.position]
        }
    }

    /// Peek ahead n characters without advancing.
    fn peek(&self, n: usize) -> Option<char> {
        let peek_pos = self.position + n;
        if peek_pos < self.input.len() {
            Some(self.input[peek_pos])
        } else {
            None
        }
    }

    /// Advance to next character.
    fn advance(&mut self) {
        if !self.is_eof() {
            self.position += 1;
        }
    }

    /// Check if we've reached end of input.
    fn is_eof(&self) -> bool {
        self.position >= self.input.len()
    }
}

#[cfg(test)]
mod tests {
    use super::*;

    #[test]
    fn test_scientific_notation() {
        // Test various E-notation formats
        let test_cases = vec![
            ("2.5E+10", "2.5E+10"),
            ("1.2E-5", "1.2E-5"),
            (".2E+2", ".2E+2"),
            ("2E10", "2E10"),
            ("2.E-5", "2.E-5"),
            ("2.5e10", "2.5e10"), // lowercase e
            (".5E2", ".5E2"),
            ("123.456E-78", "123.456E-78"),
        ];

        for (input, expected) in test_cases {
            let mut lexer = Lexer::new(input);
            let tokens = lexer.tokenize().unwrap_or_else(|_| panic!("Failed to tokenize: {}", input));

            // Should have exactly 2 tokens: the number and EOF
            assert_eq!(tokens.len(), 2, "Input: {}", input);

            match &tokens[0] {
                Token::Number(n) => assert_eq!(n, expected, "Input: {}", input),
                other => panic!("Expected Number token for {}, got {:?}", input, other),
            }

            assert_eq!(tokens[1], Token::Eof);
        }
    }

    #[test]
    fn test_decimal_point_start() {
        // Test numbers starting with decimal point
        let test_cases = vec![(".5", ".5"), (".123", ".123"), (".2E+2", ".2E+2")];

        for (input, expected) in test_cases {
            let mut lexer = Lexer::new(input);
            let tokens = lexer.tokenize().unwrap_or_else(|_| panic!("Failed to tokenize: {}", input));

            assert_eq!(tokens.len(), 2, "Input: {}", input);

            match &tokens[0] {
                Token::Number(n) => assert_eq!(n, expected, "Input: {}", input),
                other => panic!("Expected Number token for {}, got {:?}", input, other),
            }
        }
    }

    #[test]
    fn test_invalid_scientific_notation() {
        // Test invalid E-notation should fail
        let invalid_cases = vec![
            "2E",  // No exponent digits
            "2E+", // No exponent digits after sign
            "2E-", // No exponent digits after sign
        ];

        for input in invalid_cases {
            let mut lexer = Lexer::new(input);
            let result = lexer.tokenize();
            assert!(result.is_err(), "Expected error for input: {}", input);
        }
    }
}<|MERGE_RESOLUTION|>--- conflicted
+++ resolved
@@ -259,17 +259,12 @@
             "USING" => Token::Keyword(Keyword::Using),
             // SUBSTRING function keywords
             "FOR" => Token::Keyword(Keyword::For),
-<<<<<<< HEAD
             // GRANT keywords
             "GRANT" => Token::Keyword(Keyword::Grant),
             "PRIVILEGES" => Token::Keyword(Keyword::Privileges),
-            "TO" => Token::Keyword(Keyword::To),
-            _ => Token::Identifier(text),
-=======
             // Role management keywords
             "ROLE" => Token::Keyword(Keyword::Role),
             _ => Token::Identifier(upper_text),  // Regular identifiers are normalized to uppercase
->>>>>>> 9641e151
         };
 
         Ok(token)
