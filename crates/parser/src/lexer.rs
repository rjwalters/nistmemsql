use crate::keywords::Keyword;
use crate::token::Token;
use std::fmt;

/// Lexer error returned when tokenization fails.
#[derive(Debug, Clone, PartialEq)]
pub struct LexerError {
    pub message: String,
    pub position: usize,
}

impl fmt::Display for LexerError {
    fn fmt(&self, f: &mut fmt::Formatter<'_>) -> fmt::Result {
        write!(f, "Lexer error at position {}: {}", self.position, self.message)
    }
}

/// SQL Lexer - converts SQL text into tokens.
pub struct Lexer {
    input: Vec<char>,
    position: usize,
}

impl Lexer {
    /// Create a new lexer from SQL input.
    pub fn new(input: &str) -> Self {
        Lexer { input: input.chars().collect(), position: 0 }
    }

    /// Tokenize the entire input.
    pub fn tokenize(&mut self) -> Result<Vec<Token>, LexerError> {
        let mut tokens = Vec::new();

        loop {
            self.skip_whitespace_and_comments();

            if self.is_eof() {
                tokens.push(Token::Eof);
                break;
            }

            let token = self.next_token()?;
            tokens.push(token);
        }

        Ok(tokens)
    }

    /// Get the next token.
    fn next_token(&mut self) -> Result<Token, LexerError> {
        let ch = self.current_char();

        match ch {
            ';' => {
                self.advance();
                Ok(Token::Semicolon)
            }
            ',' => {
                self.advance();
                Ok(Token::Comma)
            }
            '(' => {
                self.advance();
                Ok(Token::LParen)
            }
            ')' => {
                self.advance();
                Ok(Token::RParen)
            }
            '=' | '<' | '>' | '!' => {
                self.advance();
                if !self.is_eof() {
                    let next_ch = self.current_char();
                    match (ch, next_ch) {
                        ('<', '=') => {
                            self.advance();
                            Ok(Token::Operator("<=".to_string()))
                        }
                        ('>', '=') => {
                            self.advance();
                            Ok(Token::Operator(">=".to_string()))
                        }
                        ('!', '=') => {
                            self.advance();
                            Ok(Token::Operator("!=".to_string()))
                        }
                        ('<', '>') => {
                            self.advance();
                            Ok(Token::Operator("<>".to_string()))
                        }
                        _ => Ok(Token::Symbol(ch)),
                    }
                } else {
                    Ok(Token::Symbol(ch))
                }
            }
            '|' => {
                self.advance();
                if !self.is_eof() && self.current_char() == '|' {
                    self.advance();
                    Ok(Token::Operator("||".to_string()))
                } else {
                    Err(LexerError {
                        message: "Unexpected character: '|' (did you mean '||'?)".to_string(),
                        position: self.position - 1,
                    })
                }
            }
            '.' => {
                // Check if this is the start of a decimal number (e.g., .2, .5E+10)
                if !self.is_eof() && self.peek(1).map(|c| c.is_ascii_digit()).unwrap_or(false) {
                    self.tokenize_number()
                } else {
                    self.advance();
                    Ok(Token::Symbol('.'))
                }
            }
            '+' | '-' | '*' | '/' => {
                let symbol = ch;
                self.advance();
                Ok(Token::Symbol(symbol))
            }
            '\'' => self.tokenize_string(),
            '"' => self.tokenize_delimited_identifier(),
            '0'..='9' => self.tokenize_number(),
            'a'..='z' | 'A'..='Z' | '_' => self.tokenize_identifier_or_keyword(),
            _ => Err(LexerError {
                message: format!("Unexpected character: '{}'", ch),
                position: self.position,
            }),
        }
    }

    /// Tokenize an identifier or keyword.
    fn tokenize_identifier_or_keyword(&mut self) -> Result<Token, LexerError> {
        let start = self.position;
        while !self.is_eof() {
            let ch = self.current_char();
            if ch.is_alphanumeric() || ch == '_' {
                self.advance();
            } else {
                break;
            }
        }

        let text: String = self.input[start..self.position].iter().collect();
        let upper_text = text.to_uppercase();

        let token = match upper_text.as_str() {
            "SELECT" => Token::Keyword(Keyword::Select),
            "DISTINCT" => Token::Keyword(Keyword::Distinct),
            "FROM" => Token::Keyword(Keyword::From),
            "WHERE" => Token::Keyword(Keyword::Where),
            "INSERT" => Token::Keyword(Keyword::Insert),
            "INTO" => Token::Keyword(Keyword::Into),
            "UPDATE" => Token::Keyword(Keyword::Update),
            "DELETE" => Token::Keyword(Keyword::Delete),
            "CREATE" => Token::Keyword(Keyword::Create),
            "TABLE" => Token::Keyword(Keyword::Table),
            "DROP" => Token::Keyword(Keyword::Drop),
            "ADD" => Token::Keyword(Keyword::Add),
            "ALTER" => Token::Keyword(Keyword::Alter),
            "AND" => Token::Keyword(Keyword::And),
            "OR" => Token::Keyword(Keyword::Or),
            "NOT" => Token::Keyword(Keyword::Not),
            "NULL" => Token::Keyword(Keyword::Null),
            "TRUE" => Token::Keyword(Keyword::True),
            "FALSE" => Token::Keyword(Keyword::False),
            "AS" => Token::Keyword(Keyword::As),
            "JOIN" => Token::Keyword(Keyword::Join),
            "LEFT" => Token::Keyword(Keyword::Left),
            "RIGHT" => Token::Keyword(Keyword::Right),
            "INNER" => Token::Keyword(Keyword::Inner),
            "OUTER" => Token::Keyword(Keyword::Outer),
            "CROSS" => Token::Keyword(Keyword::Cross),
            "FULL" => Token::Keyword(Keyword::Full),
            "ON" => Token::Keyword(Keyword::On),
            "GROUP" => Token::Keyword(Keyword::Group),
            "BY" => Token::Keyword(Keyword::By),
            "HAVING" => Token::Keyword(Keyword::Having),
            "ORDER" => Token::Keyword(Keyword::Order),
            "ASC" => Token::Keyword(Keyword::Asc),
            "DESC" => Token::Keyword(Keyword::Desc),
            "LIMIT" => Token::Keyword(Keyword::Limit),
            "OFFSET" => Token::Keyword(Keyword::Offset),
            "SET" => Token::Keyword(Keyword::Set),
            "VALUES" => Token::Keyword(Keyword::Values),
            "IN" => Token::Keyword(Keyword::In),
            "BETWEEN" => Token::Keyword(Keyword::Between),
            "LIKE" => Token::Keyword(Keyword::Like),
            "EXISTS" => Token::Keyword(Keyword::Exists),
            "IF" => Token::Keyword(Keyword::If),
            "IS" => Token::Keyword(Keyword::Is),
            "ALL" => Token::Keyword(Keyword::All),
            "ANY" => Token::Keyword(Keyword::Any),
            "SOME" => Token::Keyword(Keyword::Some),
            "UNION" => Token::Keyword(Keyword::Union),
            "INTERSECT" => Token::Keyword(Keyword::Intersect),
            "EXCEPT" => Token::Keyword(Keyword::Except),
            "WITH" => Token::Keyword(Keyword::With),
            "RECURSIVE" => Token::Keyword(Keyword::Recursive),
            "DATE" => Token::Keyword(Keyword::Date),
            "DEFAULT" => Token::Keyword(Keyword::Default),
            "TIME" => Token::Keyword(Keyword::Time),
            "TIMESTAMP" => Token::Keyword(Keyword::Timestamp),
            "INTERVAL" => Token::Keyword(Keyword::Interval),
            "CAST" => Token::Keyword(Keyword::Cast),
            // CASE expression keywords
            "CASE" => Token::Keyword(Keyword::Case),
            "WHEN" => Token::Keyword(Keyword::When),
            "THEN" => Token::Keyword(Keyword::Then),
            "ELSE" => Token::Keyword(Keyword::Else),
            "END" => Token::Keyword(Keyword::End),
            // Window function keywords
            "OVER" => Token::Keyword(Keyword::Over),
            "PARTITION" => Token::Keyword(Keyword::Partition),
            "ROWS" => Token::Keyword(Keyword::Rows),
            "RANGE" => Token::Keyword(Keyword::Range),
            "PRECEDING" => Token::Keyword(Keyword::Preceding),
            "FOLLOWING" => Token::Keyword(Keyword::Following),
            "UNBOUNDED" => Token::Keyword(Keyword::Unbounded),
            "CURRENT" => Token::Keyword(Keyword::Current),
            "CURRENT_DATE" => Token::Keyword(Keyword::CurrentDate),
            "CURRENT_TIME" => Token::Keyword(Keyword::CurrentTime),
            "CURRENT_TIMESTAMP" => Token::Keyword(Keyword::CurrentTimestamp),
            // Note: ROW_NUMBER, RANK, DENSE_RANK, NTILE, LAG, LEAD are treated as
            // identifiers (function names), not keywords. They are classified as
            // window functions by the parser's classify_window_function() method.
            // Transaction keywords
            "BEGIN" => Token::Keyword(Keyword::Begin),
            "COLUMN" => Token::Keyword(Keyword::Column),
            "COMMIT" => Token::Keyword(Keyword::Commit),
            "CONSTRAINT" => Token::Keyword(Keyword::Constraint),
            "ROLLBACK" => Token::Keyword(Keyword::Rollback),
            "START" => Token::Keyword(Keyword::Start),
            "TRANSACTION" => Token::Keyword(Keyword::Transaction),
            // Schema keywords
            "SCHEMA" => Token::Keyword(Keyword::Schema),
            "CASCADE" => Token::Keyword(Keyword::Cascade),
            "RESTRICT" => Token::Keyword(Keyword::Restrict),
            "SAVEPOINT" => Token::Keyword(Keyword::Savepoint),
            "RELEASE" => Token::Keyword(Keyword::Release),
            "TO" => Token::Keyword(Keyword::To),
            // Constraint keywords
            "PRIMARY" => Token::Keyword(Keyword::Primary),
            "FOREIGN" => Token::Keyword(Keyword::Foreign),
            "KEY" => Token::Keyword(Keyword::Key),
            "UNIQUE" => Token::Keyword(Keyword::Unique),
            "CHECK" => Token::Keyword(Keyword::Check),
            "REFERENCES" => Token::Keyword(Keyword::References),
            // TRIM function keywords
            "BOTH" => Token::Keyword(Keyword::Both),
            "LEADING" => Token::Keyword(Keyword::Leading),
            "TRAILING" => Token::Keyword(Keyword::Trailing),
            // Data type keywords
            "VARYING" => Token::Keyword(Keyword::Varying),
            "CHARACTERS" => Token::Keyword(Keyword::Characters),
            "OCTETS" => Token::Keyword(Keyword::Octets),
            "USING" => Token::Keyword(Keyword::Using),
            // SUBSTRING function keywords
            "FOR" => Token::Keyword(Keyword::For),
<<<<<<< HEAD
            _ => Token::Identifier(upper_text),  // Regular identifiers are normalized to uppercase
=======
            // Role management keywords
            "ROLE" => Token::Keyword(Keyword::Role),
            _ => Token::Identifier(text),
>>>>>>> 20024672
        };

        Ok(token)
    }

    /// Tokenize a number literal.
    /// Supports integers, decimals, and scientific notation (E-notation).
    /// Examples: 42, 3.14, 2.5E+10, 1.2E-5, .2E+2
    fn tokenize_number(&mut self) -> Result<Token, LexerError> {
        let start = self.position;
        let mut has_dot = false;

        // Handle leading decimal point (e.g., .5)
        if !self.is_eof() && self.current_char() == '.' {
            has_dot = true;
            self.advance();
        }

        while !self.is_eof() {
            let ch = self.current_char();
            if ch.is_ascii_digit() {
                self.advance();
            } else if ch == '.' && !has_dot {
                has_dot = true;
                self.advance();
            } else {
                break;
            }
        }

        // Check for scientific notation (E-notation)
        if !self.is_eof() {
            let ch = self.current_char();
            if ch == 'E' || ch == 'e' {
                self.advance();

                // Optional sign (+/-)
                if !self.is_eof() {
                    let sign = self.current_char();
                    if sign == '+' || sign == '-' {
                        self.advance();
                    }
                }

                // Exponent digits (required)
                let exp_start = self.position;
                while !self.is_eof() && self.current_char().is_ascii_digit() {
                    self.advance();
                }

                // Verify we got at least one exponent digit
                if self.position == exp_start {
                    return Err(LexerError {
                        message: "Invalid scientific notation: expected digits after 'E'"
                            .to_string(),
                        position: self.position,
                    });
                }
            }
        }

        let number: String = self.input[start..self.position].iter().collect();
        Ok(Token::Number(number))
    }

    /// Tokenize a string literal enclosed in single quotes.
    /// Supports SQL-standard escaped quotes (e.g., 'O''Reilly' becomes "O'Reilly")
    fn tokenize_string(&mut self) -> Result<Token, LexerError> {
        let quote = self.current_char();
        self.advance();

        let mut string_content = String::new();
        while !self.is_eof() {
            let ch = self.current_char();
            if ch == quote {
                // Check if this is an escaped quote (two consecutive quotes)
                self.advance();
                if !self.is_eof() && self.current_char() == quote {
                    // Escaped quote - add a single quote to the result and continue
                    string_content.push(quote);
                    self.advance();
                } else {
                    // End of string
                    return Ok(Token::String(string_content));
                }
            } else {
                string_content.push(ch);
                self.advance();
            }
        }

        Err(LexerError {
            message: "Unterminated string literal".to_string(),
            position: self.position,
        })
    }

    /// Tokenize a delimited identifier enclosed in double quotes.
    /// Delimited identifiers are case-sensitive and can contain reserved words.
    /// Supports SQL-standard escaped quotes (e.g., "O""Reilly" becomes O"Reilly)
    fn tokenize_delimited_identifier(&mut self) -> Result<Token, LexerError> {
        self.advance(); // Skip opening quote

        let mut identifier = String::new();
        while !self.is_eof() {
            let ch = self.current_char();
            if ch == '"' {
                self.advance();
                // Check for escaped quote ("")
                if !self.is_eof() && self.current_char() == '"' {
                    // Escaped quote - add a single quote to the identifier
                    identifier.push('"');
                    self.advance();
                } else {
                    // End of delimited identifier
                    // Reject empty delimited identifiers
                    if identifier.is_empty() {
                        return Err(LexerError {
                            message: "Empty delimited identifier is not allowed".to_string(),
                            position: self.position,
                        });
                    }
                    return Ok(Token::DelimitedIdentifier(identifier));
                }
            } else {
                identifier.push(ch);
                self.advance();
            }
        }

        Err(LexerError {
            message: "Unterminated delimited identifier".to_string(),
            position: self.position,
        })
    }

    /// Skip whitespace characters.
    fn skip_whitespace(&mut self) {
        while !self.is_eof() {
            let ch = self.current_char();
            if ch.is_whitespace() {
                self.advance();
            } else {
                break;
            }
        }
    }

    /// Skip whitespace and SQL comments.
    /// SQL supports line comments starting with -- until end of line.
    fn skip_whitespace_and_comments(&mut self) {
        loop {
            self.skip_whitespace();

            if self.is_eof() {
                break;
            }

            // Check for -- line comment
            if self.current_char() == '-' && self.peek(1) == Some('-') {
                // Skip until end of line
                while !self.is_eof() && self.current_char() != '\n' {
                    self.advance();
                }
                // Continue loop to skip the newline and any following whitespace/comments
                continue;
            }

            // No more whitespace or comments
            break;
        }
    }

    /// Get current character without advancing.
    fn current_char(&self) -> char {
        if self.is_eof() {
            '\0'
        } else {
            self.input[self.position]
        }
    }

    /// Peek ahead n characters without advancing.
    fn peek(&self, n: usize) -> Option<char> {
        let peek_pos = self.position + n;
        if peek_pos < self.input.len() {
            Some(self.input[peek_pos])
        } else {
            None
        }
    }

    /// Advance to next character.
    fn advance(&mut self) {
        if !self.is_eof() {
            self.position += 1;
        }
    }

    /// Check if we've reached end of input.
    fn is_eof(&self) -> bool {
        self.position >= self.input.len()
    }
}

#[cfg(test)]
mod tests {
    use super::*;

    #[test]
    fn test_scientific_notation() {
        // Test various E-notation formats
        let test_cases = vec![
            ("2.5E+10", "2.5E+10"),
            ("1.2E-5", "1.2E-5"),
            (".2E+2", ".2E+2"),
            ("2E10", "2E10"),
            ("2.E-5", "2.E-5"),
            ("2.5e10", "2.5e10"), // lowercase e
            (".5E2", ".5E2"),
            ("123.456E-78", "123.456E-78"),
        ];

        for (input, expected) in test_cases {
            let mut lexer = Lexer::new(input);
            let tokens = lexer.tokenize().expect(&format!("Failed to tokenize: {}", input));

            // Should have exactly 2 tokens: the number and EOF
            assert_eq!(tokens.len(), 2, "Input: {}", input);

            match &tokens[0] {
                Token::Number(n) => assert_eq!(n, expected, "Input: {}", input),
                other => panic!("Expected Number token for {}, got {:?}", input, other),
            }

            assert_eq!(tokens[1], Token::Eof);
        }
    }

    #[test]
    fn test_decimal_point_start() {
        // Test numbers starting with decimal point
        let test_cases = vec![(".5", ".5"), (".123", ".123"), (".2E+2", ".2E+2")];

        for (input, expected) in test_cases {
            let mut lexer = Lexer::new(input);
            let tokens = lexer.tokenize().expect(&format!("Failed to tokenize: {}", input));

            assert_eq!(tokens.len(), 2, "Input: {}", input);

            match &tokens[0] {
                Token::Number(n) => assert_eq!(n, expected, "Input: {}", input),
                other => panic!("Expected Number token for {}, got {:?}", input, other),
            }
        }
    }

    #[test]
    fn test_invalid_scientific_notation() {
        // Test invalid E-notation should fail
        let invalid_cases = vec![
            "2E",  // No exponent digits
            "2E+", // No exponent digits after sign
            "2E-", // No exponent digits after sign
        ];

        for input in invalid_cases {
            let mut lexer = Lexer::new(input);
            let result = lexer.tokenize();
            assert!(result.is_err(), "Expected error for input: {}", input);
        }
    }
}<|MERGE_RESOLUTION|>--- conflicted
+++ resolved
@@ -259,13 +259,9 @@
             "USING" => Token::Keyword(Keyword::Using),
             // SUBSTRING function keywords
             "FOR" => Token::Keyword(Keyword::For),
-<<<<<<< HEAD
-            _ => Token::Identifier(upper_text),  // Regular identifiers are normalized to uppercase
-=======
             // Role management keywords
             "ROLE" => Token::Keyword(Keyword::Role),
-            _ => Token::Identifier(text),
->>>>>>> 20024672
+            _ => Token::Identifier(upper_text),  // Regular identifiers are normalized to uppercase
         };
 
         Ok(token)
