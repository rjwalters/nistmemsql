--- conflicted
+++ resolved
@@ -269,10 +269,6 @@
             "GRANTED" => Token::Keyword(Keyword::Granted),
             // Role management keywords
             "ROLE" => Token::Keyword(Keyword::Role),
-<<<<<<< HEAD
-            // TYPE keyword
-            "TYPE" => Token::Keyword(Keyword::Type),
-=======
             // Advanced SQL object keywords
             "DOMAIN" => Token::Keyword(Keyword::Domain),
             "SEQUENCE" => Token::Keyword(Keyword::Sequence),
@@ -280,7 +276,6 @@
             "COLLATION" => Token::Keyword(Keyword::Collation),
             "CHARACTER" => Token::Keyword(Keyword::Character),
             "TRANSLATION" => Token::Keyword(Keyword::Translation),
->>>>>>> aba0dd31
             _ => Token::Identifier(upper_text), // Regular identifiers are normalized to uppercase
         };
 
