use crate::keywords::Keyword;
use crate::token::Token;
use std::fmt;

/// Lexer error returned when tokenization fails.
#[derive(Debug, Clone, PartialEq)]
pub struct LexerError {
    pub message: String,
    pub position: usize,
}

impl fmt::Display for LexerError {
    fn fmt(&self, f: &mut fmt::Formatter<'_>) -> fmt::Result {
        write!(f, "Lexer error at position {}: {}", self.position, self.message)
    }
}

/// SQL Lexer - converts SQL text into tokens.
pub struct Lexer {
    input: Vec<char>,
    position: usize,
}

impl Lexer {
    /// Create a new lexer from SQL input.
    pub fn new(input: &str) -> Self {
        Lexer { input: input.chars().collect(), position: 0 }
    }

    /// Tokenize the entire input.
    pub fn tokenize(&mut self) -> Result<Vec<Token>, LexerError> {
        let mut tokens = Vec::new();

        loop {
            self.skip_whitespace_and_comments();

            if self.is_eof() {
                tokens.push(Token::Eof);
                break;
            }

            let token = self.next_token()?;
            tokens.push(token);
        }

        Ok(tokens)
    }

    /// Get the next token.
    fn next_token(&mut self) -> Result<Token, LexerError> {
        let ch = self.current_char();

        match ch {
            ';' => {
                self.advance();
                Ok(Token::Semicolon)
            }
            ',' => {
                self.advance();
                Ok(Token::Comma)
            }
            '(' => {
                self.advance();
                Ok(Token::LParen)
            }
            ')' => {
                self.advance();
                Ok(Token::RParen)
            }
            '=' | '<' | '>' | '!' => {
                self.advance();
                if !self.is_eof() {
                    let next_ch = self.current_char();
                    match (ch, next_ch) {
                        ('<', '=') => {
                            self.advance();
                            Ok(Token::Operator("<=".to_string()))
                        }
                        ('>', '=') => {
                            self.advance();
                            Ok(Token::Operator(">=".to_string()))
                        }
                        ('!', '=') => {
                            self.advance();
                            Ok(Token::Operator("!=".to_string()))
                        }
                        ('<', '>') => {
                            self.advance();
                            Ok(Token::Operator("<>".to_string()))
                        }
                        _ => Ok(Token::Symbol(ch)),
                    }
                } else {
                    Ok(Token::Symbol(ch))
                }
            }
            '|' => {
                self.advance();
                if !self.is_eof() && self.current_char() == '|' {
                    self.advance();
                    Ok(Token::Operator("||".to_string()))
                } else {
                    Err(LexerError {
                        message: "Unexpected character: '|' (did you mean '||'?)".to_string(),
                        position: self.position - 1,
                    })
                }
            }
            '.' => {
                // Check if this is the start of a decimal number (e.g., .2, .5E+10)
                if !self.is_eof() && self.peek(1).map(|c| c.is_ascii_digit()).unwrap_or(false) {
                    self.tokenize_number()
                } else {
                    self.advance();
                    Ok(Token::Symbol('.'))
                }
            }
            '+' | '-' | '*' | '/' => {
                let symbol = ch;
                self.advance();
                Ok(Token::Symbol(symbol))
            }
            '\'' => self.tokenize_string(),
            '"' => self.tokenize_delimited_identifier(),
            '0'..='9' => self.tokenize_number(),
            'a'..='z' | 'A'..='Z' | '_' => self.tokenize_identifier_or_keyword(),
            _ => Err(LexerError {
                message: format!("Unexpected character: '{}'", ch),
                position: self.position,
            }),
        }
    }

    /// Tokenize an identifier or keyword.
    fn tokenize_identifier_or_keyword(&mut self) -> Result<Token, LexerError> {
        let start = self.position;
        while !self.is_eof() {
            let ch = self.current_char();
            if ch.is_alphanumeric() || ch == '_' {
                self.advance();
            } else {
                break;
            }
        }

        let text: String = self.input[start..self.position].iter().collect();
        let upper_text = text.to_uppercase();

        let token = match upper_text.as_str() {
            "SELECT" => Token::Keyword(Keyword::Select),
            "DISTINCT" => Token::Keyword(Keyword::Distinct),
            "FROM" => Token::Keyword(Keyword::From),
            "WHERE" => Token::Keyword(Keyword::Where),
            "INSERT" => Token::Keyword(Keyword::Insert),
            "INTO" => Token::Keyword(Keyword::Into),
            "UPDATE" => Token::Keyword(Keyword::Update),
            "DELETE" => Token::Keyword(Keyword::Delete),
            "CREATE" => Token::Keyword(Keyword::Create),
            "TABLE" => Token::Keyword(Keyword::Table),
            "DROP" => Token::Keyword(Keyword::Drop),
            "ADD" => Token::Keyword(Keyword::Add),
            "ALTER" => Token::Keyword(Keyword::Alter),
            "AND" => Token::Keyword(Keyword::And),
            "OR" => Token::Keyword(Keyword::Or),
            "NOT" => Token::Keyword(Keyword::Not),
            "NULL" => Token::Keyword(Keyword::Null),
            "TRUE" => Token::Keyword(Keyword::True),
            "FALSE" => Token::Keyword(Keyword::False),
            "AS" => Token::Keyword(Keyword::As),
            "JOIN" => Token::Keyword(Keyword::Join),
            "LEFT" => Token::Keyword(Keyword::Left),
            "RIGHT" => Token::Keyword(Keyword::Right),
            "INNER" => Token::Keyword(Keyword::Inner),
            "OUTER" => Token::Keyword(Keyword::Outer),
            "CROSS" => Token::Keyword(Keyword::Cross),
            "FULL" => Token::Keyword(Keyword::Full),
            "ON" => Token::Keyword(Keyword::On),
            "GROUP" => Token::Keyword(Keyword::Group),
            "BY" => Token::Keyword(Keyword::By),
            "HAVING" => Token::Keyword(Keyword::Having),
            "ORDER" => Token::Keyword(Keyword::Order),
            "ASC" => Token::Keyword(Keyword::Asc),
            "DESC" => Token::Keyword(Keyword::Desc),
            "LIMIT" => Token::Keyword(Keyword::Limit),
            "OFFSET" => Token::Keyword(Keyword::Offset),
            "SET" => Token::Keyword(Keyword::Set),
            "VALUES" => Token::Keyword(Keyword::Values),
            "IN" => Token::Keyword(Keyword::In),
            "BETWEEN" => Token::Keyword(Keyword::Between),
            "ASYMMETRIC" => Token::Keyword(Keyword::Asymmetric),
            "SYMMETRIC" => Token::Keyword(Keyword::Symmetric),
            "LIKE" => Token::Keyword(Keyword::Like),
            "EXISTS" => Token::Keyword(Keyword::Exists),
            "IF" => Token::Keyword(Keyword::If),
            "IS" => Token::Keyword(Keyword::Is),
            "ALL" => Token::Keyword(Keyword::All),
            "ANY" => Token::Keyword(Keyword::Any),
            "SOME" => Token::Keyword(Keyword::Some),
            "UNION" => Token::Keyword(Keyword::Union),
            "INTERSECT" => Token::Keyword(Keyword::Intersect),
            "EXCEPT" => Token::Keyword(Keyword::Except),
            "WITH" => Token::Keyword(Keyword::With),
            "RECURSIVE" => Token::Keyword(Keyword::Recursive),
            "DATE" => Token::Keyword(Keyword::Date),
            "DEFAULT" => Token::Keyword(Keyword::Default),
            "TIME" => Token::Keyword(Keyword::Time),
            "TIMESTAMP" => Token::Keyword(Keyword::Timestamp),
            "INTERVAL" => Token::Keyword(Keyword::Interval),
            "CAST" => Token::Keyword(Keyword::Cast),
            // CASE expression keywords
            "CASE" => Token::Keyword(Keyword::Case),
            "WHEN" => Token::Keyword(Keyword::When),
            "THEN" => Token::Keyword(Keyword::Then),
            "ELSE" => Token::Keyword(Keyword::Else),
            "END" => Token::Keyword(Keyword::End),
            // Window function keywords
            "OVER" => Token::Keyword(Keyword::Over),
            "PARTITION" => Token::Keyword(Keyword::Partition),
            "ROWS" => Token::Keyword(Keyword::Rows),
            "RANGE" => Token::Keyword(Keyword::Range),
            "PRECEDING" => Token::Keyword(Keyword::Preceding),
            "FOLLOWING" => Token::Keyword(Keyword::Following),
            "UNBOUNDED" => Token::Keyword(Keyword::Unbounded),
            "CURRENT" => Token::Keyword(Keyword::Current),
            "CURRENT_DATE" => Token::Keyword(Keyword::CurrentDate),
            "CURRENT_TIME" => Token::Keyword(Keyword::CurrentTime),
            "CURRENT_TIMESTAMP" => Token::Keyword(Keyword::CurrentTimestamp),
            // Note: ROW_NUMBER, RANK, DENSE_RANK, NTILE, LAG, LEAD are treated as
            // identifiers (function names), not keywords. They are classified as
            // window functions by the parser's classify_window_function() method.
            // Transaction keywords
            "BEGIN" => Token::Keyword(Keyword::Begin),
            "COLUMN" => Token::Keyword(Keyword::Column),
            "COMMIT" => Token::Keyword(Keyword::Commit),
            "CONSTRAINT" => Token::Keyword(Keyword::Constraint),
            "ROLLBACK" => Token::Keyword(Keyword::Rollback),
            "START" => Token::Keyword(Keyword::Start),
            "TRANSACTION" => Token::Keyword(Keyword::Transaction),
            // Schema keywords
            "SCHEMA" => Token::Keyword(Keyword::Schema),
            "CASCADE" => Token::Keyword(Keyword::Cascade),
            "RESTRICT" => Token::Keyword(Keyword::Restrict),
            "SAVEPOINT" => Token::Keyword(Keyword::Savepoint),
            "RELEASE" => Token::Keyword(Keyword::Release),
            "TO" => Token::Keyword(Keyword::To),
            // Constraint keywords
            "PRIMARY" => Token::Keyword(Keyword::Primary),
            "FOREIGN" => Token::Keyword(Keyword::Foreign),
            "KEY" => Token::Keyword(Keyword::Key),
            "UNIQUE" => Token::Keyword(Keyword::Unique),
            "CHECK" => Token::Keyword(Keyword::Check),
            "REFERENCES" => Token::Keyword(Keyword::References),
            "ACTION" => Token::Keyword(Keyword::Action),
            // TRIM function keywords
            "BOTH" => Token::Keyword(Keyword::Both),
            "LEADING" => Token::Keyword(Keyword::Leading),
            "TRAILING" => Token::Keyword(Keyword::Trailing),
            // Data type keywords
            "VARYING" => Token::Keyword(Keyword::Varying),
            "CHARACTERS" => Token::Keyword(Keyword::Characters),
            "OCTETS" => Token::Keyword(Keyword::Octets),
            "USING" => Token::Keyword(Keyword::Using),
            // SUBSTRING function keywords
            "FOR" => Token::Keyword(Keyword::For),
            // GRANT keywords
            "GRANT" => Token::Keyword(Keyword::Grant),
            "PRIVILEGES" => Token::Keyword(Keyword::Privileges),
            "USAGE" => Token::Keyword(Keyword::Usage),
            "OPTION" => Token::Keyword(Keyword::Option),
            // REVOKE keywords
            "REVOKE" => Token::Keyword(Keyword::Revoke),
            "GRANTED" => Token::Keyword(Keyword::Granted),
            // Advanced privilege keywords
            "EXECUTE" => Token::Keyword(Keyword::Execute),
            "TRIGGER" => Token::Keyword(Keyword::Trigger),
            "UNDER" => Token::Keyword(Keyword::Under),
            // Role management keywords
            "ROLE" => Token::Keyword(Keyword::Role),
            // Advanced SQL object keywords
            "DOMAIN" => Token::Keyword(Keyword::Domain),
            "SEQUENCE" => Token::Keyword(Keyword::Sequence),
            "TYPE" => Token::Keyword(Keyword::Type),
            "COLLATION" => Token::Keyword(Keyword::Collation),
            "CHARACTER" => Token::Keyword(Keyword::Character),
            "TRANSLATION" => Token::Keyword(Keyword::Translation),
            "VIEW" => Token::Keyword(Keyword::View),
            // SEQUENCE specific keywords
            "INCREMENT" => Token::Keyword(Keyword::Increment),
            "MINVALUE" => Token::Keyword(Keyword::Minvalue),
            "MAXVALUE" => Token::Keyword(Keyword::Maxvalue),
            "CYCLE" => Token::Keyword(Keyword::Cycle),
            "NO" => Token::Keyword(Keyword::No),
            "RESTART" => Token::Keyword(Keyword::Restart),
            "NEXT" => Token::Keyword(Keyword::Next),
            // Session configuration keywords (SQL:1999)
            "CATALOG" => Token::Keyword(Keyword::Catalog),
            "NAMES" => Token::Keyword(Keyword::Names),
            "ZONE" => Token::Keyword(Keyword::Zone),
            "LOCAL" => Token::Keyword(Keyword::Local),
            "HOUR" => Token::Keyword(Keyword::Hour),
            "MINUTE" => Token::Keyword(Keyword::Minute),
<<<<<<< HEAD
            // Callable object keywords (functions, procedures, methods)
            "FUNCTION" => Token::Keyword(Keyword::Function),
            "PROCEDURE" => Token::Keyword(Keyword::Procedure),
            "ROUTINE" => Token::Keyword(Keyword::Routine),
            "METHOD" => Token::Keyword(Keyword::Method),
            "CONSTRUCTOR" => Token::Keyword(Keyword::Constructor),
            "STATIC" => Token::Keyword(Keyword::Static),
            "INSTANCE" => Token::Keyword(Keyword::Instance),
=======
            // Internationalization keywords (SQL:1999)
            "GET" => Token::Keyword(Keyword::Get),
            "PAD" => Token::Keyword(Keyword::Pad),
            "SPACE" => Token::Keyword(Keyword::Space),
            "COLLATE" => Token::Keyword(Keyword::Collate),
            // CURSOR keywords
            "DECLARE" => Token::Keyword(Keyword::Declare),
            "CURSOR" => Token::Keyword(Keyword::Cursor),
            "INSENSITIVE" => Token::Keyword(Keyword::Insensitive),
            "SCROLL" => Token::Keyword(Keyword::Scroll),
            "HOLD" => Token::Keyword(Keyword::Hold),
            "WITHOUT" => Token::Keyword(Keyword::Without),
            "READ" => Token::Keyword(Keyword::Read),
            "ONLY" => Token::Keyword(Keyword::Only),
            "OF" => Token::Keyword(Keyword::Of),
            // Assertion keywords (SQL:1999)
            "ASSERTION" => Token::Keyword(Keyword::Assertion),
>>>>>>> 213b5317
            _ => Token::Identifier(upper_text), // Regular identifiers are normalized to uppercase
        };

        Ok(token)
    }

    /// Tokenize a number literal.
    /// Supports integers, decimals, and scientific notation (E-notation).
    /// Examples: 42, 3.14, 2.5E+10, 1.2E-5, .2E+2
    fn tokenize_number(&mut self) -> Result<Token, LexerError> {
        let start = self.position;
        let mut has_dot = false;

        // Handle leading decimal point (e.g., .5)
        if !self.is_eof() && self.current_char() == '.' {
            has_dot = true;
            self.advance();
        }

        while !self.is_eof() {
            let ch = self.current_char();
            if ch.is_ascii_digit() {
                self.advance();
            } else if ch == '.' && !has_dot {
                has_dot = true;
                self.advance();
            } else {
                break;
            }
        }

        // Check for scientific notation (E-notation)
        if !self.is_eof() {
            let ch = self.current_char();
            if ch == 'E' || ch == 'e' {
                self.advance();

                // Optional sign (+/-)
                if !self.is_eof() {
                    let sign = self.current_char();
                    if sign == '+' || sign == '-' {
                        self.advance();
                    }
                }

                // Exponent digits (required)
                let exp_start = self.position;
                while !self.is_eof() && self.current_char().is_ascii_digit() {
                    self.advance();
                }

                // Verify we got at least one exponent digit
                if self.position == exp_start {
                    return Err(LexerError {
                        message: "Invalid scientific notation: expected digits after 'E'"
                            .to_string(),
                        position: self.position,
                    });
                }
            }
        }

        let number: String = self.input[start..self.position].iter().collect();
        Ok(Token::Number(number))
    }

    /// Tokenize a string literal enclosed in single quotes.
    /// Supports SQL-standard escaped quotes (e.g., 'O''Reilly' becomes "O'Reilly")
    fn tokenize_string(&mut self) -> Result<Token, LexerError> {
        let quote = self.current_char();
        self.advance();

        let mut string_content = String::new();
        while !self.is_eof() {
            let ch = self.current_char();
            if ch == quote {
                // Check if this is an escaped quote (two consecutive quotes)
                self.advance();
                if !self.is_eof() && self.current_char() == quote {
                    // Escaped quote - add a single quote to the result and continue
                    string_content.push(quote);
                    self.advance();
                } else {
                    // End of string
                    return Ok(Token::String(string_content));
                }
            } else {
                string_content.push(ch);
                self.advance();
            }
        }

        Err(LexerError {
            message: "Unterminated string literal".to_string(),
            position: self.position,
        })
    }

    /// Tokenize a delimited identifier enclosed in double quotes.
    /// Delimited identifiers are case-sensitive and can contain reserved words.
    /// Supports SQL-standard escaped quotes (e.g., "O""Reilly" becomes O"Reilly)
    fn tokenize_delimited_identifier(&mut self) -> Result<Token, LexerError> {
        self.advance(); // Skip opening quote

        let mut identifier = String::new();
        while !self.is_eof() {
            let ch = self.current_char();
            if ch == '"' {
                self.advance();
                // Check for escaped quote ("")
                if !self.is_eof() && self.current_char() == '"' {
                    // Escaped quote - add a single quote to the identifier
                    identifier.push('"');
                    self.advance();
                } else {
                    // End of delimited identifier
                    // Reject empty delimited identifiers
                    if identifier.is_empty() {
                        return Err(LexerError {
                            message: "Empty delimited identifier is not allowed".to_string(),
                            position: self.position,
                        });
                    }
                    return Ok(Token::DelimitedIdentifier(identifier));
                }
            } else {
                identifier.push(ch);
                self.advance();
            }
        }

        Err(LexerError {
            message: "Unterminated delimited identifier".to_string(),
            position: self.position,
        })
    }

    /// Skip whitespace characters.
    fn skip_whitespace(&mut self) {
        while !self.is_eof() {
            let ch = self.current_char();
            if ch.is_whitespace() {
                self.advance();
            } else {
                break;
            }
        }
    }

    /// Skip whitespace and SQL comments.
    /// SQL supports line comments starting with -- until end of line.
    fn skip_whitespace_and_comments(&mut self) {
        loop {
            self.skip_whitespace();

            if self.is_eof() {
                break;
            }

            // Check for -- line comment
            if self.current_char() == '-' && self.peek(1) == Some('-') {
                // Skip until end of line
                while !self.is_eof() && self.current_char() != '\n' {
                    self.advance();
                }
                // Continue loop to skip the newline and any following whitespace/comments
                continue;
            }

            // No more whitespace or comments
            break;
        }
    }

    /// Get current character without advancing.
    fn current_char(&self) -> char {
        if self.is_eof() {
            '\0'
        } else {
            self.input[self.position]
        }
    }

    /// Peek ahead n characters without advancing.
    fn peek(&self, n: usize) -> Option<char> {
        let peek_pos = self.position + n;
        if peek_pos < self.input.len() {
            Some(self.input[peek_pos])
        } else {
            None
        }
    }

    /// Advance to next character.
    fn advance(&mut self) {
        if !self.is_eof() {
            self.position += 1;
        }
    }

    /// Check if we've reached end of input.
    fn is_eof(&self) -> bool {
        self.position >= self.input.len()
    }
}

#[cfg(test)]
mod tests {
    use super::*;

    #[test]
    fn test_scientific_notation() {
        // Test various E-notation formats
        let test_cases = vec![
            ("2.5E+10", "2.5E+10"),
            ("1.2E-5", "1.2E-5"),
            (".2E+2", ".2E+2"),
            ("2E10", "2E10"),
            ("2.E-5", "2.E-5"),
            ("2.5e10", "2.5e10"), // lowercase e
            (".5E2", ".5E2"),
            ("123.456E-78", "123.456E-78"),
        ];

        for (input, expected) in test_cases {
            let mut lexer = Lexer::new(input);
            let tokens =
                lexer.tokenize().unwrap_or_else(|_| panic!("Failed to tokenize: {}", input));

            // Should have exactly 2 tokens: the number and EOF
            assert_eq!(tokens.len(), 2, "Input: {}", input);

            match &tokens[0] {
                Token::Number(n) => assert_eq!(n, expected, "Input: {}", input),
                other => panic!("Expected Number token for {}, got {:?}", input, other),
            }

            assert_eq!(tokens[1], Token::Eof);
        }
    }

    #[test]
    fn test_decimal_point_start() {
        // Test numbers starting with decimal point
        let test_cases = vec![(".5", ".5"), (".123", ".123"), (".2E+2", ".2E+2")];

        for (input, expected) in test_cases {
            let mut lexer = Lexer::new(input);
            let tokens =
                lexer.tokenize().unwrap_or_else(|_| panic!("Failed to tokenize: {}", input));

            assert_eq!(tokens.len(), 2, "Input: {}", input);

            match &tokens[0] {
                Token::Number(n) => assert_eq!(n, expected, "Input: {}", input),
                other => panic!("Expected Number token for {}, got {:?}", input, other),
            }
        }
    }

    #[test]
    fn test_invalid_scientific_notation() {
        // Test invalid E-notation should fail
        let invalid_cases = vec![
            "2E",  // No exponent digits
            "2E+", // No exponent digits after sign
            "2E-", // No exponent digits after sign
        ];

        for input in invalid_cases {
            let mut lexer = Lexer::new(input);
            let result = lexer.tokenize();
            assert!(result.is_err(), "Expected error for input: {}", input);
        }
    }
}<|MERGE_RESOLUTION|>--- conflicted
+++ resolved
@@ -299,7 +299,6 @@
             "LOCAL" => Token::Keyword(Keyword::Local),
             "HOUR" => Token::Keyword(Keyword::Hour),
             "MINUTE" => Token::Keyword(Keyword::Minute),
-<<<<<<< HEAD
             // Callable object keywords (functions, procedures, methods)
             "FUNCTION" => Token::Keyword(Keyword::Function),
             "PROCEDURE" => Token::Keyword(Keyword::Procedure),
@@ -308,7 +307,6 @@
             "CONSTRUCTOR" => Token::Keyword(Keyword::Constructor),
             "STATIC" => Token::Keyword(Keyword::Static),
             "INSTANCE" => Token::Keyword(Keyword::Instance),
-=======
             // Internationalization keywords (SQL:1999)
             "GET" => Token::Keyword(Keyword::Get),
             "PAD" => Token::Keyword(Keyword::Pad),
@@ -326,7 +324,6 @@
             "OF" => Token::Keyword(Keyword::Of),
             // Assertion keywords (SQL:1999)
             "ASSERTION" => Token::Keyword(Keyword::Assertion),
->>>>>>> 213b5317
             _ => Token::Identifier(upper_text), // Regular identifiers are normalized to uppercase
         };
 
