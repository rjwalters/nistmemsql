--- conflicted
+++ resolved
@@ -40,13 +40,8 @@
                 _ => panic!("Expected column reference 'dept'"),
             }
             match &group_by[1] {
-<<<<<<< HEAD
-                ast::Expression::ColumnRef { column, .. } if column == "ROLE" => {}
-                _ => panic!("Expected column reference 'role'"),
-=======
-                ast::Expression::ColumnRef { column, .. } if column == "user_role" => {}
+                ast::Expression::ColumnRef { column, .. } if column == "USER_ROLE" => {}
                 _ => panic!("Expected column reference 'user_role'"),
->>>>>>> 20024672
             }
         }
         _ => panic!("Expected SELECT"),
