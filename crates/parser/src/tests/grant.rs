--- conflicted
+++ resolved
@@ -174,7 +174,6 @@
     }
 }
 
-<<<<<<< HEAD
 // Phase 2.5: Schema privilege tests
 
 #[test]
@@ -199,18 +198,12 @@
 #[test]
 fn test_parse_grant_create_on_schema() {
     let sql = "GRANT CREATE ON SCHEMA public TO admin_role";
-=======
-#[test]
-fn test_grant_with_grant_option() {
-    let sql = "GRANT SELECT ON TABLE users TO manager WITH GRANT OPTION";
->>>>>>> e5fd3c58
-    let result = Parser::parse_sql(sql);
-    assert!(result.is_ok(), "Failed to parse: {:?}", result.err());
-
-    match result.unwrap() {
-        ast::Statement::Grant(grant_stmt) => {
-            assert_eq!(grant_stmt.privileges.len(), 1);
-<<<<<<< HEAD
+    let result = Parser::parse_sql(sql);
+    assert!(result.is_ok(), "Failed to parse: {:?}", result.err());
+
+    match result.unwrap() {
+        ast::Statement::Grant(grant_stmt) => {
+            assert_eq!(grant_stmt.privileges.len(), 1);
             assert_eq!(grant_stmt.privileges[0], ast::PrivilegeType::Create);
             assert_eq!(grant_stmt.object_type, ast::ObjectType::Schema);
             assert_eq!(grant_stmt.object_name.to_string(), "PUBLIC");
@@ -235,32 +228,20 @@
             assert_eq!(grant_stmt.object_type, ast::ObjectType::Schema);
             assert_eq!(grant_stmt.object_name.to_string(), "MYSCHEMA");
             assert_eq!(grant_stmt.grantees, vec!["DEVELOPER"]);
-=======
-            assert_eq!(grant_stmt.privileges[0], ast::PrivilegeType::Select);
-            assert_eq!(grant_stmt.object_name.to_string(), "USERS");
-            assert_eq!(grant_stmt.grantees, vec!["MANAGER"]);
-            assert!(grant_stmt.with_grant_option);
->>>>>>> e5fd3c58
-        }
-        other => panic!("Expected Grant statement, got {:?}", other),
-    }
-}
-
-#[test]
-<<<<<<< HEAD
+        }
+        other => panic!("Expected Grant statement, got {:?}", other),
+    }
+}
+
+#[test]
 fn test_parse_grant_all_on_schema() {
     let sql = "GRANT ALL PRIVILEGES ON SCHEMA public TO admin_role";
-=======
-fn test_grant_without_grant_option() {
-    let sql = "GRANT SELECT ON TABLE users TO manager";
->>>>>>> e5fd3c58
-    let result = Parser::parse_sql(sql);
-    assert!(result.is_ok(), "Failed to parse: {:?}", result.err());
-
-    match result.unwrap() {
-        ast::Statement::Grant(grant_stmt) => {
-            assert_eq!(grant_stmt.privileges.len(), 1);
-<<<<<<< HEAD
+    let result = Parser::parse_sql(sql);
+    assert!(result.is_ok(), "Failed to parse: {:?}", result.err());
+
+    match result.unwrap() {
+        ast::Statement::Grant(grant_stmt) => {
+            assert_eq!(grant_stmt.privileges.len(), 1);
             assert_eq!(grant_stmt.privileges[0], ast::PrivilegeType::AllPrivileges);
             assert_eq!(grant_stmt.object_type, ast::ObjectType::Schema);
             assert_eq!(grant_stmt.object_name.to_string(), "PUBLIC");
@@ -285,61 +266,66 @@
             assert_eq!(grant_stmt.object_name.to_string(), "USERS");
             assert_eq!(grant_stmt.grantees, vec!["MANAGER"]);
             assert!(grant_stmt.with_grant_option);
-=======
-            assert_eq!(grant_stmt.privileges[0], ast::PrivilegeType::Select);
-            assert_eq!(grant_stmt.object_name.to_string(), "USERS");
-            assert_eq!(grant_stmt.grantees, vec!["MANAGER"]);
-            assert!(!grant_stmt.with_grant_option);
->>>>>>> e5fd3c58
-        }
-        other => panic!("Expected Grant statement, got {:?}", other),
-    }
-}
-
-#[test]
-<<<<<<< HEAD
+        }
+        other => panic!("Expected Grant statement, got {:?}", other),
+    }
+}
+
+#[test]
 fn test_parse_grant_without_grant_option() {
     let sql = "GRANT SELECT ON TABLE users TO manager";
-=======
+    let result = Parser::parse_sql(sql);
+    assert!(result.is_ok(), "Failed to parse: {:?}", result.err());
+
+    match result.unwrap() {
+        ast::Statement::Grant(grant_stmt) => {
+            assert_eq!(grant_stmt.with_grant_option, false);
+        }
+        other => panic!("Expected Grant statement, got {:?}", other),
+    }
+}
+
+#[test]
+fn test_parse_grant_schema_with_grant_option() {
+    let sql = "GRANT USAGE ON SCHEMA public TO user_role WITH GRANT OPTION";
+    let result = Parser::parse_sql(sql);
+    assert!(result.is_ok(), "Failed to parse: {:?}", result.err());
+
+    match result.unwrap() {
+        ast::Statement::Grant(grant_stmt) => {
+            assert_eq!(grant_stmt.privileges[0], ast::PrivilegeType::Usage);
+            assert_eq!(grant_stmt.object_type, ast::ObjectType::Schema);
+            assert_eq!(grant_stmt.object_name.to_string(), "PUBLIC");
+            assert_eq!(grant_stmt.grantees, vec!["USER_ROLE"]);
+            assert!(grant_stmt.with_grant_option);
+        }
+        other => panic!("Expected Grant statement, got {:?}", other),
+    }
+}
+
+#[test]
 fn test_grant_with_grant_option_case_insensitive() {
     let sql = "grant select on table users to manager with grant option";
->>>>>>> e5fd3c58
-    let result = Parser::parse_sql(sql);
-    assert!(result.is_ok(), "Failed to parse: {:?}", result.err());
-
-    match result.unwrap() {
-        ast::Statement::Grant(grant_stmt) => {
-<<<<<<< HEAD
-            assert_eq!(grant_stmt.with_grant_option, false);
-=======
+    let result = Parser::parse_sql(sql);
+    assert!(result.is_ok(), "Failed to parse: {:?}", result.err());
+
+    match result.unwrap() {
+        ast::Statement::Grant(grant_stmt) => {
             assert!(grant_stmt.with_grant_option);
->>>>>>> e5fd3c58
-        }
-        other => panic!("Expected Grant statement, got {:?}", other),
-    }
-}
-
-#[test]
-<<<<<<< HEAD
-fn test_parse_grant_schema_with_grant_option() {
-    let sql = "GRANT USAGE ON SCHEMA public TO user_role WITH GRANT OPTION";
-=======
+        }
+        other => panic!("Expected Grant statement, got {:?}", other),
+    }
+}
+
+#[test]
 fn test_grant_all_privileges_with_grant_option() {
     let sql = "GRANT ALL PRIVILEGES ON TABLE users TO manager WITH GRANT OPTION";
->>>>>>> e5fd3c58
-    let result = Parser::parse_sql(sql);
-    assert!(result.is_ok(), "Failed to parse: {:?}", result.err());
-
-    match result.unwrap() {
-        ast::Statement::Grant(grant_stmt) => {
-<<<<<<< HEAD
-            assert_eq!(grant_stmt.privileges[0], ast::PrivilegeType::Usage);
-            assert_eq!(grant_stmt.object_type, ast::ObjectType::Schema);
-            assert_eq!(grant_stmt.object_name.to_string(), "PUBLIC");
-            assert_eq!(grant_stmt.grantees, vec!["USER_ROLE"]);
-=======
-            assert_eq!(grant_stmt.privileges[0], ast::PrivilegeType::AllPrivileges);
->>>>>>> e5fd3c58
+    let result = Parser::parse_sql(sql);
+    assert!(result.is_ok(), "Failed to parse: {:?}", result.err());
+
+    match result.unwrap() {
+        ast::Statement::Grant(grant_stmt) => {
+            assert_eq!(grant_stmt.privileges[0], ast::PrivilegeType::AllPrivileges);
             assert!(grant_stmt.with_grant_option);
         }
         other => panic!("Expected Grant statement, got {:?}", other),
