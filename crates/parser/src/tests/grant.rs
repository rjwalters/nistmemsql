--- conflicted
+++ resolved
@@ -332,37 +332,22 @@
     }
 }
 
-<<<<<<< HEAD
-// SQL:1999 Core Feature E081-06: REFERENCES privilege (table-level)
-
-#[test]
-fn test_parse_grant_references_on_table() {
-    let sql = "GRANT REFERENCES ON TABLE users TO manager";
-=======
 // Issue #566: USAGE privilege with implicit object type defaults to Schema
 
 #[test]
 fn test_parse_grant_usage_implicit_schema() {
     // When USAGE privilege is specified without object type keyword, it should default to Schema
     let sql = "GRANT USAGE ON my_schema TO user_role";
->>>>>>> bf6b69a1
-    let result = Parser::parse_sql(sql);
-    assert!(result.is_ok(), "Failed to parse: {:?}", result.err());
-
-    match result.unwrap() {
-        ast::Statement::Grant(grant_stmt) => {
-            assert_eq!(grant_stmt.privileges.len(), 1);
-<<<<<<< HEAD
-            assert_eq!(grant_stmt.privileges[0], ast::PrivilegeType::References);
-            assert_eq!(grant_stmt.object_type, ast::ObjectType::Table);
-            assert_eq!(grant_stmt.object_name.to_string(), "USERS");
-            assert_eq!(grant_stmt.grantees, vec!["MANAGER"]);
-=======
+    let result = Parser::parse_sql(sql);
+    assert!(result.is_ok(), "Failed to parse: {:?}", result.err());
+
+    match result.unwrap() {
+        ast::Statement::Grant(grant_stmt) => {
+            assert_eq!(grant_stmt.privileges.len(), 1);
             assert_eq!(grant_stmt.privileges[0], ast::PrivilegeType::Usage);
             assert_eq!(grant_stmt.object_type, ast::ObjectType::Schema);
             assert_eq!(grant_stmt.object_name.to_string(), "MY_SCHEMA");
             assert_eq!(grant_stmt.grantees, vec!["USER_ROLE"]);
->>>>>>> bf6b69a1
             assert!(!grant_stmt.with_grant_option);
         }
         other => panic!("Expected Grant statement, got {:?}", other),
@@ -370,92 +355,128 @@
 }
 
 #[test]
-<<<<<<< HEAD
-fn test_parse_grant_references_case_insensitive() {
-    let sql = "grant references on table employees to clerk";
-=======
 fn test_parse_grant_usage_implicit_schema_with_grant_option() {
     // USAGE with implicit object type + WITH GRANT OPTION
     let sql = "GRANT USAGE ON test_schema TO admin WITH GRANT OPTION";
->>>>>>> bf6b69a1
-    let result = Parser::parse_sql(sql);
-    assert!(result.is_ok(), "Failed to parse: {:?}", result.err());
-
-    match result.unwrap() {
-        ast::Statement::Grant(grant_stmt) => {
-<<<<<<< HEAD
+    let result = Parser::parse_sql(sql);
+    assert!(result.is_ok(), "Failed to parse: {:?}", result.err());
+
+    match result.unwrap() {
+        ast::Statement::Grant(grant_stmt) => {
+            assert_eq!(grant_stmt.privileges[0], ast::PrivilegeType::Usage);
+            assert_eq!(grant_stmt.object_type, ast::ObjectType::Schema);
+            assert_eq!(grant_stmt.object_name.to_string(), "TEST_SCHEMA");
+            assert_eq!(grant_stmt.grantees, vec!["ADMIN"]);
+            assert!(grant_stmt.with_grant_option);
+        }
+        other => panic!("Expected Grant statement, got {:?}", other),
+    }
+}
+
+#[test]
+fn test_parse_grant_select_implicit_table() {
+    // Other privileges (non-USAGE) should still default to Table when object type not specified
+    let sql = "GRANT SELECT ON users TO manager";
+    let result = Parser::parse_sql(sql);
+    assert!(result.is_ok(), "Failed to parse: {:?}", result.err());
+
+    match result.unwrap() {
+        ast::Statement::Grant(grant_stmt) => {
+            assert_eq!(grant_stmt.privileges[0], ast::PrivilegeType::Select);
+            assert_eq!(grant_stmt.object_type, ast::ObjectType::Table);
+            assert_eq!(grant_stmt.object_name.to_string(), "USERS");
+            assert_eq!(grant_stmt.grantees, vec!["MANAGER"]);
+        }
+        other => panic!("Expected Grant statement, got {:?}", other),
+    }
+}
+
+#[test]
+fn test_parse_grant_insert_implicit_table() {
+    // INSERT privilege should default to Table (existing behavior preserved)
+    let sql = "GRANT INSERT ON orders TO clerk";
+    let result = Parser::parse_sql(sql);
+    assert!(result.is_ok(), "Failed to parse: {:?}", result.err());
+
+    match result.unwrap() {
+        ast::Statement::Grant(grant_stmt) => {
+            assert_eq!(grant_stmt.privileges[0], ast::PrivilegeType::Insert);
+            assert_eq!(grant_stmt.object_type, ast::ObjectType::Table);
+            assert_eq!(grant_stmt.object_name.to_string(), "ORDERS");
+        }
+        other => panic!("Expected Grant statement, got {:?}", other),
+    }
+}
+
+// SQL:1999 Core Feature E081-06: REFERENCES privilege (table-level)
+
+#[test]
+fn test_parse_grant_references_on_table() {
+    let sql = "GRANT REFERENCES ON TABLE users TO manager";
+    let result = Parser::parse_sql(sql);
+    assert!(result.is_ok(), "Failed to parse: {:?}", result.err());
+
+    match result.unwrap() {
+        ast::Statement::Grant(grant_stmt) => {
+            assert_eq!(grant_stmt.privileges.len(), 1);
+            assert_eq!(grant_stmt.privileges[0], ast::PrivilegeType::References);
+            assert_eq!(grant_stmt.object_type, ast::ObjectType::Table);
+            assert_eq!(grant_stmt.object_name.to_string(), "USERS");
+            assert_eq!(grant_stmt.grantees, vec!["MANAGER"]);
+            assert!(!grant_stmt.with_grant_option);
+        }
+        other => panic!("Expected Grant statement, got {:?}", other),
+    }
+}
+
+#[test]
+fn test_parse_grant_references_case_insensitive() {
+    let sql = "grant references on table employees to clerk";
+    let result = Parser::parse_sql(sql);
+    assert!(result.is_ok(), "Failed to parse: {:?}", result.err());
+
+    match result.unwrap() {
+        ast::Statement::Grant(grant_stmt) => {
             assert_eq!(grant_stmt.privileges.len(), 1);
             assert_eq!(grant_stmt.privileges[0], ast::PrivilegeType::References);
             assert_eq!(grant_stmt.object_name.to_string(), "EMPLOYEES");
             assert_eq!(grant_stmt.grantees, vec!["CLERK"]);
-=======
-            assert_eq!(grant_stmt.privileges[0], ast::PrivilegeType::Usage);
-            assert_eq!(grant_stmt.object_type, ast::ObjectType::Schema);
-            assert_eq!(grant_stmt.object_name.to_string(), "TEST_SCHEMA");
-            assert_eq!(grant_stmt.grantees, vec!["ADMIN"]);
-            assert!(grant_stmt.with_grant_option);
->>>>>>> bf6b69a1
-        }
-        other => panic!("Expected Grant statement, got {:?}", other),
-    }
-}
-
-#[test]
-<<<<<<< HEAD
+        }
+        other => panic!("Expected Grant statement, got {:?}", other),
+    }
+}
+
+#[test]
 fn test_parse_grant_references_combined_with_select() {
     let sql = "GRANT REFERENCES, SELECT ON TABLE products TO buyer";
-=======
-fn test_parse_grant_select_implicit_table() {
-    // Other privileges (non-USAGE) should still default to Table when object type not specified
-    let sql = "GRANT SELECT ON users TO manager";
->>>>>>> bf6b69a1
-    let result = Parser::parse_sql(sql);
-    assert!(result.is_ok(), "Failed to parse: {:?}", result.err());
-
-    match result.unwrap() {
-        ast::Statement::Grant(grant_stmt) => {
-<<<<<<< HEAD
+    let result = Parser::parse_sql(sql);
+    assert!(result.is_ok(), "Failed to parse: {:?}", result.err());
+
+    match result.unwrap() {
+        ast::Statement::Grant(grant_stmt) => {
             assert_eq!(grant_stmt.privileges.len(), 2);
             assert_eq!(grant_stmt.privileges[0], ast::PrivilegeType::References);
             assert_eq!(grant_stmt.privileges[1], ast::PrivilegeType::Select);
             assert_eq!(grant_stmt.object_name.to_string(), "PRODUCTS");
             assert_eq!(grant_stmt.grantees, vec!["BUYER"]);
-=======
-            assert_eq!(grant_stmt.privileges[0], ast::PrivilegeType::Select);
-            assert_eq!(grant_stmt.object_type, ast::ObjectType::Table);
-            assert_eq!(grant_stmt.object_name.to_string(), "USERS");
-            assert_eq!(grant_stmt.grantees, vec!["MANAGER"]);
->>>>>>> bf6b69a1
-        }
-        other => panic!("Expected Grant statement, got {:?}", other),
-    }
-}
-
-#[test]
-<<<<<<< HEAD
+        }
+        other => panic!("Expected Grant statement, got {:?}", other),
+    }
+}
+
+#[test]
 fn test_parse_grant_references_with_grant_option() {
     let sql = "GRANT REFERENCES ON TABLE orders TO manager WITH GRANT OPTION";
-=======
-fn test_parse_grant_insert_implicit_table() {
-    // INSERT privilege should default to Table (existing behavior preserved)
-    let sql = "GRANT INSERT ON orders TO clerk";
->>>>>>> bf6b69a1
-    let result = Parser::parse_sql(sql);
-    assert!(result.is_ok(), "Failed to parse: {:?}", result.err());
-
-    match result.unwrap() {
-        ast::Statement::Grant(grant_stmt) => {
-<<<<<<< HEAD
+    let result = Parser::parse_sql(sql);
+    assert!(result.is_ok(), "Failed to parse: {:?}", result.err());
+
+    match result.unwrap() {
+        ast::Statement::Grant(grant_stmt) => {
             assert_eq!(grant_stmt.privileges[0], ast::PrivilegeType::References);
             assert_eq!(grant_stmt.object_type, ast::ObjectType::Table);
             assert_eq!(grant_stmt.object_name.to_string(), "ORDERS");
             assert_eq!(grant_stmt.grantees, vec!["MANAGER"]);
             assert!(grant_stmt.with_grant_option);
-=======
-            assert_eq!(grant_stmt.privileges[0], ast::PrivilegeType::Insert);
-            assert_eq!(grant_stmt.object_type, ast::ObjectType::Table);
-            assert_eq!(grant_stmt.object_name.to_string(), "ORDERS");
->>>>>>> bf6b69a1
         }
         other => panic!("Expected Grant statement, got {:?}", other),
     }
