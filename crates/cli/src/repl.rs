--- conflicted
+++ resolved
@@ -132,10 +132,9 @@
             MetaCommand::Timing => {
                 self.executor.toggle_timing();
             }
-<<<<<<< HEAD
             MetaCommand::Copy { table, file_path, direction, format } => {
                 self.executor.handle_copy(&table, &file_path, direction, format)?;
-=======
+            }
             MetaCommand::Save(path) => {
                 let save_path = path.or_else(|| self.database_path.clone());
                 match save_path {
@@ -147,7 +146,6 @@
                         eprintln!("Error: No database file specified. Use \\save <filename> or start with --database flag");
                     }
                 }
->>>>>>> 8ac26311
             }
         }
         Ok(false)
@@ -173,12 +171,9 @@
   \\du             - List roles/users
   \\f <format>     - Set output format (table, json, csv)
   \\timing         - Toggle query timing
-<<<<<<< HEAD
   \\copy <table> TO <file>   - Export table to CSV/JSON file
   \\copy <table> FROM <file> - Import CSV file into table
-=======
   \\save [file]    - Save database to SQL dump file
->>>>>>> 8ac26311
   \\h, \\help      - Show this help
   \\q, \\quit      - Exit
 
@@ -187,16 +182,11 @@
   INSERT INTO users VALUES (1, 'Alice'), (2, 'Bob');
   SELECT * FROM users;
   \\f json
-<<<<<<< HEAD
   \\copy users TO '/tmp/users.csv'
   \\copy users FROM '/tmp/users.csv'
   \\copy users TO '/tmp/users.json'
-");
-=======
-  \\f csv
 "
         );
->>>>>>> 8ac26311
     }
 }
 
