--- conflicted
+++ resolved
@@ -1,10 +1,7 @@
 use clap::Parser;
 
 mod commands;
-<<<<<<< HEAD
-=======
 mod config;
->>>>>>> 847aec0f
 mod data_io;
 mod error;
 mod executor;
@@ -12,10 +9,7 @@
 mod repl;
 mod script;
 
-<<<<<<< HEAD
-=======
 use config::Config;
->>>>>>> 847aec0f
 use formatter::OutputFormat;
 use repl::Repl;
 use script::ScriptExecutor;
@@ -60,9 +54,8 @@
     });
 
     // Use command-line format if provided, otherwise use config default
-    let format = args.format.as_deref()
-        .and_then(parse_format)
-        .or_else(|| config.get_output_format());
+    let format =
+        args.format.as_deref().and_then(parse_format).or_else(|| config.get_output_format());
 
     // Use command-line database if provided, otherwise use config default
     let database = args.database.or(config.database.default_path.clone());
