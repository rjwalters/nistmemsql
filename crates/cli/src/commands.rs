use crate::formatter::OutputFormat;

#[derive(Debug, Clone)]
pub enum MetaCommand {
    Quit,
    Help,
    DescribeTable(String),
    ListTables,
    ListSchemas,
    ListIndexes,
    ListRoles,
    SetFormat(OutputFormat),
    Timing,
<<<<<<< HEAD
    Copy { table: String, file_path: String, direction: CopyDirection, format: CopyFormat },
}

#[derive(Debug, Clone)]
pub enum CopyDirection {
    Import, // FROM file
    Export, // TO file
}

#[derive(Debug, Clone)]
pub enum CopyFormat {
    Csv,
    Json,
=======
    Save(Option<String>),
>>>>>>> 8ac26311
}

impl MetaCommand {
    pub fn parse(line: &str) -> Option<Self> {
        let trimmed = line.trim();

        if !trimmed.starts_with('\\') {
            return None;
        }

        let parts: Vec<&str> = trimmed.split_whitespace().collect();

<<<<<<< HEAD
        match parts.first() {
=======
        match parts.get(0) {
>>>>>>> 8ac26311
            Some(&"\\q") | Some(&"\\quit") => Some(MetaCommand::Quit),
            Some(&"\\h") | Some(&"\\help") => Some(MetaCommand::Help),
            Some(&"\\d") => {
                if let Some(table_name) = parts.get(1) {
                    Some(MetaCommand::DescribeTable(table_name.to_string()))
                } else {
                    Some(MetaCommand::ListTables)
                }
            }
            Some(&"\\dt") => Some(MetaCommand::ListTables),
            Some(&"\\ds") => Some(MetaCommand::ListSchemas),
            Some(&"\\di") => Some(MetaCommand::ListIndexes),
            Some(&"\\du") => Some(MetaCommand::ListRoles),
            Some(&"\\f") => {
                if let Some(format_str) = parts.get(1) {
                    match *format_str {
                        "table" => Some(MetaCommand::SetFormat(OutputFormat::Table)),
                        "json" => Some(MetaCommand::SetFormat(OutputFormat::Json)),
                        "csv" => Some(MetaCommand::SetFormat(OutputFormat::Csv)),
                        _ => None,
                    }
                } else {
                    None
                }
            }
            Some(&"\\timing") => Some(MetaCommand::Timing),
<<<<<<< HEAD
            Some(&"\\copy") => {
                // Parse: \copy table_name TO/FROM 'file_path'
                // Format: \copy users TO '/tmp/users.csv'
                if parts.len() < 4 {
                    return None;
                }

                let table = parts[1].to_string();
                let direction_str = parts[2];
                let file_path = parts[3..].join(" ").trim_matches('\'').trim_matches('"').to_string();

                let direction = match direction_str.to_uppercase().as_str() {
                    "TO" => CopyDirection::Export,
                    "FROM" => CopyDirection::Import,
                    _ => return None,
                };

                // Infer format from file extension
                let format = if file_path.ends_with(".json") {
                    CopyFormat::Json
                } else {
                    CopyFormat::Csv // Default to CSV
                };

                Some(MetaCommand::Copy { table, file_path, direction, format })
=======
            Some(&"\\save") => {
                // Optional filename argument
                let filename = parts.get(1).map(|s| s.to_string());
                Some(MetaCommand::Save(filename))
>>>>>>> 8ac26311
            }
            _ => None,
        }
    }
}

#[cfg(test)]
mod tests {
    use super::*;

    #[test]
    fn test_parse_quit() {
        assert!(matches!(MetaCommand::parse("\\q"), Some(MetaCommand::Quit)));
        assert!(matches!(MetaCommand::parse("\\quit"), Some(MetaCommand::Quit)));
    }

    #[test]
    fn test_parse_help() {
        assert!(matches!(MetaCommand::parse("\\h"), Some(MetaCommand::Help)));
        assert!(matches!(MetaCommand::parse("\\help"), Some(MetaCommand::Help)));
    }

    #[test]
    fn test_parse_list_tables() {
        assert!(matches!(MetaCommand::parse("\\d"), Some(MetaCommand::ListTables)));
        assert!(matches!(MetaCommand::parse("\\dt"), Some(MetaCommand::ListTables)));
    }

    #[test]
    fn test_parse_describe_table() {
        if let Some(MetaCommand::DescribeTable(name)) = MetaCommand::parse("\\d users") {
            assert_eq!(name, "users");
        } else {
            panic!("Failed to parse describe table command");
        }
    }

    #[test]
    fn test_parse_timing() {
        assert!(matches!(MetaCommand::parse("\\timing"), Some(MetaCommand::Timing)));
    }

    #[test]
    fn test_parse_list_schemas() {
        assert!(matches!(MetaCommand::parse("\\ds"), Some(MetaCommand::ListSchemas)));
    }

    #[test]
    fn test_parse_list_indexes() {
        assert!(matches!(MetaCommand::parse("\\di"), Some(MetaCommand::ListIndexes)));
    }

    #[test]
    fn test_parse_list_roles() {
        assert!(matches!(MetaCommand::parse("\\du"), Some(MetaCommand::ListRoles)));
    }

    #[test]
    fn test_parse_set_format() {
        assert!(matches!(
            MetaCommand::parse("\\f table"),
            Some(MetaCommand::SetFormat(OutputFormat::Table))
        ));
        assert!(matches!(
            MetaCommand::parse("\\f json"),
            Some(MetaCommand::SetFormat(OutputFormat::Json))
        ));
        assert!(matches!(
            MetaCommand::parse("\\f csv"),
            Some(MetaCommand::SetFormat(OutputFormat::Csv))
        ));
    }

    #[test]
    fn test_non_meta_command() {
        assert!(MetaCommand::parse("SELECT * FROM users").is_none());
    }

    #[test]
    fn test_parse_copy_export_csv() {
        if let Some(MetaCommand::Copy { table, file_path, direction, format }) =
            MetaCommand::parse("\\copy users TO '/tmp/users.csv'") {
            assert_eq!(table, "users");
            assert_eq!(file_path, "/tmp/users.csv");
            assert!(matches!(direction, CopyDirection::Export));
            assert!(matches!(format, CopyFormat::Csv));
        } else {
            panic!("Failed to parse copy export CSV command");
        }
    }

    #[test]
    fn test_parse_copy_import_csv() {
        if let Some(MetaCommand::Copy { table, file_path, direction, format }) =
            MetaCommand::parse("\\copy users FROM '/tmp/users.csv'") {
            assert_eq!(table, "users");
            assert_eq!(file_path, "/tmp/users.csv");
            assert!(matches!(direction, CopyDirection::Import));
            assert!(matches!(format, CopyFormat::Csv));
        } else {
            panic!("Failed to parse copy import CSV command");
        }
    }

    #[test]
    fn test_parse_copy_export_json() {
        if let Some(MetaCommand::Copy { table, file_path, direction, format }) =
            MetaCommand::parse("\\copy users TO /tmp/users.json") {
            assert_eq!(table, "users");
            assert_eq!(file_path, "/tmp/users.json");
            assert!(matches!(direction, CopyDirection::Export));
            assert!(matches!(format, CopyFormat::Json));
        } else {
            panic!("Failed to parse copy export JSON command");
        }
    }
}<|MERGE_RESOLUTION|>--- conflicted
+++ resolved
@@ -11,8 +11,8 @@
     ListRoles,
     SetFormat(OutputFormat),
     Timing,
-<<<<<<< HEAD
     Copy { table: String, file_path: String, direction: CopyDirection, format: CopyFormat },
+    Save(Option<String>),
 }
 
 #[derive(Debug, Clone)]
@@ -25,9 +25,6 @@
 pub enum CopyFormat {
     Csv,
     Json,
-=======
-    Save(Option<String>),
->>>>>>> 8ac26311
 }
 
 impl MetaCommand {
@@ -40,11 +37,7 @@
 
         let parts: Vec<&str> = trimmed.split_whitespace().collect();
 
-<<<<<<< HEAD
         match parts.first() {
-=======
-        match parts.get(0) {
->>>>>>> 8ac26311
             Some(&"\\q") | Some(&"\\quit") => Some(MetaCommand::Quit),
             Some(&"\\h") | Some(&"\\help") => Some(MetaCommand::Help),
             Some(&"\\d") => {
@@ -71,7 +64,6 @@
                 }
             }
             Some(&"\\timing") => Some(MetaCommand::Timing),
-<<<<<<< HEAD
             Some(&"\\copy") => {
                 // Parse: \copy table_name TO/FROM 'file_path'
                 // Format: \copy users TO '/tmp/users.csv'
@@ -97,12 +89,11 @@
                 };
 
                 Some(MetaCommand::Copy { table, file_path, direction, format })
-=======
+            }
             Some(&"\\save") => {
                 // Optional filename argument
                 let filename = parts.get(1).map(|s| s.to_string());
                 Some(MetaCommand::Save(filename))
->>>>>>> 8ac26311
             }
             _ => None,
         }
