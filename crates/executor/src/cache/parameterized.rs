--- conflicted
+++ resolved
@@ -44,13 +44,8 @@
             SqlValue::Date(s) => LiteralValue::Date(s.clone()),
             SqlValue::Time(s) => LiteralValue::Time(s.clone()),
             SqlValue::Timestamp(s) => LiteralValue::Timestamp(s.clone()),
-<<<<<<< HEAD
-            SqlValue::Interval(s) => LiteralValue::Varchar(s.clone()), /* Treat interval as
-                                                                         * string for now */
-=======
             SqlValue::Interval(s) => LiteralValue::Varchar(s.clone()), /* Treat interval as */
             // string for now
->>>>>>> 847aec0f
             SqlValue::Null => LiteralValue::Null,
         }
     }
