//! GRANT statement executor

use crate::errors::ExecutorError;
use ast::*;
use catalog::PrivilegeGrant;
use storage::Database;

/// Executor for GRANT statements
pub struct GrantExecutor;

impl GrantExecutor {
    /// Execute GRANT statement
    ///
<<<<<<< HEAD
    /// Phase 2.6: Supports validation and conformance
=======
    /// Phase 2.5: Supports SCHEMA object type with USAGE and CREATE privileges
>>>>>>> 836efa99
    pub fn execute_grant(
        stmt: &GrantStmt,
        database: &mut Database,
    ) -> Result<String, ExecutorError> {
<<<<<<< HEAD
        // Validate object exists based on object type
        match stmt.object_type {
            ObjectType::Table => {
                if !database.catalog.table_exists(&stmt.object_name) {
                    return Err(ExecutorError::TableNotFound(stmt.object_name.clone()));
                }
            }
            ObjectType::Schema => {
                if !database.catalog.schema_exists(&stmt.object_name) {
                    return Err(ExecutorError::SchemaNotFound(stmt.object_name.clone()));
                }
            }
        }

        // Validate all grantees (roles) exist
        for grantee in &stmt.grantees {
            if !database.catalog.role_exists(grantee) {
                return Err(ExecutorError::RoleNotFound(grantee.clone()));
            }
=======
        // Verify the object exists (table or schema)
        let object_name = &stmt.object_name;
        match stmt.object_type {
            ObjectType::Table => {
                if !database.catalog.table_exists(object_name) {
                    return Err(ExecutorError::TableNotFound(object_name.clone()));
                }
            }
            ObjectType::Schema => {
                if !database.catalog.schema_exists(object_name) {
                    return Err(ExecutorError::SchemaNotFound(object_name.clone()));
                }
            }
>>>>>>> 836efa99
        }

        // Expand ALL PRIVILEGES based on object type
        let expanded_privileges = if stmt.privileges.contains(&PrivilegeType::AllPrivileges) {
            match stmt.object_type {
                ObjectType::Table => vec![
                    PrivilegeType::Select,
                    PrivilegeType::Insert,
                    PrivilegeType::Update,
                    PrivilegeType::Delete,
                    PrivilegeType::References,
                ],
                ObjectType::Schema => vec![
                    PrivilegeType::Usage,
                    PrivilegeType::Create,
                ],
            }
        } else {
            stmt.privileges.clone()
        };

        // For each grantee and privilege, create a grant
        for grantee in &stmt.grantees {
            for privilege in &expanded_privileges {
                let grant = PrivilegeGrant {
                    object: stmt.object_name.clone(),
                    object_type: stmt.object_type.clone(),
                    privilege: privilege.clone(),
                    grantee: grantee.clone(),
                    grantor: "admin".to_string(), // Default for Phase 2.1
                    with_grant_option: stmt.with_grant_option,
                };
                database.catalog.add_grant(grant);
            }
        }

        let grantees_str = stmt.grantees.join(", ");
        let privileges_str =
            stmt.privileges.iter().map(|p| format!("{:?}", p)).collect::<Vec<_>>().join(", ");

<<<<<<< HEAD
        Ok(format!("Granted {} on {} to {}", privileges_str, stmt.object_name, grantees_str))
=======
        Ok(format!(
            "Granted {} on {} to {}",
            privileges_str, object_name, grantees_str
        ))
>>>>>>> 836efa99
    }
}<|MERGE_RESOLUTION|>--- conflicted
+++ resolved
@@ -11,16 +11,11 @@
 impl GrantExecutor {
     /// Execute GRANT statement
     ///
-<<<<<<< HEAD
     /// Phase 2.6: Supports validation and conformance
-=======
-    /// Phase 2.5: Supports SCHEMA object type with USAGE and CREATE privileges
->>>>>>> 836efa99
     pub fn execute_grant(
         stmt: &GrantStmt,
         database: &mut Database,
     ) -> Result<String, ExecutorError> {
-<<<<<<< HEAD
         // Validate object exists based on object type
         match stmt.object_type {
             ObjectType::Table => {
@@ -40,21 +35,6 @@
             if !database.catalog.role_exists(grantee) {
                 return Err(ExecutorError::RoleNotFound(grantee.clone()));
             }
-=======
-        // Verify the object exists (table or schema)
-        let object_name = &stmt.object_name;
-        match stmt.object_type {
-            ObjectType::Table => {
-                if !database.catalog.table_exists(object_name) {
-                    return Err(ExecutorError::TableNotFound(object_name.clone()));
-                }
-            }
-            ObjectType::Schema => {
-                if !database.catalog.schema_exists(object_name) {
-                    return Err(ExecutorError::SchemaNotFound(object_name.clone()));
-                }
-            }
->>>>>>> 836efa99
         }
 
         // Expand ALL PRIVILEGES based on object type
@@ -95,13 +75,6 @@
         let privileges_str =
             stmt.privileges.iter().map(|p| format!("{:?}", p)).collect::<Vec<_>>().join(", ");
 
-<<<<<<< HEAD
         Ok(format!("Granted {} on {} to {}", privileges_str, stmt.object_name, grantees_str))
-=======
-        Ok(format!(
-            "Granted {} on {} to {}",
-            privileges_str, object_name, grantees_str
-        ))
->>>>>>> 836efa99
     }
 }