--- conflicted
+++ resolved
@@ -131,13 +131,8 @@
     /// Infer SQL data type from a runtime value
     fn infer_data_type(value: &types::SqlValue) -> DataType {
         match value {
-<<<<<<< HEAD
-            types::SqlValue::Null => DataType::Varchar { max_length: Some(255) }, /* Default for
-                                                                                    * NULL */
-=======
             types::SqlValue::Null => DataType::Varchar { max_length: Some(255) }, /* Default for */
             // NULL
->>>>>>> 847aec0f
             types::SqlValue::Integer(_) => DataType::Integer,
             types::SqlValue::Bigint(_) => DataType::Bigint,
             types::SqlValue::Unsigned(_) => DataType::Unsigned,
