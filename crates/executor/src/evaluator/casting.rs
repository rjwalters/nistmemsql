use crate::errors::ExecutorError;

// ========================================================================
// Type Coercion Helper Functions
// ========================================================================

/// Check if a value is an exact numeric type (SMALLINT, INTEGER, BIGINT, UNSIGNED)
pub(crate) fn is_exact_numeric(value: &types::SqlValue) -> bool {
    matches!(
        value,
        types::SqlValue::Smallint(_)
            | types::SqlValue::Integer(_)
            | types::SqlValue::Bigint(_)
            | types::SqlValue::Unsigned(_)
    )
}

/// Check if a value is an approximate numeric type (FLOAT, REAL, DOUBLE)
pub(crate) fn is_approximate_numeric(value: &types::SqlValue) -> bool {
    matches!(
        value,
        types::SqlValue::Float(_) | types::SqlValue::Real(_) | types::SqlValue::Double(_)
    )
}

/// Convert exact numeric types to i64 for comparison
pub(crate) fn to_i64(value: &types::SqlValue) -> Result<i64, ExecutorError> {
    match value {
        types::SqlValue::Smallint(n) => Ok(*n as i64),
        types::SqlValue::Integer(n) => Ok(*n),
        types::SqlValue::Bigint(n) => Ok(*n),
<<<<<<< HEAD
        types::SqlValue::Unsigned(n) => Ok(*n as i64), /* Note: may overflow for large unsigned
                                                         * values */
=======
        types::SqlValue::Unsigned(n) => Ok(*n as i64), /* Note: may overflow for large unsigned */
        // values
>>>>>>> 847aec0f
        _ => Err(ExecutorError::TypeMismatch {
            left: value.clone(),
            op: "numeric_conversion".to_string(),
            right: types::SqlValue::Null,
        }),
    }
}

/// Convert approximate numeric types to f64 for comparison
pub(crate) fn to_f64(value: &types::SqlValue) -> Result<f64, ExecutorError> {
    match value {
        types::SqlValue::Float(n) => Ok(*n as f64),
        types::SqlValue::Real(n) => Ok(*n as f64),
        types::SqlValue::Double(n) => Ok(*n),
        types::SqlValue::Integer(n) => Ok(*n as f64),
        types::SqlValue::Smallint(n) => Ok(*n as f64),
        types::SqlValue::Bigint(n) => Ok(*n as f64),
        types::SqlValue::Numeric(f) => Ok(*f),
        _ => Err(ExecutorError::TypeMismatch {
            left: value.clone(),
            op: "numeric_conversion".to_string(),
            right: types::SqlValue::Null,
        }),
    }
}

/// Convert Boolean to i64 (TRUE = 1, FALSE = 0)
/// Used for implicit type coercion in arithmetic operations
pub(crate) fn boolean_to_i64(value: &types::SqlValue) -> Option<i64> {
    match value {
        types::SqlValue::Boolean(true) => Some(1),
        types::SqlValue::Boolean(false) => Some(0),
        _ => None,
    }
}

/// Cast a value to the target data type
/// Implements SQL:1999 CAST semantics for explicit type conversion
pub(crate) fn cast_value(
    value: &types::SqlValue,
    target_type: &types::DataType,
) -> Result<types::SqlValue, ExecutorError> {
    use types::{DataType::*, SqlValue};

    // NULL can be cast to any type and remains NULL
    if matches!(value, SqlValue::Null) {
        return Ok(SqlValue::Null);
    }

    match target_type {
        // Cast to INTEGER
        Integer => match value {
            SqlValue::Integer(n) => Ok(SqlValue::Integer(*n)),
            SqlValue::Smallint(n) => Ok(SqlValue::Integer(*n as i64)),
            SqlValue::Bigint(n) => Ok(SqlValue::Integer(*n)),
            SqlValue::Varchar(s) => {
                s.parse::<i64>().map(SqlValue::Integer).map_err(|_| ExecutorError::CastError {
                    from_type: format!("{:?}", value),
                    to_type: "INTEGER".to_string(),
                })
            }
            _ => Err(ExecutorError::CastError {
                from_type: format!("{:?}", value),
                to_type: "INTEGER".to_string(),
            }),
        },

        // Cast to SMALLINT
        Smallint => match value {
            SqlValue::Smallint(n) => Ok(SqlValue::Smallint(*n)),
            SqlValue::Integer(n) => Ok(SqlValue::Smallint(*n as i16)),
            SqlValue::Bigint(n) => Ok(SqlValue::Smallint(*n as i16)),
            SqlValue::Varchar(s) => {
                s.parse::<i16>().map(SqlValue::Smallint).map_err(|_| ExecutorError::CastError {
                    from_type: format!("{:?}", value),
                    to_type: "SMALLINT".to_string(),
                })
            }
            _ => Err(ExecutorError::CastError {
                from_type: format!("{:?}", value),
                to_type: "SMALLINT".to_string(),
            }),
        },

        // Cast to BIGINT
        Bigint => match value {
            SqlValue::Bigint(n) => Ok(SqlValue::Bigint(*n)),
            SqlValue::Integer(n) => Ok(SqlValue::Bigint(*n)),
            SqlValue::Smallint(n) => Ok(SqlValue::Bigint(*n as i64)),
            SqlValue::Varchar(s) => {
                s.parse::<i64>().map(SqlValue::Bigint).map_err(|_| ExecutorError::CastError {
                    from_type: format!("{:?}", value),
                    to_type: "BIGINT".to_string(),
                })
            }
            _ => Err(ExecutorError::CastError {
                from_type: format!("{:?}", value),
                to_type: "BIGINT".to_string(),
            }),
        },

        // Cast to UNSIGNED
        Unsigned => match value {
            SqlValue::Unsigned(n) => Ok(SqlValue::Unsigned(*n)),
            SqlValue::Integer(n) => {
                // Convert with wrap-around for negative values (MySQL behavior)
                Ok(SqlValue::Unsigned(*n as u64))
            }
            SqlValue::Smallint(n) => {
                // Convert with wrap-around for negative values (MySQL behavior)
                Ok(SqlValue::Unsigned(*n as u64))
            }
            SqlValue::Bigint(n) => {
                // Convert with wrap-around for negative values (MySQL behavior)
                Ok(SqlValue::Unsigned(*n as u64))
            }
            SqlValue::Float(f) => {
                // Truncate float to unsigned (MySQL behavior)
                Ok(SqlValue::Unsigned(*f as u64))
            }
            SqlValue::Real(f) => {
                // Truncate real to unsigned (MySQL behavior)
                Ok(SqlValue::Unsigned(*f as u64))
            }
            SqlValue::Double(f) => {
                // Truncate double to unsigned (MySQL behavior)
                Ok(SqlValue::Unsigned(*f as u64))
            }
            SqlValue::Varchar(s) => {
                s.parse::<u64>().map(SqlValue::Unsigned).map_err(|_| ExecutorError::CastError {
                    from_type: format!("{:?}", value),
                    to_type: "UNSIGNED".to_string(),
                })
            }
            _ => Err(ExecutorError::CastError {
                from_type: format!("{:?}", value),
                to_type: "UNSIGNED".to_string(),
            }),
        },

        // Cast to NUMERIC
        Numeric { .. } => match value {
            SqlValue::Numeric(f) => Ok(SqlValue::Numeric(*f)),
            SqlValue::Integer(n) => Ok(SqlValue::Numeric(*n as f64)),
            SqlValue::Smallint(n) => Ok(SqlValue::Numeric(*n as f64)),
            SqlValue::Bigint(n) => Ok(SqlValue::Numeric(*n as f64)),
            SqlValue::Float(n) => Ok(SqlValue::Numeric(*n as f64)),
            SqlValue::Real(n) => Ok(SqlValue::Numeric(*n as f64)),
            SqlValue::Double(n) => Ok(SqlValue::Numeric(*n)),
            SqlValue::Varchar(s) => {
                s.parse::<f64>().map(SqlValue::Numeric).map_err(|_| ExecutorError::CastError {
                    from_type: format!("{:?}", value),
                    to_type: "NUMERIC".to_string(),
                })
            }
            _ => Err(ExecutorError::CastError {
                from_type: format!("{:?}", value),
                to_type: "NUMERIC".to_string(),
            }),
        },

        // Cast to FLOAT
        Float { .. } => match value {
            SqlValue::Float(n) => Ok(SqlValue::Float(*n)),
            SqlValue::Real(n) => Ok(SqlValue::Float(*n)),
            SqlValue::Double(n) => Ok(SqlValue::Float(*n as f32)),
            SqlValue::Integer(n) => Ok(SqlValue::Float(*n as f32)),
            SqlValue::Smallint(n) => Ok(SqlValue::Float(*n as f32)),
            SqlValue::Bigint(n) => Ok(SqlValue::Float(*n as f32)),
            SqlValue::Varchar(s) => {
                s.parse::<f32>().map(SqlValue::Float).map_err(|_| ExecutorError::CastError {
                    from_type: format!("{:?}", value),
                    to_type: "FLOAT".to_string(),
                })
            }
            _ => Err(ExecutorError::CastError {
                from_type: format!("{:?}", value),
                to_type: "FLOAT".to_string(),
            }),
        },

        // Cast to DOUBLE PRECISION
        DoublePrecision => match value {
            SqlValue::Double(n) => Ok(SqlValue::Double(*n)),
            SqlValue::Float(n) => Ok(SqlValue::Double(*n as f64)),
            SqlValue::Real(n) => Ok(SqlValue::Double(*n as f64)),
            SqlValue::Integer(n) => Ok(SqlValue::Double(*n as f64)),
            SqlValue::Smallint(n) => Ok(SqlValue::Double(*n as f64)),
            SqlValue::Bigint(n) => Ok(SqlValue::Double(*n as f64)),
            SqlValue::Varchar(s) => {
                s.parse::<f64>().map(SqlValue::Double).map_err(|_| ExecutorError::CastError {
                    from_type: format!("{:?}", value),
                    to_type: "DOUBLE PRECISION".to_string(),
                })
            }
            _ => Err(ExecutorError::CastError {
                from_type: format!("{:?}", value),
                to_type: "DOUBLE PRECISION".to_string(),
            }),
        },

        // Cast to VARCHAR
        Varchar { max_length } => {
            let string_val = match value {
                SqlValue::Varchar(s) => s.clone(),
                SqlValue::Integer(n) => n.to_string(),
                SqlValue::Smallint(n) => n.to_string(),
                SqlValue::Bigint(n) => n.to_string(),
                SqlValue::Unsigned(n) => n.to_string(),
                SqlValue::Float(n) => n.to_string(),
                SqlValue::Real(n) => n.to_string(),
                SqlValue::Double(n) => n.to_string(),
                SqlValue::Numeric(n) => n.to_string(),
                SqlValue::Boolean(b) => if *b { "TRUE" } else { "FALSE" }.to_string(),
                SqlValue::Date(s) => s.clone(),
                SqlValue::Time(s) => s.clone(),
                SqlValue::Timestamp(s) => s.clone(),
                _ => {
                    return Err(ExecutorError::CastError {
                        from_type: format!("{:?}", value),
                        to_type: match max_length {
                            Some(len) => format!("VARCHAR({})", len),
                            None => "VARCHAR".to_string(),
                        },
                    })
                }
            };

            // Truncate if exceeds max_length (when specified)
            match max_length {
                Some(len) if string_val.len() > *len => {
                    Ok(SqlValue::Varchar(string_val[..*len].to_string()))
                }
                _ => Ok(SqlValue::Varchar(string_val)),
            }
        }

        // Cast to DATE
        Date => match value {
            SqlValue::Date(s) => Ok(SqlValue::Date(s.clone())),
            SqlValue::Timestamp(s) => {
                // Extract date part from timestamp (YYYY-MM-DD)
                if let Some(date_part) = s.split_whitespace().next() {
                    Ok(SqlValue::Date(date_part.to_string()))
                } else {
                    Ok(SqlValue::Date(s.clone()))
                }
            }
            SqlValue::Varchar(s) => Ok(SqlValue::Date(s.clone())),
            _ => Err(ExecutorError::CastError {
                from_type: format!("{:?}", value),
                to_type: "DATE".to_string(),
            }),
        },

        // Cast to TIME
        Time { .. } => match value {
            SqlValue::Time(s) => Ok(SqlValue::Time(s.clone())),
            SqlValue::Timestamp(s) => {
                // Extract time part from timestamp (HH:MM:SS)
                if let Some(time_part) = s.split_whitespace().nth(1) {
                    Ok(SqlValue::Time(time_part.to_string()))
                } else {
                    Ok(SqlValue::Time(s.clone()))
                }
            }
            SqlValue::Varchar(s) => Ok(SqlValue::Time(s.clone())),
            _ => Err(ExecutorError::CastError {
                from_type: format!("{:?}", value),
                to_type: "TIME".to_string(),
            }),
        },

        // Cast to TIMESTAMP
        Timestamp { .. } => match value {
            SqlValue::Timestamp(s) => Ok(SqlValue::Timestamp(s.clone())),
            SqlValue::Date(s) => Ok(SqlValue::Timestamp(format!("{} 00:00:00", s))),
            SqlValue::Time(time_str) => {
                // SQL:1999: CAST(TIME AS TIMESTAMP) uses current date + time value
                use chrono::Local;
                let now = Local::now();
                let date_str = now.format("%Y-%m-%d").to_string();
                Ok(SqlValue::Timestamp(format!("{} {}", date_str, time_str)))
            }
            SqlValue::Varchar(s) => Ok(SqlValue::Timestamp(s.clone())),
            _ => Err(ExecutorError::CastError {
                from_type: format!("{:?}", value),
                to_type: "TIMESTAMP".to_string(),
            }),
        },

        // Unsupported target types
        _ => Err(ExecutorError::UnsupportedFeature(format!(
            "CAST to {:?} not yet implemented",
            target_type
        ))),
    }
}<|MERGE_RESOLUTION|>--- conflicted
+++ resolved
@@ -29,13 +29,8 @@
         types::SqlValue::Smallint(n) => Ok(*n as i64),
         types::SqlValue::Integer(n) => Ok(*n),
         types::SqlValue::Bigint(n) => Ok(*n),
-<<<<<<< HEAD
-        types::SqlValue::Unsigned(n) => Ok(*n as i64), /* Note: may overflow for large unsigned
-                                                         * values */
-=======
         types::SqlValue::Unsigned(n) => Ok(*n as i64), /* Note: may overflow for large unsigned */
         // values
->>>>>>> 847aec0f
         _ => Err(ExecutorError::TypeMismatch {
             left: value.clone(),
             op: "numeric_conversion".to_string(),
