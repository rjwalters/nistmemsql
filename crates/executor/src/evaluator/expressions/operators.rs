--- conflicted
+++ resolved
@@ -57,16 +57,6 @@
         (Not, SqlValue::Real(f)) => Ok(SqlValue::Boolean(!(*f != 0.0))),
         (Not, SqlValue::Double(f)) => Ok(SqlValue::Boolean(!(*f != 0.0))),
         (Not, SqlValue::Numeric(d)) => Ok(SqlValue::Boolean(!(*d != 0.0))),
-<<<<<<< HEAD
-        (Not, SqlValue::Character(_)) => Ok(SqlValue::Boolean(false)), /* Non-empty character is
-                                                                         * truthy, so NOT is
-                                                                         * false */
-        (Not, SqlValue::Varchar(_)) => Ok(SqlValue::Boolean(false)), /* Non-empty varchar is truthy, so NOT is false */
-        (Not, SqlValue::Date(_)) => Ok(SqlValue::Boolean(false)),    // Date values are truthy
-        (Not, SqlValue::Time(_)) => Ok(SqlValue::Boolean(false)),    // Time values are truthy
-        (Not, SqlValue::Timestamp(_)) => Ok(SqlValue::Boolean(false)), /* Timestamp values are
-                                                                         * truthy */
-=======
         (Not, SqlValue::Character(_)) => Ok(SqlValue::Boolean(false)), /* Non-empty character is */
         // truthy, so NOT is
         // false
@@ -75,7 +65,6 @@
         (Not, SqlValue::Time(_)) => Ok(SqlValue::Boolean(false)),    // Time values are truthy
         (Not, SqlValue::Timestamp(_)) => Ok(SqlValue::Boolean(false)), /* Timestamp values are */
         // truthy
->>>>>>> 847aec0f
         (Not, SqlValue::Interval(_)) => Ok(SqlValue::Boolean(false)), // Interval values are truthy
 
         // Type errors
