use crate::errors::ExecutorError;
use crate::schema::CombinedSchema;
use crate::select::WindowFunctionKey;
use super::casting::{is_exact_numeric, is_approximate_numeric, to_i64, to_f64};

/// Evaluates expressions in the context of a row
pub struct ExpressionEvaluator<'a> {
    pub(super) schema: &'a catalog::TableSchema,
    pub(super) outer_row: Option<&'a storage::Row>,
    pub(super) outer_schema: Option<&'a catalog::TableSchema>,
    pub(super) database: Option<&'a storage::Database>,
}

/// Evaluates expressions with combined schema (for JOINs)
pub struct CombinedExpressionEvaluator<'a> {
    pub(super) schema: &'a CombinedSchema,
    pub(super) database: Option<&'a storage::Database>,
<<<<<<< HEAD
    pub(super) window_mapping: Option<&'a std::collections::HashMap<WindowFunctionKey, usize>>,
=======
    pub(super) outer_row: Option<&'a storage::Row>,
    pub(super) outer_schema: Option<&'a CombinedSchema>,
>>>>>>> 32f4f433
}

impl<'a> ExpressionEvaluator<'a> {
    /// Create a new expression evaluator for a given schema
    pub fn new(schema: &'a catalog::TableSchema) -> Self {
        ExpressionEvaluator { schema, outer_row: None, outer_schema: None, database: None }
    }

    /// Create a new expression evaluator with outer query context for correlated subqueries
    pub fn with_outer_context(
        schema: &'a catalog::TableSchema,
        outer_row: &'a storage::Row,
        outer_schema: &'a catalog::TableSchema,
    ) -> Self {
        ExpressionEvaluator {
            schema,
            outer_row: Some(outer_row),
            outer_schema: Some(outer_schema),
            database: None,
        }
    }

    /// Create a new expression evaluator with database reference for subqueries
    pub fn with_database(
        schema: &'a catalog::TableSchema,
        database: &'a storage::Database,
    ) -> Self {
        ExpressionEvaluator {
            schema,
            outer_row: None,
            outer_schema: None,
            database: Some(database),
        }
    }

    /// Create a new expression evaluator with database and outer context (for correlated subqueries)
    pub fn with_database_and_outer_context(
        schema: &'a catalog::TableSchema,
        database: &'a storage::Database,
        outer_row: &'a storage::Row,
        outer_schema: &'a catalog::TableSchema,
    ) -> Self {
        ExpressionEvaluator {
            schema,
            outer_row: Some(outer_row),
            outer_schema: Some(outer_schema),
            database: Some(database),
        }
    }

    /// Evaluate a binary operation
    pub(crate) fn eval_binary_op(
        &self,
        left: &types::SqlValue,
        op: &ast::BinaryOperator,
        right: &types::SqlValue,
    ) -> Result<types::SqlValue, ExecutorError> {
        Self::eval_binary_op_static(left, op, right)
    }

    /// Static version of eval_binary_op for shared logic
    pub(crate) fn eval_binary_op_static(
        left: &types::SqlValue,
        op: &ast::BinaryOperator,
        right: &types::SqlValue,
    ) -> Result<types::SqlValue, ExecutorError> {
        use ast::BinaryOperator::*;
        use types::SqlValue::*;

        match (left, op, right) {
            // Integer arithmetic
            (Integer(a), Plus, Integer(b)) => Ok(Integer(a + b)),
            (Integer(a), Minus, Integer(b)) => Ok(Integer(a - b)),
            (Integer(a), Multiply, Integer(b)) => Ok(Integer(a * b)),
            (Integer(a), Divide, Integer(b)) => {
                if *b == 0 {
                    Err(ExecutorError::DivisionByZero)
                } else {
                    Ok(Integer(a / b))
                }
            }

            // Integer comparisons
            (Integer(a), Equal, Integer(b)) => Ok(Boolean(a == b)),
            (Integer(a), NotEqual, Integer(b)) => Ok(Boolean(a != b)),
            (Integer(a), LessThan, Integer(b)) => Ok(Boolean(a < b)),
            (Integer(a), LessThanOrEqual, Integer(b)) => Ok(Boolean(a <= b)),
            (Integer(a), GreaterThan, Integer(b)) => Ok(Boolean(a > b)),
            (Integer(a), GreaterThanOrEqual, Integer(b)) => Ok(Boolean(a >= b)),

            // String comparisons (VARCHAR and CHAR are compatible)
            (Varchar(a), Equal, Varchar(b)) => Ok(Boolean(a == b)),
            (Varchar(a), NotEqual, Varchar(b)) => Ok(Boolean(a != b)),
            (Character(a), Equal, Character(b)) => Ok(Boolean(a == b)),
            (Character(a), NotEqual, Character(b)) => Ok(Boolean(a != b)),

            // Cross-type string comparisons (CHAR vs VARCHAR)
            (Character(a), Equal, Varchar(b)) | (Varchar(b), Equal, Character(a)) => Ok(Boolean(a == b)),
            (Character(a), NotEqual, Varchar(b)) | (Varchar(b), NotEqual, Character(a)) => Ok(Boolean(a != b)),

            // String concatenation (||)
            (Varchar(a), Concat, Varchar(b)) => Ok(Varchar(format!("{}{}", a, b))),
            (Varchar(a), Concat, Character(b)) => Ok(Varchar(format!("{}{}", a, b))),
            (Character(a), Concat, Varchar(b)) => Ok(Varchar(format!("{}{}", a, b))),
            (Character(a), Concat, Character(b)) => Ok(Varchar(format!("{}{}", a, b))),

            // Boolean comparisons
            (Boolean(a), Equal, Boolean(b)) => Ok(Boolean(a == b)),
            (Boolean(a), NotEqual, Boolean(b)) => Ok(Boolean(a != b)),

            // Boolean logic
            (Boolean(a), And, Boolean(b)) => Ok(Boolean(*a && *b)),
            (Boolean(a), Or, Boolean(b)) => Ok(Boolean(*a || *b)),

            // NULL comparisons - NULL compared to anything is NULL (three-valued logic)
            (Null, _, _) | (_, _, Null) => Ok(Null),

            // Cross-type numeric comparisons - promote to common type
            // Compare exact integer types (SMALLINT, INTEGER, BIGINT) by promoting to i64
            (left_val, op @ (Equal | NotEqual | LessThan | LessThanOrEqual | GreaterThan | GreaterThanOrEqual), right_val)
                if is_exact_numeric(left_val) && is_exact_numeric(right_val) =>
            {
                let left_i64 = to_i64(left_val)?;
                let right_i64 = to_i64(right_val)?;
                match op {
                    Equal => Ok(Boolean(left_i64 == right_i64)),
                    NotEqual => Ok(Boolean(left_i64 != right_i64)),
                    LessThan => Ok(Boolean(left_i64 < right_i64)),
                    LessThanOrEqual => Ok(Boolean(left_i64 <= right_i64)),
                    GreaterThan => Ok(Boolean(left_i64 > right_i64)),
                    GreaterThanOrEqual => Ok(Boolean(left_i64 >= right_i64)),
                    _ => unreachable!(),
                }
            }

            // Compare approximate numeric types (FLOAT, REAL, DOUBLE) by promoting to f64
            (left_val, op @ (Equal | NotEqual | LessThan | LessThanOrEqual | GreaterThan | GreaterThanOrEqual), right_val)
                if is_approximate_numeric(left_val) && is_approximate_numeric(right_val) =>
            {
                let left_f64 = to_f64(left_val)?;
                let right_f64 = to_f64(right_val)?;
                match op {
                    Equal => Ok(Boolean(left_f64 == right_f64)),
                    NotEqual => Ok(Boolean(left_f64 != right_f64)),
                    LessThan => Ok(Boolean(left_f64 < right_f64)),
                    LessThanOrEqual => Ok(Boolean(left_f64 <= right_f64)),
                    GreaterThan => Ok(Boolean(left_f64 > right_f64)),
                    GreaterThanOrEqual => Ok(Boolean(left_f64 >= right_f64)),
                    _ => unreachable!(),
                }
            }

            // Mixed Float/Integer arithmetic - promote Integer to Float for all operations
            (left_val @ (Float(_) | Real(_) | Double(_)), op @ (Plus | Minus | Multiply | Divide), right_val @ (Integer(_) | Smallint(_) | Bigint(_))) => {
                let left_f64 = to_f64(left_val)?;
                let right_f64 = to_f64(right_val)?;
                match op {
                    Plus => Ok(Float((left_f64 + right_f64) as f32)),
                    Minus => Ok(Float((left_f64 - right_f64) as f32)),
                    Multiply => Ok(Float((left_f64 * right_f64) as f32)),
                    Divide => {
                        if right_f64 == 0.0 {
                            Err(ExecutorError::DivisionByZero)
                        } else {
                            Ok(Float((left_f64 / right_f64) as f32))
                        }
                    }
                    _ => unreachable!(),
                }
            }
            (left_val @ (Integer(_) | Smallint(_) | Bigint(_)), op @ (Plus | Minus | Multiply | Divide), right_val @ (Float(_) | Real(_) | Double(_))) => {
                let left_f64 = to_f64(left_val)?;
                let right_f64 = to_f64(right_val)?;
                match op {
                    Plus => Ok(Float((left_f64 + right_f64) as f32)),
                    Minus => Ok(Float((left_f64 - right_f64) as f32)),
                    Multiply => Ok(Float((left_f64 * right_f64) as f32)),
                    Divide => {
                        if right_f64 == 0.0 {
                            Err(ExecutorError::DivisionByZero)
                        } else {
                            Ok(Float((left_f64 / right_f64) as f32))
                        }
                    }
                    _ => unreachable!(),
                }
            }

            // Mixed Float/Integer comparisons - promote Integer to Float for comparison
            (left_val @ (Float(_) | Real(_) | Double(_)), op @ (Equal | NotEqual | LessThan | LessThanOrEqual | GreaterThan | GreaterThanOrEqual), right_val @ (Integer(_) | Smallint(_) | Bigint(_))) => {
                let left_f64 = to_f64(left_val)?;
                let right_f64 = to_f64(right_val)?;
                match op {
                    Equal => Ok(Boolean(left_f64 == right_f64)),
                    NotEqual => Ok(Boolean(left_f64 != right_f64)),
                    LessThan => Ok(Boolean(left_f64 < right_f64)),
                    LessThanOrEqual => Ok(Boolean(left_f64 <= right_f64)),
                    GreaterThan => Ok(Boolean(left_f64 > right_f64)),
                    GreaterThanOrEqual => Ok(Boolean(left_f64 >= right_f64)),
                    _ => unreachable!(),
                }
            }
            (left_val @ (Integer(_) | Smallint(_) | Bigint(_)), op @ (Equal | NotEqual | LessThan | LessThanOrEqual | GreaterThan | GreaterThanOrEqual), right_val @ (Float(_) | Real(_) | Double(_))) => {
                let left_f64 = to_f64(left_val)?;
                let right_f64 = to_f64(right_val)?;
                match op {
                    Equal => Ok(Boolean(left_f64 == right_f64)),
                    NotEqual => Ok(Boolean(left_f64 != right_f64)),
                    LessThan => Ok(Boolean(left_f64 < right_f64)),
                    LessThanOrEqual => Ok(Boolean(left_f64 <= right_f64)),
                    GreaterThan => Ok(Boolean(left_f64 > right_f64)),
                    GreaterThanOrEqual => Ok(Boolean(left_f64 >= right_f64)),
                    _ => unreachable!(),
                }
            }

            // NUMERIC type coercion - treat NUMERIC as approximate numeric for arithmetic
            // NUMERIC with any other numeric type
            (left_val @ Numeric(_), op @ (Plus | Minus | Multiply | Divide), right_val) if matches!(right_val, Integer(_) | Smallint(_) | Bigint(_) | Float(_) | Real(_) | Double(_) | Numeric(_)) => {
                let left_f64 = to_f64(left_val)?;
                let right_f64 = to_f64(right_val)?;
                match op {
                    Plus => Ok(Float((left_f64 + right_f64) as f32)),
                    Minus => Ok(Float((left_f64 - right_f64) as f32)),
                    Multiply => Ok(Float((left_f64 * right_f64) as f32)),
                    Divide => {
                        if right_f64 == 0.0 {
                            Err(ExecutorError::DivisionByZero)
                        } else {
                            Ok(Float((left_f64 / right_f64) as f32))
                        }
                    }
                    _ => unreachable!(),
                }
            }
            (left_val, op @ (Plus | Minus | Multiply | Divide), right_val @ Numeric(_)) if matches!(left_val, Integer(_) | Smallint(_) | Bigint(_) | Float(_) | Real(_) | Double(_)) => {
                let left_f64 = to_f64(left_val)?;
                let right_f64 = to_f64(right_val)?;
                match op {
                    Plus => Ok(Float((left_f64 + right_f64) as f32)),
                    Minus => Ok(Float((left_f64 - right_f64) as f32)),
                    Multiply => Ok(Float((left_f64 * right_f64) as f32)),
                    Divide => {
                        if right_f64 == 0.0 {
                            Err(ExecutorError::DivisionByZero)
                        } else {
                            Ok(Float((left_f64 / right_f64) as f32))
                        }
                    }
                    _ => unreachable!(),
                }
            }

            // NUMERIC comparisons
            (left_val @ Numeric(_), op @ (Equal | NotEqual | LessThan | LessThanOrEqual | GreaterThan | GreaterThanOrEqual), right_val) if matches!(right_val, Integer(_) | Smallint(_) | Bigint(_) | Float(_) | Real(_) | Double(_) | Numeric(_)) => {
                let left_f64 = to_f64(left_val)?;
                let right_f64 = to_f64(right_val)?;
                match op {
                    Equal => Ok(Boolean(left_f64 == right_f64)),
                    NotEqual => Ok(Boolean(left_f64 != right_f64)),
                    LessThan => Ok(Boolean(left_f64 < right_f64)),
                    LessThanOrEqual => Ok(Boolean(left_f64 <= right_f64)),
                    GreaterThan => Ok(Boolean(left_f64 > right_f64)),
                    GreaterThanOrEqual => Ok(Boolean(left_f64 >= right_f64)),
                    _ => unreachable!(),
                }
            }
            (left_val, op @ (Equal | NotEqual | LessThan | LessThanOrEqual | GreaterThan | GreaterThanOrEqual), right_val @ Numeric(_)) if matches!(left_val, Integer(_) | Smallint(_) | Bigint(_) | Float(_) | Real(_) | Double(_)) => {
                let left_f64 = to_f64(left_val)?;
                let right_f64 = to_f64(right_val)?;
                match op {
                    Equal => Ok(Boolean(left_f64 == right_f64)),
                    NotEqual => Ok(Boolean(left_f64 != right_f64)),
                    LessThan => Ok(Boolean(left_f64 < right_f64)),
                    LessThanOrEqual => Ok(Boolean(left_f64 <= right_f64)),
                    GreaterThan => Ok(Boolean(left_f64 > right_f64)),
                    GreaterThanOrEqual => Ok(Boolean(left_f64 >= right_f64)),
                    _ => unreachable!(),
                }
            }

            // Type mismatch
            _ => Err(ExecutorError::TypeMismatch {
                left: left.clone(),
                op: format!("{:?}", op),
                right: right.clone(),
            }),
        }
    }

    /// Compare two SQL values for equality (NULL-safe for simple CASE)
    /// Uses IS NOT DISTINCT FROM semantics where NULL = NULL is TRUE
    pub(crate) fn values_are_equal(left: &types::SqlValue, right: &types::SqlValue) -> bool {
        use types::SqlValue::*;

        // SQL:1999 semantics for CASE equality:
        // - NULL = NULL is TRUE (different from WHERE clause behavior!)
        // - This is "IS NOT DISTINCT FROM" semantics
        match (left, right) {
            (Null, Null) => true,
            (Null, _) | (_, Null) => false,
            (Integer(a), Integer(b)) => a == b,
            (Varchar(a), Varchar(b)) => a == b,
            (Character(a), Character(b)) => a == b,
            (Character(a), Varchar(b)) | (Varchar(a), Character(b)) => a == b,
            (Boolean(a), Boolean(b)) => a == b,
            _ => false, // Type mismatch = not equal
        }
    }
}

impl<'a> CombinedExpressionEvaluator<'a> {
    /// Create a new combined expression evaluator
    /// Note: Currently unused as all callers use with_database(), but kept for API completeness
    #[allow(dead_code)]
    pub(crate) fn new(schema: &'a CombinedSchema) -> Self {
<<<<<<< HEAD
        CombinedExpressionEvaluator { schema, database: None, window_mapping: None }
=======
        CombinedExpressionEvaluator {
            schema,
            database: None,
            outer_row: None,
            outer_schema: None,
        }
>>>>>>> 32f4f433
    }

    /// Create a new combined expression evaluator with database reference
    pub(crate) fn with_database(
        schema: &'a CombinedSchema,
        database: &'a storage::Database,
    ) -> Self {
<<<<<<< HEAD
        CombinedExpressionEvaluator { schema, database: Some(database), window_mapping: None }
    }

    /// Create a new combined expression evaluator with database and window mapping
    pub(crate) fn with_database_and_windows(
        schema: &'a CombinedSchema,
        database: &'a storage::Database,
        window_mapping: &'a std::collections::HashMap<WindowFunctionKey, usize>,
    ) -> Self {
        CombinedExpressionEvaluator { schema, database: Some(database), window_mapping: Some(window_mapping) }
=======
        CombinedExpressionEvaluator {
            schema,
            database: Some(database),
            outer_row: None,
            outer_schema: None,
        }
    }

    /// Create a new combined expression evaluator with database and outer context for correlated subqueries
    pub(crate) fn with_database_and_outer_context(
        schema: &'a CombinedSchema,
        database: &'a storage::Database,
        outer_row: &'a storage::Row,
        outer_schema: &'a CombinedSchema,
    ) -> Self {
        CombinedExpressionEvaluator {
            schema,
            database: Some(database),
            outer_row: Some(outer_row),
            outer_schema: Some(outer_schema),
        }
>>>>>>> 32f4f433
    }
}<|MERGE_RESOLUTION|>--- conflicted
+++ resolved
@@ -15,12 +15,9 @@
 pub struct CombinedExpressionEvaluator<'a> {
     pub(super) schema: &'a CombinedSchema,
     pub(super) database: Option<&'a storage::Database>,
-<<<<<<< HEAD
-    pub(super) window_mapping: Option<&'a std::collections::HashMap<WindowFunctionKey, usize>>,
-=======
     pub(super) outer_row: Option<&'a storage::Row>,
     pub(super) outer_schema: Option<&'a CombinedSchema>,
->>>>>>> 32f4f433
+    pub(super) window_mapping: Option<&'a std::collections::HashMap<WindowFunctionKey, usize>>,
 }
 
 impl<'a> ExpressionEvaluator<'a> {
@@ -337,16 +334,13 @@
     /// Note: Currently unused as all callers use with_database(), but kept for API completeness
     #[allow(dead_code)]
     pub(crate) fn new(schema: &'a CombinedSchema) -> Self {
-<<<<<<< HEAD
-        CombinedExpressionEvaluator { schema, database: None, window_mapping: None }
-=======
         CombinedExpressionEvaluator {
             schema,
             database: None,
             outer_row: None,
             outer_schema: None,
-        }
->>>>>>> 32f4f433
+            window_mapping: None,
+        }
     }
 
     /// Create a new combined expression evaluator with database reference
@@ -354,8 +348,29 @@
         schema: &'a CombinedSchema,
         database: &'a storage::Database,
     ) -> Self {
-<<<<<<< HEAD
-        CombinedExpressionEvaluator { schema, database: Some(database), window_mapping: None }
+        CombinedExpressionEvaluator {
+            schema,
+            database: Some(database),
+            outer_row: None,
+            outer_schema: None,
+            window_mapping: None,
+        }
+    }
+
+    /// Create a new combined expression evaluator with database and outer context for correlated subqueries
+    pub(crate) fn with_database_and_outer_context(
+        schema: &'a CombinedSchema,
+        database: &'a storage::Database,
+        outer_row: &'a storage::Row,
+        outer_schema: &'a CombinedSchema,
+    ) -> Self {
+        CombinedExpressionEvaluator {
+            schema,
+            database: Some(database),
+            outer_row: Some(outer_row),
+            outer_schema: Some(outer_schema),
+            window_mapping: None,
+        }
     }
 
     /// Create a new combined expression evaluator with database and window mapping
@@ -364,29 +379,12 @@
         database: &'a storage::Database,
         window_mapping: &'a std::collections::HashMap<WindowFunctionKey, usize>,
     ) -> Self {
-        CombinedExpressionEvaluator { schema, database: Some(database), window_mapping: Some(window_mapping) }
-=======
         CombinedExpressionEvaluator {
             schema,
             database: Some(database),
             outer_row: None,
             outer_schema: None,
-        }
-    }
-
-    /// Create a new combined expression evaluator with database and outer context for correlated subqueries
-    pub(crate) fn with_database_and_outer_context(
-        schema: &'a CombinedSchema,
-        database: &'a storage::Database,
-        outer_row: &'a storage::Row,
-        outer_schema: &'a CombinedSchema,
-    ) -> Self {
-        CombinedExpressionEvaluator {
-            schema,
-            database: Some(database),
-            outer_row: Some(outer_row),
-            outer_schema: Some(outer_schema),
-        }
->>>>>>> 32f4f433
+            window_mapping: Some(window_mapping),
+        }
     }
 }