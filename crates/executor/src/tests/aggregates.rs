//! Aggregate function tests
//!
//! Tests for COUNT, SUM, GROUP BY, and HAVING clauses.

use super::super::*;

#[test]
fn test_count_star_no_group_by() {
    let mut db = storage::Database::new();
    let schema = catalog::TableSchema::new(
        "users".to_string(),
        vec![
            catalog::ColumnSchema::new("id".to_string(), types::DataType::Integer, false),
            catalog::ColumnSchema::new("age".to_string(), types::DataType::Integer, false),
        ],
    );
    db.create_table(schema).unwrap();
    db.insert_row(
        "users",
        storage::Row::new(vec![types::SqlValue::Integer(1), types::SqlValue::Integer(25)]),
    )
    .unwrap();
    db.insert_row(
        "users",
        storage::Row::new(vec![types::SqlValue::Integer(2), types::SqlValue::Integer(30)]),
    )
    .unwrap();
    db.insert_row(
        "users",
        storage::Row::new(vec![types::SqlValue::Integer(3), types::SqlValue::Integer(35)]),
    )
    .unwrap();

    let executor = SelectExecutor::new(&db);
    let stmt = ast::SelectStmt {
        with_clause: None,
        set_operation: None,
        distinct: false,
        select_list: vec![ast::SelectItem::Expression {
            expr: ast::Expression::Function {
                name: "COUNT".to_string(),
                args: vec![ast::Expression::Wildcard],
            },
            alias: None,
        }],
        from: Some(ast::FromClause::Table { name: "users".to_string(), alias: None }),
        where_clause: None,
        group_by: None,
        having: None,
        order_by: None,
        limit: None,
        offset: None,
    };

    let result = executor.execute(&stmt).unwrap();
    assert_eq!(result.len(), 1);
    assert_eq!(result[0].values[0], types::SqlValue::Integer(3));
}

#[test]
fn test_sum_no_group_by() {
    let mut db = storage::Database::new();
    let schema = catalog::TableSchema::new(
        "sales".to_string(),
        vec![
            catalog::ColumnSchema::new("id".to_string(), types::DataType::Integer, false),
            catalog::ColumnSchema::new("amount".to_string(), types::DataType::Integer, false),
        ],
    );
    db.create_table(schema).unwrap();
    db.insert_row(
        "sales",
        storage::Row::new(vec![types::SqlValue::Integer(1), types::SqlValue::Integer(100)]),
    )
    .unwrap();
    db.insert_row(
        "sales",
        storage::Row::new(vec![types::SqlValue::Integer(2), types::SqlValue::Integer(200)]),
    )
    .unwrap();
    db.insert_row(
        "sales",
        storage::Row::new(vec![types::SqlValue::Integer(3), types::SqlValue::Integer(150)]),
    )
    .unwrap();

    let executor = SelectExecutor::new(&db);
    let stmt = ast::SelectStmt {
        with_clause: None,
        set_operation: None,
        distinct: false,
        select_list: vec![ast::SelectItem::Expression {
            expr: ast::Expression::Function {
                name: "SUM".to_string(),
                args: vec![ast::Expression::ColumnRef {
                    table: None,
                    column: "amount".to_string(),
                }],
            },
            alias: None,
        }],
        from: Some(ast::FromClause::Table { name: "sales".to_string(), alias: None }),
        where_clause: None,
        group_by: None,
        having: None,
        order_by: None,
        limit: None,
        offset: None,
    };

    let result = executor.execute(&stmt).unwrap();
    assert_eq!(result.len(), 1);
    assert_eq!(result[0].values[0], types::SqlValue::Integer(450));
}

#[test]
fn test_group_by_with_count() {
    let mut db = storage::Database::new();
    let schema = catalog::TableSchema::new(
        "sales".to_string(),
        vec![
            catalog::ColumnSchema::new("id".to_string(), types::DataType::Integer, false),
            catalog::ColumnSchema::new("dept".to_string(), types::DataType::Integer, false),
            catalog::ColumnSchema::new("amount".to_string(), types::DataType::Integer, false),
        ],
    );
    db.create_table(schema).unwrap();
    db.insert_row(
        "sales",
        storage::Row::new(vec![
            types::SqlValue::Integer(1),
            types::SqlValue::Integer(1),
            types::SqlValue::Integer(100),
        ]),
    )
    .unwrap();
    db.insert_row(
        "sales",
        storage::Row::new(vec![
            types::SqlValue::Integer(2),
            types::SqlValue::Integer(1),
            types::SqlValue::Integer(200),
        ]),
    )
    .unwrap();
    db.insert_row(
        "sales",
        storage::Row::new(vec![
            types::SqlValue::Integer(3),
            types::SqlValue::Integer(2),
            types::SqlValue::Integer(150),
        ]),
    )
    .unwrap();

    let executor = SelectExecutor::new(&db);
    let stmt = ast::SelectStmt {
        with_clause: None,
        set_operation: None,
        distinct: false,
        select_list: vec![
            ast::SelectItem::Expression {
                expr: ast::Expression::ColumnRef { table: None, column: "dept".to_string() },
                alias: None,
            },
            ast::SelectItem::Expression {
                expr: ast::Expression::Function {
                    name: "COUNT".to_string(),
                    args: vec![ast::Expression::Wildcard],
                },
                alias: None,
            },
        ],
        from: Some(ast::FromClause::Table { name: "sales".to_string(), alias: None }),
        where_clause: None,
        group_by: Some(vec![ast::Expression::ColumnRef {
            table: None,
            column: "dept".to_string(),
        }]),
        having: None,
        order_by: None,
        limit: None,
        offset: None,
    };

    let result = executor.execute(&stmt).unwrap();
    assert_eq!(result.len(), 2);
    let mut results = result
        .into_iter()
        .map(|row| (row.values[0].clone(), row.values[1].clone()))
        .collect::<Vec<_>>();
    results.sort_by(|(dept_a, _), (dept_b, _)| match (dept_a, dept_b) {
        (types::SqlValue::Integer(a), types::SqlValue::Integer(b)) => a.cmp(b),
        _ => std::cmp::Ordering::Equal,
    });
    assert_eq!(results[0], (types::SqlValue::Integer(1), types::SqlValue::Integer(2)));
    assert_eq!(results[1], (types::SqlValue::Integer(2), types::SqlValue::Integer(1)));
}

#[test]
fn test_having_clause() {
    let mut db = storage::Database::new();
    let schema = catalog::TableSchema::new(
        "sales".to_string(),
        vec![
            catalog::ColumnSchema::new("id".to_string(), types::DataType::Integer, false),
            catalog::ColumnSchema::new("dept".to_string(), types::DataType::Integer, false),
            catalog::ColumnSchema::new("amount".to_string(), types::DataType::Integer, false),
        ],
    );
    db.create_table(schema).unwrap();
    db.insert_row(
        "sales",
        storage::Row::new(vec![
            types::SqlValue::Integer(1),
            types::SqlValue::Integer(1),
            types::SqlValue::Integer(100),
        ]),
    )
    .unwrap();
    db.insert_row(
        "sales",
        storage::Row::new(vec![
            types::SqlValue::Integer(2),
            types::SqlValue::Integer(1),
            types::SqlValue::Integer(200),
        ]),
    )
    .unwrap();
    db.insert_row(
        "sales",
        storage::Row::new(vec![
            types::SqlValue::Integer(3),
            types::SqlValue::Integer(2),
            types::SqlValue::Integer(50),
        ]),
    )
    .unwrap();

    let executor = SelectExecutor::new(&db);
    let stmt = ast::SelectStmt {
        with_clause: None,
        set_operation: None,
        distinct: false,
        select_list: vec![
            ast::SelectItem::Expression {
                expr: ast::Expression::ColumnRef { table: None, column: "dept".to_string() },
                alias: None,
            },
            ast::SelectItem::Expression {
                expr: ast::Expression::Function {
                    name: "SUM".to_string(),
                    args: vec![ast::Expression::ColumnRef {
                        table: None,
                        column: "amount".to_string(),
                    }],
                },
                alias: None,
            },
        ],
        from: Some(ast::FromClause::Table { name: "sales".to_string(), alias: None }),
        where_clause: None,
        group_by: Some(vec![ast::Expression::ColumnRef {
            table: None,
            column: "dept".to_string(),
        }]),
        having: Some(ast::Expression::BinaryOp {
            left: Box::new(ast::Expression::Function {
                name: "SUM".to_string(),
                args: vec![ast::Expression::ColumnRef {
                    table: None,
                    column: "amount".to_string(),
                }],
            }),
            op: ast::BinaryOperator::GreaterThan,
            right: Box::new(ast::Expression::Literal(types::SqlValue::Integer(150))),
        }),
        order_by: None,
        limit: None,
        offset: None,
    };

    let result = executor.execute(&stmt).unwrap();
    assert_eq!(result.len(), 1);
    assert_eq!(result[0].values[0], types::SqlValue::Integer(1));
    assert_eq!(result[0].values[1], types::SqlValue::Integer(300));
}

#[test]
fn test_count_with_nulls() {
    let mut db = storage::Database::new();
    let schema = catalog::TableSchema::new(
        "data".to_string(),
        vec![
            catalog::ColumnSchema::new("id".to_string(), types::DataType::Integer, false),
            catalog::ColumnSchema::new("value".to_string(), types::DataType::Integer, true),
        ],
    );
    db.create_table(schema).unwrap();
    db.insert_row(
        "data",
        storage::Row::new(vec![types::SqlValue::Integer(1), types::SqlValue::Integer(10)]),
    )
    .unwrap();
    db.insert_row(
        "data",
        storage::Row::new(vec![types::SqlValue::Integer(2), types::SqlValue::Null]),
    )
    .unwrap();
    db.insert_row(
        "data",
        storage::Row::new(vec![types::SqlValue::Integer(3), types::SqlValue::Integer(20)]),
    )
    .unwrap();

    let executor = SelectExecutor::new(&db);
    // COUNT(*) counts all rows including NULL
    let stmt = ast::SelectStmt {
        with_clause: None,
        set_operation: None,
        distinct: false,
        select_list: vec![ast::SelectItem::Expression {
            expr: ast::Expression::Function {
                name: "COUNT".to_string(),
                args: vec![ast::Expression::Wildcard],
            },
            alias: None,
        }],
        from: Some(ast::FromClause::Table { name: "data".to_string(), alias: None }),
        where_clause: None,
        group_by: None,
        having: None,
        order_by: None,
        limit: None,
        offset: None,
    };

    let result = executor.execute(&stmt).unwrap();
    assert_eq!(result.len(), 1);
    assert_eq!(result[0].values[0], types::SqlValue::Integer(3)); // Counts all 3 rows
}

#[test]
fn test_sum_with_nulls() {
    let mut db = storage::Database::new();
    let schema = catalog::TableSchema::new(
        "amounts".to_string(),
        vec![
            catalog::ColumnSchema::new("id".to_string(), types::DataType::Integer, false),
            catalog::ColumnSchema::new("value".to_string(), types::DataType::Integer, true),
        ],
    );
    db.create_table(schema).unwrap();
    db.insert_row(
        "amounts",
        storage::Row::new(vec![types::SqlValue::Integer(1), types::SqlValue::Integer(100)]),
    )
    .unwrap();
    db.insert_row(
        "amounts",
        storage::Row::new(vec![types::SqlValue::Integer(2), types::SqlValue::Null]),
    )
    .unwrap();
    db.insert_row(
        "amounts",
        storage::Row::new(vec![types::SqlValue::Integer(3), types::SqlValue::Integer(200)]),
    )
    .unwrap();

    let executor = SelectExecutor::new(&db);
    let stmt = ast::SelectStmt {
        with_clause: None,
        set_operation: None,
        distinct: false,
        select_list: vec![ast::SelectItem::Expression {
            expr: ast::Expression::Function {
                name: "SUM".to_string(),
                args: vec![ast::Expression::ColumnRef {
                    table: None,
                    column: "value".to_string(),
                }],
            },
            alias: None,
        }],
        from: Some(ast::FromClause::Table { name: "amounts".to_string(), alias: None }),
        where_clause: None,
        group_by: None,
        having: None,
        order_by: None,
        limit: None,
        offset: None,
    };

    let result = executor.execute(&stmt).unwrap();
    assert_eq!(result.len(), 1);
    // SUM ignores NULL values, so 100 + 200 = 300
    assert_eq!(result[0].values[0], types::SqlValue::Integer(300));
}

#[test]
fn test_avg_function() {
    let mut db = storage::Database::new();
    let schema = catalog::TableSchema::new(
        "scores".to_string(),
        vec![
            catalog::ColumnSchema::new("id".to_string(), types::DataType::Integer, false),
            catalog::ColumnSchema::new("score".to_string(), types::DataType::Integer, false),
        ],
    );
    db.create_table(schema).unwrap();
    db.insert_row(
        "scores",
        storage::Row::new(vec![types::SqlValue::Integer(1), types::SqlValue::Integer(80)]),
    )
    .unwrap();
    db.insert_row(
        "scores",
        storage::Row::new(vec![types::SqlValue::Integer(2), types::SqlValue::Integer(90)]),
    )
    .unwrap();
    db.insert_row(
        "scores",
        storage::Row::new(vec![types::SqlValue::Integer(3), types::SqlValue::Integer(70)]),
    )
    .unwrap();

    let executor = SelectExecutor::new(&db);
    let stmt = ast::SelectStmt {
        with_clause: None,
        set_operation: None,
        distinct: false,
        select_list: vec![ast::SelectItem::Expression {
            expr: ast::Expression::Function {
                name: "AVG".to_string(),
                args: vec![ast::Expression::ColumnRef {
                    table: None,
                    column: "score".to_string(),
                }],
            },
            alias: None,
        }],
        from: Some(ast::FromClause::Table { name: "scores".to_string(), alias: None }),
        where_clause: None,
        group_by: None,
        having: None,
        order_by: None,
        limit: None,
        offset: None,
    };

    let result = executor.execute(&stmt).unwrap();
    assert_eq!(result.len(), 1);
    // AVG(80, 90, 70) = 240 / 3 = 80
    assert_eq!(result[0].values[0], types::SqlValue::Integer(80));
}

#[test]
fn test_min_function() {
    let mut db = storage::Database::new();
    let schema = catalog::TableSchema::new(
        "temps".to_string(),
        vec![
            catalog::ColumnSchema::new("id".to_string(), types::DataType::Integer, false),
            catalog::ColumnSchema::new("temp".to_string(), types::DataType::Integer, false),
        ],
    );
    db.create_table(schema).unwrap();
    db.insert_row(
        "temps",
        storage::Row::new(vec![types::SqlValue::Integer(1), types::SqlValue::Integer(72)]),
    )
    .unwrap();
    db.insert_row(
        "temps",
        storage::Row::new(vec![types::SqlValue::Integer(2), types::SqlValue::Integer(65)]),
    )
    .unwrap();
    db.insert_row(
        "temps",
        storage::Row::new(vec![types::SqlValue::Integer(3), types::SqlValue::Integer(78)]),
    )
    .unwrap();

    let executor = SelectExecutor::new(&db);
    let stmt = ast::SelectStmt {
        with_clause: None,
        set_operation: None,
        distinct: false,
        select_list: vec![ast::SelectItem::Expression {
            expr: ast::Expression::Function {
                name: "MIN".to_string(),
                args: vec![ast::Expression::ColumnRef {
                    table: None,
                    column: "temp".to_string(),
                }],
            },
            alias: None,
        }],
        from: Some(ast::FromClause::Table { name: "temps".to_string(), alias: None }),
        where_clause: None,
        group_by: None,
        having: None,
        order_by: None,
        limit: None,
        offset: None,
    };

    let result = executor.execute(&stmt).unwrap();
    assert_eq!(result.len(), 1);
    assert_eq!(result[0].values[0], types::SqlValue::Integer(65));
}

#[test]
fn test_max_function() {
    let mut db = storage::Database::new();
    let schema = catalog::TableSchema::new(
        "temps".to_string(),
        vec![
            catalog::ColumnSchema::new("id".to_string(), types::DataType::Integer, false),
            catalog::ColumnSchema::new("temp".to_string(), types::DataType::Integer, false),
        ],
    );
    db.create_table(schema).unwrap();
    db.insert_row(
        "temps",
        storage::Row::new(vec![types::SqlValue::Integer(1), types::SqlValue::Integer(72)]),
    )
    .unwrap();
    db.insert_row(
        "temps",
        storage::Row::new(vec![types::SqlValue::Integer(2), types::SqlValue::Integer(65)]),
    )
    .unwrap();
    db.insert_row(
        "temps",
        storage::Row::new(vec![types::SqlValue::Integer(3), types::SqlValue::Integer(78)]),
    )
    .unwrap();

    let executor = SelectExecutor::new(&db);
    let stmt = ast::SelectStmt {
        with_clause: None,
        set_operation: None,
        distinct: false,
        select_list: vec![ast::SelectItem::Expression {
            expr: ast::Expression::Function {
                name: "MAX".to_string(),
                args: vec![ast::Expression::ColumnRef {
                    table: None,
                    column: "temp".to_string(),
                }],
            },
            alias: None,
        }],
        from: Some(ast::FromClause::Table { name: "temps".to_string(), alias: None }),
        where_clause: None,
        group_by: None,
        having: None,
        order_by: None,
        limit: None,
        offset: None,
    };

    let result = executor.execute(&stmt).unwrap();
    assert_eq!(result.len(), 1);
    assert_eq!(result[0].values[0], types::SqlValue::Integer(78));
}

#[test]
fn test_avg_with_nulls() {
    let mut db = storage::Database::new();
    let schema = catalog::TableSchema::new(
        "ratings".to_string(),
        vec![
            catalog::ColumnSchema::new("id".to_string(), types::DataType::Integer, false),
            catalog::ColumnSchema::new("rating".to_string(), types::DataType::Integer, true),
        ],
    );
    db.create_table(schema).unwrap();
    db.insert_row(
        "ratings",
        storage::Row::new(vec![types::SqlValue::Integer(1), types::SqlValue::Integer(5)]),
    )
    .unwrap();
    db.insert_row(
        "ratings",
        storage::Row::new(vec![types::SqlValue::Integer(2), types::SqlValue::Null]),
    )
    .unwrap();
    db.insert_row(
        "ratings",
        storage::Row::new(vec![types::SqlValue::Integer(3), types::SqlValue::Integer(3)]),
    )
    .unwrap();

    let executor = SelectExecutor::new(&db);
    let stmt = ast::SelectStmt {
        with_clause: None,
        set_operation: None,
        distinct: false,
        select_list: vec![ast::SelectItem::Expression {
            expr: ast::Expression::Function {
                name: "AVG".to_string(),
                args: vec![ast::Expression::ColumnRef {
                    table: None,
                    column: "rating".to_string(),
                }],
            },
            alias: None,
        }],
        from: Some(ast::FromClause::Table { name: "ratings".to_string(), alias: None }),
        where_clause: None,
        group_by: None,
        having: None,
        order_by: None,
        limit: None,
        offset: None,
    };

    let result = executor.execute(&stmt).unwrap();
    assert_eq!(result.len(), 1);
    // AVG ignores NULL, so (5 + 3) / 2 = 4
    assert_eq!(result[0].values[0], types::SqlValue::Integer(4));
}

// ============================================================================
// Edge case tests (complement sqltest E091 suite)
// ============================================================================

#[test]
fn test_count_column_all_nulls() {
    // Edge case: COUNT(column) with ALL NULL values should return 0, not row count
    let mut db = storage::Database::new();
    let schema = catalog::TableSchema::new(
        "null_data".to_string(),
        vec![
            catalog::ColumnSchema::new("id".to_string(), types::DataType::Integer, false),
            catalog::ColumnSchema::new("value".to_string(), types::DataType::Integer, true),
        ],
    );
    db.create_table(schema).unwrap();
    db.insert_row(
        "null_data",
        storage::Row::new(vec![types::SqlValue::Integer(1), types::SqlValue::Null]),
    )
    .unwrap();
    db.insert_row(
        "null_data",
        storage::Row::new(vec![types::SqlValue::Integer(2), types::SqlValue::Null]),
    )
    .unwrap();
    db.insert_row(
        "null_data",
        storage::Row::new(vec![types::SqlValue::Integer(3), types::SqlValue::Null]),
    )
    .unwrap();

    let executor = SelectExecutor::new(&db);

    // COUNT(column) should return 0 when all values are NULL
    let stmt_count_col = ast::SelectStmt {
        with_clause: None,
        set_operation: None,
        distinct: false,
        select_list: vec![ast::SelectItem::Expression {
            expr: ast::Expression::Function {
                name: "COUNT".to_string(),
                args: vec![ast::Expression::ColumnRef {
                    table: None,
                    column: "value".to_string(),
                }],
            },
            alias: None,
        }],
        from: Some(ast::FromClause::Table { name: "null_data".to_string(), alias: None }),
        where_clause: None,
        group_by: None,
        having: None,
        order_by: None,
        limit: None,
        offset: None,
    };

    let result = executor.execute(&stmt_count_col).unwrap();
    assert_eq!(result.len(), 1);
    assert_eq!(result[0].values[0], types::SqlValue::Integer(0)); // COUNT(col) with all NULLs = 0

    // COUNT(*) should still return row count
    let stmt_count_star = ast::SelectStmt {
        with_clause: None,
        set_operation: None,
        distinct: false,
        select_list: vec![ast::SelectItem::Expression {
            expr: ast::Expression::Function {
                name: "COUNT".to_string(),
                args: vec![ast::Expression::Wildcard],
            },
            alias: None,
        }],
        from: Some(ast::FromClause::Table { name: "null_data".to_string(), alias: None }),
        where_clause: None,
        group_by: None,
        having: None,
        order_by: None,
        limit: None,
        offset: None,
    };

    let result = executor.execute(&stmt_count_star).unwrap();
    assert_eq!(result.len(), 1);
    assert_eq!(result[0].values[0], types::SqlValue::Integer(3)); // COUNT(*) counts rows
}

#[test]
fn test_min_max_on_strings() {
    // Edge case: MIN/MAX on VARCHAR values should use lexicographic ordering
    let mut db = storage::Database::new();
    let schema = catalog::TableSchema::new(
        "names".to_string(),
        vec![
            catalog::ColumnSchema::new("id".to_string(), types::DataType::Integer, false),
            catalog::ColumnSchema::new("name".to_string(), types::DataType::Varchar { max_length: 50 }, false),
        ],
    );
    db.create_table(schema).unwrap();
    db.insert_row(
        "names",
        storage::Row::new(vec![
            types::SqlValue::Integer(1),
            types::SqlValue::Varchar("Zebra".to_string()),
        ]),
    )
    .unwrap();
    db.insert_row(
        "names",
        storage::Row::new(vec![
            types::SqlValue::Integer(2),
            types::SqlValue::Varchar("Apple".to_string()),
        ]),
    )
    .unwrap();
    db.insert_row(
        "names",
        storage::Row::new(vec![
            types::SqlValue::Integer(3),
            types::SqlValue::Varchar("Mango".to_string()),
        ]),
    )
    .unwrap();

    let executor = SelectExecutor::new(&db);

    // Test MIN
    let stmt_min = ast::SelectStmt {
        with_clause: None,
        set_operation: None,
        distinct: false,
        select_list: vec![ast::SelectItem::Expression {
            expr: ast::Expression::Function {
                name: "MIN".to_string(),
                args: vec![ast::Expression::ColumnRef {
                    table: None,
                    column: "name".to_string(),
                }],
            },
            alias: None,
        }],
        from: Some(ast::FromClause::Table { name: "names".to_string(), alias: None }),
        where_clause: None,
        group_by: None,
        having: None,
        order_by: None,
        limit: None,
        offset: None,
    };

    let result = executor.execute(&stmt_min).unwrap();
    assert_eq!(result.len(), 1);
    assert_eq!(result[0].values[0], types::SqlValue::Varchar("Apple".to_string()));

    // Test MAX
    let stmt_max = ast::SelectStmt {
        with_clause: None,
        set_operation: None,
        distinct: false,
        select_list: vec![ast::SelectItem::Expression {
            expr: ast::Expression::Function {
                name: "MAX".to_string(),
                args: vec![ast::Expression::ColumnRef {
                    table: None,
                    column: "name".to_string(),
                }],
            },
            alias: None,
        }],
        from: Some(ast::FromClause::Table { name: "names".to_string(), alias: None }),
        where_clause: None,
        group_by: None,
        having: None,
        order_by: None,
        limit: None,
        offset: None,
    };

    let result = executor.execute(&stmt_max).unwrap();
    assert_eq!(result.len(), 1);
    assert_eq!(result[0].values[0], types::SqlValue::Varchar("Zebra".to_string()));
}

#[test]
#[ignore = "TODO(#377): Implement NUMERIC support for AVG"]
fn test_avg_precision_decimal() {
    // Edge case: AVG should preserve DECIMAL precision, not truncate to INTEGER
<<<<<<< HEAD
=======
    // TODO(#377): Currently fails - AVG not yet implemented for NUMERIC types
>>>>>>> 7f414e57
    let mut db = storage::Database::new();
    let schema = catalog::TableSchema::new(
        "prices".to_string(),
        vec![
            catalog::ColumnSchema::new("id".to_string(), types::DataType::Integer, false),
            catalog::ColumnSchema::new("price".to_string(), types::DataType::Numeric { precision: 10, scale: 2 }, false),
        ],
    );
    db.create_table(schema).unwrap();
    db.insert_row(
        "prices",
        storage::Row::new(vec![
            types::SqlValue::Integer(1),
            types::SqlValue::Numeric("10.50".parse().unwrap()),
        ]),
    )
    .unwrap();
    db.insert_row(
        "prices",
        storage::Row::new(vec![
            types::SqlValue::Integer(2),
            types::SqlValue::Numeric("20.75".parse().unwrap()),
        ]),
    )
    .unwrap();
    db.insert_row(
        "prices",
        storage::Row::new(vec![
            types::SqlValue::Integer(3),
            types::SqlValue::Numeric("15.25".parse().unwrap()),
        ]),
    )
    .unwrap();

    let executor = SelectExecutor::new(&db);
    let stmt = ast::SelectStmt {
        with_clause: None,
        set_operation: None,
        distinct: false,
        select_list: vec![ast::SelectItem::Expression {
            expr: ast::Expression::Function {
                name: "AVG".to_string(),
                args: vec![ast::Expression::ColumnRef {
                    table: None,
                    column: "price".to_string(),
                }],
            },
            alias: None,
        }],
        from: Some(ast::FromClause::Table { name: "prices".to_string(), alias: None }),
        where_clause: None,
        group_by: None,
        having: None,
        order_by: None,
        limit: None,
        offset: None,
    };

    let result = executor.execute(&stmt).unwrap();
    assert_eq!(result.len(), 1);
    // AVG(10.50, 20.75, 15.25) = 46.50 / 3 = 15.50
    assert_eq!(result[0].values[0], types::SqlValue::Numeric("15.50".parse().unwrap()));
}

#[test]
#[ignore = "TODO(#377): Implement NUMERIC support for SUM"]
fn test_sum_mixed_numeric_types() {
<<<<<<< HEAD
    // Edge case: SUM on NUMERIC values should work (currently only supports INTEGER)
=======
    // Edge case: SUM on NUMERIC values should work
    // TODO(#377): Currently fails - SUM not yet implemented for NUMERIC types
>>>>>>> 7f414e57
    let mut db = storage::Database::new();
    let schema = catalog::TableSchema::new(
        "mixed_amounts".to_string(),
        vec![
            catalog::ColumnSchema::new("id".to_string(), types::DataType::Integer, false),
            catalog::ColumnSchema::new("amount".to_string(), types::DataType::Numeric { precision: 10, scale: 2 }, false),
        ],
    );
    db.create_table(schema).unwrap();
    db.insert_row(
        "mixed_amounts",
        storage::Row::new(vec![
            types::SqlValue::Integer(1),
            types::SqlValue::Numeric("100.50".parse().unwrap()),
        ]),
    )
    .unwrap();
    db.insert_row(
        "mixed_amounts",
        storage::Row::new(vec![
            types::SqlValue::Integer(2),
            types::SqlValue::Numeric("200.25".parse().unwrap()),
        ]),
    )
    .unwrap();
    db.insert_row(
        "mixed_amounts",
        storage::Row::new(vec![
            types::SqlValue::Integer(3),
            types::SqlValue::Numeric("150.00".parse().unwrap()),
        ]),
    )
    .unwrap();

    let executor = SelectExecutor::new(&db);
    let stmt = ast::SelectStmt {
        with_clause: None,
        set_operation: None,
        distinct: false,
        select_list: vec![ast::SelectItem::Expression {
            expr: ast::Expression::Function {
                name: "SUM".to_string(),
                args: vec![ast::Expression::ColumnRef {
                    table: None,
                    column: "amount".to_string(),
                }],
            },
            alias: None,
        }],
        from: Some(ast::FromClause::Table { name: "mixed_amounts".to_string(), alias: None }),
        where_clause: None,
        group_by: None,
        having: None,
        order_by: None,
        limit: None,
        offset: None,
    };

    let result = executor.execute(&stmt).unwrap();
    assert_eq!(result.len(), 1);
    // SUM(100.50, 200.25, 150.00) = 450.75
    assert_eq!(result[0].values[0], types::SqlValue::Numeric("450.75".parse().unwrap()));
}

#[test]
fn test_aggregate_with_case_expression() {
    // Edge case: Aggregates with CASE expressions - common real-world pattern
    let mut db = storage::Database::new();
    let schema = catalog::TableSchema::new(
        "transactions".to_string(),
        vec![
            catalog::ColumnSchema::new("id".to_string(), types::DataType::Integer, false),
            catalog::ColumnSchema::new("type".to_string(), types::DataType::Varchar { max_length: 10 }, false),
            catalog::ColumnSchema::new("amount".to_string(), types::DataType::Integer, false),
        ],
    );
    db.create_table(schema).unwrap();
    db.insert_row(
        "transactions",
        storage::Row::new(vec![
            types::SqlValue::Integer(1),
            types::SqlValue::Varchar("credit".to_string()),
            types::SqlValue::Integer(100),
        ]),
    )
    .unwrap();
    db.insert_row(
        "transactions",
        storage::Row::new(vec![
            types::SqlValue::Integer(2),
            types::SqlValue::Varchar("debit".to_string()),
            types::SqlValue::Integer(50),
        ]),
    )
    .unwrap();
    db.insert_row(
        "transactions",
        storage::Row::new(vec![
            types::SqlValue::Integer(3),
            types::SqlValue::Varchar("credit".to_string()),
            types::SqlValue::Integer(200),
        ]),
    )
    .unwrap();

    let executor = SelectExecutor::new(&db);
    // SUM(CASE WHEN type = 'credit' THEN amount ELSE 0 END)
    let stmt = ast::SelectStmt {
        with_clause: None,
        set_operation: None,
        distinct: false,
        select_list: vec![ast::SelectItem::Expression {
            expr: ast::Expression::Function {
                name: "SUM".to_string(),
                args: vec![ast::Expression::Case {
                    operand: None,
                    when_clauses: vec![(
                        ast::Expression::BinaryOp {
                            left: Box::new(ast::Expression::ColumnRef {
                                table: None,
                                column: "type".to_string(),
                            }),
                            op: ast::BinaryOperator::Equal,
                            right: Box::new(ast::Expression::Literal(types::SqlValue::Varchar("credit".to_string()))),
                        },
                        ast::Expression::ColumnRef {
                            table: None,
                            column: "amount".to_string(),
                        },
                    )],
                    else_result: Some(Box::new(ast::Expression::Literal(types::SqlValue::Integer(0)))),
                }],
            },
            alias: None,
        }],
        from: Some(ast::FromClause::Table { name: "transactions".to_string(), alias: None }),
        where_clause: None,
        group_by: None,
        having: None,
        order_by: None,
        limit: None,
        offset: None,
    };

    let result = executor.execute(&stmt).unwrap();
    assert_eq!(result.len(), 1);
    // SUM of credits only: 100 + 200 = 300 (debit of 50 becomes 0)
    assert_eq!(result[0].values[0], types::SqlValue::Integer(300));
}<|MERGE_RESOLUTION|>--- conflicted
+++ resolved
@@ -811,10 +811,7 @@
 #[ignore = "TODO(#377): Implement NUMERIC support for AVG"]
 fn test_avg_precision_decimal() {
     // Edge case: AVG should preserve DECIMAL precision, not truncate to INTEGER
-<<<<<<< HEAD
-=======
     // TODO(#377): Currently fails - AVG not yet implemented for NUMERIC types
->>>>>>> 7f414e57
     let mut db = storage::Database::new();
     let schema = catalog::TableSchema::new(
         "prices".to_string(),
@@ -882,12 +879,8 @@
 #[test]
 #[ignore = "TODO(#377): Implement NUMERIC support for SUM"]
 fn test_sum_mixed_numeric_types() {
-<<<<<<< HEAD
-    // Edge case: SUM on NUMERIC values should work (currently only supports INTEGER)
-=======
     // Edge case: SUM on NUMERIC values should work
     // TODO(#377): Currently fails - SUM not yet implemented for NUMERIC types
->>>>>>> 7f414e57
     let mut db = storage::Database::new();
     let schema = catalog::TableSchema::new(
         "mixed_amounts".to_string(),
