--- conflicted
+++ resolved
@@ -19,12 +19,9 @@
 //! - `error_display`: ExecutorError Display implementation tests
 //! - `comparison_ops`: Comparison operator tests
 //! - `between_predicates`: BETWEEN predicate execution tests
-<<<<<<< HEAD
 //! - `operator_edge_cases`: Unary operators, NULL propagation, complex nested expressions
 //! - `predicate_variations`: IN/NOT IN, LIKE/NOT LIKE, POSITION, TRIM, CAST tests
-=======
 //! - `privilege_checker_tests`: Privilege enforcement tests
->>>>>>> e1d75771
 
 mod aggregate_count_sum_avg_tests;
 mod aggregate_distinct;
