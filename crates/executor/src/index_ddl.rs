--- conflicted
+++ resolved
@@ -368,13 +368,8 @@
         assert!(matches!(result, Err(ExecutorError::IndexNotFound(_))));
     }
 
-<<<<<<< HEAD
-    // TODO: This test is disabled due to API changes in SelectExecutor
-    // It needs to be updated to use the new public API
-=======
     // TODO: Re-enable this test when SelectExecutor API is stabilized
     // This test uses private methods that are not accessible from this module
->>>>>>> a4698c43
     // #[test]
     // fn test_index_based_where_filtering() {
     //     let mut db = Database::new();
@@ -383,10 +378,7 @@
     //     // Create an index on the email column
     //     let create_index_stmt = CreateIndexStmt {
     //         index_name: "idx_email".to_string(),
-<<<<<<< HEAD
-=======
     //         if_not_exists: false,
->>>>>>> a4698c43
     //         table_name: "users".to_string(),
     //         unique: false,
     //         columns: vec![IndexColumn {
@@ -397,44 +389,6 @@
     //
     //     IndexExecutor::execute(&create_index_stmt, &mut db).unwrap();
     //
-<<<<<<< HEAD
-    //     // Insert test data
-    //     let insert_sqls = vec![
-    //         "INSERT INTO users VALUES (1, 'alice@example.com', 'Alice')",
-    //         "INSERT INTO users VALUES (2, 'bob@example.com', 'Bob')",
-    //         "INSERT INTO users VALUES (3, 'alice@example.com', 'Alice2')",
-    //     ];
-    //
-    //     for sql in insert_sqls {
-    //         let stmt = parser::Parser::parse_sql(sql).unwrap();
-    //         match stmt {
-    //             Statement::Insert(insert_stmt) => {
-    //                 InsertExecutor::execute(&mut db, &insert_stmt).unwrap();
-    //             }
-    //             _ => panic!("Expected INSERT statement"),
-    //         }
-    //     }
-    //
-    //     // Test SELECT with WHERE clause that should use index
-    //     let select_sql = "SELECT * FROM users WHERE email = 'alice@example.com'";
-    //     let stmt = parser::Parser::parse_sql(select_sql).unwrap();
-    //     match stmt {
-    //         Statement::Select(select_stmt) => {
-    //             let executor = SelectExecutor::new(&db);
-    //             let from_result = executor.build_from_clause(&select_stmt.from).unwrap();
-    //             let rows = executor.execute_without_aggregation(&select_stmt, from_result).unwrap();
-    //
-    //             // Should return 2 rows (both Alice entries)
-    //             assert_eq!(rows.len(), 2);
-    //             // Verify the data
-    //             for row in &rows {
-    //                 assert_eq!(row.values[1], SqlValue::Varchar("alice@example.com".to_string()));
-    //             }
-    //         }
-    //         _ => panic!("Expected SELECT statement"),
-    //     }
-    // }
-=======
     //     // Verify index was created successfully
     //     assert!(db.index_exists("idx_email"));
     // }
@@ -569,5 +523,4 @@
         assert!(!db.index_exists("idx_test"));
         assert!(!db.index_exists("IDX_TEST"));
     }
->>>>>>> a4698c43
 }