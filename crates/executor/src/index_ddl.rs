--- conflicted
+++ resolved
@@ -418,25 +418,6 @@
         assert!(db.index_exists("idx_users_email"));
     }
 
-<<<<<<< HEAD
-        // Test SELECT with WHERE clause that should use index
-        let select_sql = "SELECT * FROM users WHERE email = 'alice@example.com'";
-        let stmt = parser::Parser::parse_sql(select_sql).unwrap();
-        match stmt {
-            Statement::Select(select_stmt) => {
-                let executor = SelectExecutor::new(&db);
-                let rows = executor.execute(&select_stmt).unwrap();
-
-                // Should return 2 rows (both Alice entries)
-                assert_eq!(rows.len(), 2);
-                // Verify the data
-                for row in &rows {
-                    assert_eq!(row.values[1], SqlValue::Varchar("alice@example.com".to_string()));
-                }
-            }
-            _ => panic!("Expected SELECT statement"),
-        }
-=======
     #[test]
     fn test_create_index_if_not_exists_when_exists() {
         let mut db = Database::new();
@@ -541,6 +522,5 @@
         assert!(result.is_ok());
         assert!(!db.index_exists("idx_test"));
         assert!(!db.index_exists("IDX_TEST"));
->>>>>>> 8f351ab9
     }
 }