--- conflicted
+++ resolved
@@ -4,43 +4,28 @@
 /// Accumulator for aggregate functions
 #[derive(Debug, Clone)]
 pub(super) enum AggregateAccumulator {
-<<<<<<< HEAD
-    Count(i64),
-    Sum(types::SqlValue),
-    Avg { sum: types::SqlValue, count: i64 },
-    Min(Option<types::SqlValue>),
-    Max(Option<types::SqlValue>),
-=======
     Count { count: i64, distinct: bool, seen: HashSet<types::SqlValue> },
-    Sum { sum: i64, distinct: bool, seen: HashSet<types::SqlValue> },
-    Avg { sum: i64, count: i64, distinct: bool, seen: HashSet<types::SqlValue> },
+    Sum { sum: types::SqlValue, distinct: bool, seen: HashSet<types::SqlValue> },
+    Avg { sum: types::SqlValue, count: i64, distinct: bool, seen: HashSet<types::SqlValue> },
     Min { value: Option<types::SqlValue>, distinct: bool, seen: HashSet<types::SqlValue> },
     Max { value: Option<types::SqlValue>, distinct: bool, seen: HashSet<types::SqlValue> },
->>>>>>> 40e090fa
 }
 
 impl AggregateAccumulator {
     pub(super) fn new(function_name: &str, distinct: bool) -> Result<Self, crate::errors::ExecutorError> {
         match function_name.to_uppercase().as_str() {
-<<<<<<< HEAD
-            "COUNT" => Ok(AggregateAccumulator::Count(0)),
-            "SUM" => Ok(AggregateAccumulator::Sum(types::SqlValue::Integer(0))),
-            "AVG" => Ok(AggregateAccumulator::Avg { sum: types::SqlValue::Integer(0), count: 0 }),
-            "MIN" => Ok(AggregateAccumulator::Min(None)),
-            "MAX" => Ok(AggregateAccumulator::Max(None)),
-=======
             "COUNT" => Ok(AggregateAccumulator::Count {
                 count: 0,
                 distinct,
                 seen: HashSet::new()
             }),
             "SUM" => Ok(AggregateAccumulator::Sum {
-                sum: 0,
+                sum: types::SqlValue::Integer(0),
                 distinct,
                 seen: HashSet::new()
             }),
             "AVG" => Ok(AggregateAccumulator::Avg {
-                sum: 0,
+                sum: types::SqlValue::Integer(0),
                 count: 0,
                 distinct,
                 seen: HashSet::new()
@@ -55,7 +40,6 @@
                 distinct,
                 seen: HashSet::new()
             }),
->>>>>>> 40e090fa
             _ => Err(crate::errors::ExecutorError::UnsupportedExpression(format!(
                 "Unknown aggregate function: {}",
                 function_name
@@ -81,68 +65,42 @@
                 }
             }
 
-<<<<<<< HEAD
             // SUM - sums numeric values (Integer or Numeric), ignores NULLs
-            (AggregateAccumulator::Sum(ref mut sum), types::SqlValue::Integer(val)) => {
-                *sum = add_sql_values(sum, &types::SqlValue::Integer(*val));
-            }
-            (AggregateAccumulator::Sum(ref mut sum), types::SqlValue::Numeric(val)) => {
-                *sum = add_sql_values(sum, &types::SqlValue::Numeric(val.clone()));
-=======
-            // SUM - sums integer values, ignores NULLs
             AggregateAccumulator::Sum { ref mut sum, distinct, ref mut seen } => {
                 match value {
                     types::SqlValue::Null => {} // Skip NULL
-                    types::SqlValue::Integer(val) => {
+                    types::SqlValue::Integer(_) | types::SqlValue::Numeric(_) => {
                         if *distinct {
                             // Only sum if we haven't seen this value before
                             if seen.insert(value.clone()) {
-                                *sum += val;
-                            }
-                        } else {
-                            *sum += val;
+                                *sum = add_sql_values(sum, value);
+                            }
+                        } else {
+                            *sum = add_sql_values(sum, value);
                         }
                     }
                     _ => {} // Type mismatch - ignore
                 }
->>>>>>> 40e090fa
-            }
-
-<<<<<<< HEAD
+            }
+
             // AVG - computes average of numeric values (Integer or Numeric), ignores NULLs
-            (
-                AggregateAccumulator::Avg { ref mut sum, ref mut count },
-                types::SqlValue::Integer(val),
-            ) => {
-                *sum = add_sql_values(sum, &types::SqlValue::Integer(*val));
-                *count += 1;
-            }
-            (
-                AggregateAccumulator::Avg { ref mut sum, ref mut count },
-                types::SqlValue::Numeric(val),
-            ) => {
-                *sum = add_sql_values(sum, &types::SqlValue::Numeric(val.clone()));
-                *count += 1;
-=======
-            // AVG - computes average of integer values, ignores NULLs
             AggregateAccumulator::Avg { ref mut sum, ref mut count, distinct, ref mut seen } => {
                 match value {
                     types::SqlValue::Null => {} // Skip NULL
-                    types::SqlValue::Integer(val) => {
+                    types::SqlValue::Integer(_) | types::SqlValue::Numeric(_) => {
                         if *distinct {
                             // Only include if we haven't seen this value before
                             if seen.insert(value.clone()) {
-                                *sum += val;
+                                *sum = add_sql_values(sum, value);
                                 *count += 1;
                             }
                         } else {
-                            *sum += val;
+                            *sum = add_sql_values(sum, value);
                             *count += 1;
                         }
                     }
                     _ => {} // Type mismatch - ignore
                 }
->>>>>>> 40e090fa
             }
 
             // MIN - finds minimum value, ignores NULLs
@@ -201,15 +159,9 @@
 
     pub(super) fn finalize(&self) -> types::SqlValue {
         match self {
-<<<<<<< HEAD
-            AggregateAccumulator::Count(count) => types::SqlValue::Integer(*count),
-            AggregateAccumulator::Sum(sum) => sum.clone(),
-            AggregateAccumulator::Avg { sum, count } => {
-=======
             AggregateAccumulator::Count { count, .. } => types::SqlValue::Integer(*count),
-            AggregateAccumulator::Sum { sum, .. } => types::SqlValue::Integer(*sum),
+            AggregateAccumulator::Sum { sum, .. } => sum.clone(),
             AggregateAccumulator::Avg { sum, count, .. } => {
->>>>>>> 40e090fa
                 if *count == 0 {
                     types::SqlValue::Null
                 } else {
