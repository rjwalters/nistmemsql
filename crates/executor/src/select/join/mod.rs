--- conflicted
+++ resolved
@@ -8,7 +8,6 @@
 mod join_analyzer;
 mod nested_loop;
 pub mod reorder;
-<<<<<<< HEAD
 pub mod search;
 
 // Re-export expression mapper for use in join reordering
@@ -17,8 +16,6 @@
 pub use reorder::JoinOrderAnalyzer;
 // Re-export join order search for public tests
 pub use search::JoinOrderSearch;
-=======
->>>>>>> 416406f9
 
 // Re-export hash_join functions for internal use
 use hash_join::hash_join_inner;
