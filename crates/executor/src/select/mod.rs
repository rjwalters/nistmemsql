use std::collections::HashMap;

use crate::errors::ExecutorError;
use crate::evaluator::{CombinedExpressionEvaluator, ExpressionEvaluator};

mod cte;
mod executor;
mod filter;
mod grouping;
mod helpers;
mod join;
mod order;
mod projection;
mod scan;
mod set_operations;
mod window;

use cte::{execute_ctes, CteResult};
use filter::apply_where_filter_combined;
use grouping::{group_rows, AggregateAccumulator};
use helpers::{apply_distinct, apply_limit_offset};
use join::FromResult;
use order::{apply_order_by, RowWithSortKeys};
use projection::project_row_combined;
use scan::execute_from_clause;
use set_operations::apply_set_operation;
use window::{evaluate_window_functions, has_window_functions};

/// Result of a SELECT query including column metadata
pub struct SelectResult {
    /// Column names derived from the SELECT list
    pub columns: Vec<String>,
    /// Result rows
    pub rows: Vec<storage::Row>,
}

<<<<<<< HEAD
/// Executes SELECT queries
pub struct SelectExecutor<'a> {
    database: &'a storage::Database,
    outer_row: Option<&'a storage::Row>,
    outer_schema: Option<&'a catalog::TableSchema>,
}

impl<'a> SelectExecutor<'a> {
    /// Create a new SELECT executor
    pub fn new(database: &'a storage::Database) -> Self {
        SelectExecutor {
            database,
            outer_row: None,
            outer_schema: None,
        }
    }

    /// Create a new SELECT executor with outer context for correlated subqueries
    pub fn new_with_outer_context(
        database: &'a storage::Database,
        outer_row: &'a storage::Row,
        outer_schema: &'a catalog::TableSchema,
    ) -> Self {
        SelectExecutor {
            database,
            outer_row: Some(outer_row),
            outer_schema: Some(outer_schema),
        }
    }

    /// Execute a SELECT statement
    pub fn execute(&self, stmt: &ast::SelectStmt) -> Result<Vec<storage::Row>, ExecutorError> {
        // Execute CTEs if present
        let cte_results = if let Some(with_clause) = &stmt.with_clause {
            execute_ctes(with_clause, |query, cte_ctx| {
                self.execute_with_ctes(query, cte_ctx)
            })?
        } else {
            HashMap::new()
        };

        // Execute the main query with CTE context
        self.execute_with_ctes(stmt, &cte_results)
    }

    /// Execute a SELECT statement and return both columns and rows
    pub fn execute_with_columns(&self, stmt: &ast::SelectStmt) -> Result<SelectResult, ExecutorError> {
        // First, get the FROM result to access the schema
        let from_result = if let Some(from_clause) = &stmt.from {
            let cte_results = if let Some(with_clause) = &stmt.with_clause {
                execute_ctes(with_clause, |query, cte_ctx| {
                    self.execute_with_ctes(query, cte_ctx)
                })?
            } else {
                HashMap::new()
            };
            Some(self.execute_from(from_clause, &cte_results)?)
        } else {
            None
        };

        // Derive column names from the SELECT list
        let columns = self.derive_column_names(&stmt.select_list, from_result.as_ref())?;

        // Execute the query to get rows
        let rows = self.execute(stmt)?;

        Ok(SelectResult { columns, rows })
    }

    /// Derive column names from SELECT list
    fn derive_column_names(
        &self,
        select_list: &[ast::SelectItem],
        from_result: Option<&FromResult>,
    ) -> Result<Vec<String>, ExecutorError> {
        let mut column_names = Vec::new();

        for item in select_list {
            match item {
                ast::SelectItem::Wildcard => {
                    // SELECT * - expand to all column names from schema
                    if let Some(from_res) = from_result {
                        // Get all column names in order from the combined schema
                        let mut table_columns: Vec<(usize, String)> = Vec::new();

                        for (_table_name, (start_index, schema)) in &from_res.schema.table_schemas {
                            for (col_idx, col_schema) in schema.columns.iter().enumerate() {
                                table_columns.push((start_index + col_idx, col_schema.name.clone()));
                            }
                        }

                        // Sort by index to maintain column order
                        table_columns.sort_by_key(|(idx, _)| *idx);

                        for (_, name) in table_columns {
                            column_names.push(name);
                        }
                    } else {
                        return Err(ExecutorError::UnsupportedFeature(
                            "SELECT * without FROM not supported".to_string(),
                        ));
                    }
                }
                ast::SelectItem::Expression { expr, alias } => {
                    // If there's an alias, use it
                    if let Some(alias_name) = alias {
                        column_names.push(alias_name.clone());
                    } else {
                        // Derive name from the expression
                        column_names.push(self.derive_expression_name(expr));
                    }
                }
            }
        }

        Ok(column_names)
    }

    /// Derive a column name from an expression
    fn derive_expression_name(&self, expr: &ast::Expression) -> String {
        match expr {
            ast::Expression::ColumnRef { table: _, column } => column.clone(),
            ast::Expression::Function { name, args } => {
                // For functions, use name(args) format
                let args_str = if args.is_empty() {
                    "*".to_string()
                } else {
                    args.iter()
                        .map(|arg| self.derive_expression_name(arg))
                        .collect::<Vec<_>>()
                        .join(", ")
                };
                format!("{}({})", name, args_str)
            }
            ast::Expression::BinaryOp { left, op, right } => {
                // For binary operations, create descriptive name
                format!(
                    "({} {} {})",
                    self.derive_expression_name(left),
                    match op {
                        ast::BinaryOperator::Plus => "+",
                        ast::BinaryOperator::Minus => "-",
                        ast::BinaryOperator::Multiply => "*",
                        ast::BinaryOperator::Divide => "/",
                        ast::BinaryOperator::Equal => "=",
                        ast::BinaryOperator::NotEqual => "!=",
                        ast::BinaryOperator::LessThan => "<",
                        ast::BinaryOperator::LessThanOrEqual => "<=",
                        ast::BinaryOperator::GreaterThan => ">",
                        ast::BinaryOperator::GreaterThanOrEqual => ">=",
                        ast::BinaryOperator::And => "AND",
                        ast::BinaryOperator::Or => "OR",
                        ast::BinaryOperator::Concat => "||",
                        _ => "?",
                    },
                    self.derive_expression_name(right)
                )
            }
            ast::Expression::Literal(val) => {
                // For literals, use the value representation
                format!("{:?}", val)
            }
            _ => "?column?".to_string(), // Default for other expression types
        }
    }

    /// Execute SELECT statement with CTE context
    fn execute_with_ctes(
        &self,
        stmt: &ast::SelectStmt,
        cte_results: &HashMap<String, CteResult>,
    ) -> Result<Vec<storage::Row>, ExecutorError> {
        // Execute the left-hand side query
        let has_aggregates = self.has_aggregates(&stmt.select_list) || stmt.having.is_some();
        let has_group_by = stmt.group_by.is_some();

        let mut results = if has_aggregates || has_group_by {
            self.execute_with_aggregation(stmt, cte_results)?
        } else if let Some(from_clause) = &stmt.from {
            let from_result = self.execute_from(from_clause, cte_results)?;
            self.execute_without_aggregation(stmt, from_result)?
        } else {
            // SELECT without FROM - evaluate expressions as a single row
            self.execute_select_without_from(stmt)?
        };

        // Handle set operations (UNION, INTERSECT, EXCEPT)
        if let Some(set_op) = &stmt.set_operation {
            // Execute the right-hand side query
            let right_results = self.execute(&set_op.right)?;

            // Apply the set operation
            results = apply_set_operation(results, right_results, set_op)?;

            // Apply LIMIT/OFFSET to the final combined result
            results = apply_limit_offset(results, stmt.limit, stmt.offset);
        }

        Ok(results)
    }

    /// Check if SELECT list contains aggregate functions
    fn has_aggregates(&self, select_list: &[ast::SelectItem]) -> bool {
        select_list.iter().any(|item| match item {
            ast::SelectItem::Expression { expr, .. } => self.expression_has_aggregate(expr),
            _ => false,
        })
    }

    /// Check if an expression contains aggregate functions
    #[allow(clippy::only_used_in_recursion)]
    fn expression_has_aggregate(&self, expr: &ast::Expression) -> bool {
        match expr {
            ast::Expression::Function { name, .. } => {
                matches!(name.to_uppercase().as_str(), "COUNT" | "SUM" | "AVG" | "MIN" | "MAX")
            }
            ast::Expression::BinaryOp { left, right, .. } => {
                self.expression_has_aggregate(left) || self.expression_has_aggregate(right)
            }
            _ => false,
        }
    }

    /// Execute SELECT with aggregation/GROUP BY
    fn execute_with_aggregation(
        &self,
        stmt: &ast::SelectStmt,
        cte_results: &HashMap<String, CteResult>,
    ) -> Result<Vec<storage::Row>, ExecutorError> {
        // Execute FROM clause (handles JOINs, subqueries, CTEs)
        let from_result = match &stmt.from {
            Some(from_clause) => self.execute_from(from_clause, cte_results)?,
            None => {
                return Err(ExecutorError::UnsupportedFeature(
                    "SELECT without FROM not yet implemented".to_string(),
                ))
            }
        };

        let evaluator = CombinedExpressionEvaluator::with_database(&from_result.schema, self.database);

        // Apply WHERE clause to filter joined rows
        let filtered_rows = apply_where_filter_combined(from_result.rows, stmt.where_clause.as_ref(), &evaluator)?;

        // Group rows
        let groups = if let Some(group_by_exprs) = &stmt.group_by {
            group_rows(&filtered_rows, group_by_exprs, &evaluator)?
        } else {
            // No GROUP BY - treat all rows as one group
            vec![(Vec::new(), filtered_rows)]
        };

        // Compute aggregates for each group and apply HAVING
        let mut result_rows = Vec::new();
        for (group_key, group_rows) in groups {
            // Compute aggregates for this group
            let mut aggregate_results = Vec::new();
            for item in &stmt.select_list {
                match item {
                    ast::SelectItem::Expression { expr, .. } => {
                        let value = self.evaluate_with_aggregates(
                            expr,
                            &group_rows,
                            &group_key,
                            &evaluator,
                        )?;
                        aggregate_results.push(value);
                    }
                    ast::SelectItem::Wildcard => {
                        return Err(ExecutorError::UnsupportedFeature(
                            "SELECT * not supported with aggregates".to_string(),
                        ))
                    }
                }
            }

            // Apply HAVING filter
            let include_group = if let Some(having_expr) = &stmt.having {
                let having_result = self.evaluate_with_aggregates(
                    having_expr,
                    &group_rows,
                    &group_key,
                    &evaluator,
                )?;
                match having_result {
                    types::SqlValue::Boolean(true) => true,
                    types::SqlValue::Boolean(false) | types::SqlValue::Null => false,
                    other => {
                        return Err(ExecutorError::InvalidWhereClause(format!(
                            "HAVING must evaluate to boolean, got: {:?}",
                            other
                        )))
                    }
                }
            } else {
                true
            };

            if include_group {
                result_rows.push(storage::Row::new(aggregate_results));
            }
        }

        // Apply ORDER BY if present
        if stmt.order_by.is_some() {
            return Err(ExecutorError::UnsupportedFeature(
                "ORDER BY with aggregates not yet implemented".to_string(),
            ));
        }

        // Apply DISTINCT if specified
        let result_rows = if stmt.distinct { apply_distinct(result_rows) } else { result_rows };

        // Don't apply LIMIT/OFFSET if we have a set operation - it will be applied later
        if stmt.set_operation.is_some() {
            Ok(result_rows)
        } else {
            Ok(apply_limit_offset(result_rows, stmt.limit, stmt.offset))
        }
    }

    /// Execute SELECT without aggregation
    fn execute_without_aggregation(
        &self,
        stmt: &ast::SelectStmt,
        from_result: FromResult,
    ) -> Result<Vec<storage::Row>, ExecutorError> {
        let FromResult { schema, rows } = from_result;
        let evaluator = CombinedExpressionEvaluator::with_database(&schema, self.database);

        // Apply WHERE clause filter
        let mut filtered_rows = apply_where_filter_combined(rows, stmt.where_clause.as_ref(), &evaluator)?;

        // Check if SELECT list has window functions
        let has_windows = has_window_functions(&stmt.select_list);

        // If there are window functions, evaluate them first
        // Window functions operate on the filtered result set
        let window_mapping = if has_windows {
            let (rows_with_windows, mapping) = evaluate_window_functions(filtered_rows, &stmt.select_list, &evaluator)?;
            filtered_rows = rows_with_windows;
            Some(mapping)
        } else {
            None
        };

        // Convert to RowWithSortKeys format
        let mut result_rows: Vec<RowWithSortKeys> = filtered_rows.into_iter().map(|row| (row, None)).collect();

        // Apply ORDER BY sorting if present
        if let Some(order_by) = &stmt.order_by {
            result_rows = apply_order_by(result_rows, order_by, &evaluator)?;
        }

        // Project columns from the sorted rows
        let mut final_rows = Vec::new();
        for (row, _) in result_rows {
            let projected_row = project_row_combined(&row, &stmt.select_list, &evaluator, &window_mapping)?;
            final_rows.push(projected_row);
        }

        // Apply DISTINCT if specified
        let final_rows = if stmt.distinct { apply_distinct(final_rows) } else { final_rows };

        // Don't apply LIMIT/OFFSET if we have a set operation - it will be applied later
        if stmt.set_operation.is_some() {
            Ok(final_rows)
        } else {
            Ok(apply_limit_offset(final_rows, stmt.limit, stmt.offset))
        }
    }

    /// Execute a FROM clause (table or join) and return combined schema and rows
    fn execute_from(
        &self,
        from: &ast::FromClause,
        cte_results: &HashMap<String, CteResult>,
    ) -> Result<FromResult, ExecutorError> {
        execute_from_clause(from, cte_results, self.database, |query| self.execute(query))
    }

    /// Evaluate an expression in the context of aggregation
    #[allow(clippy::only_used_in_recursion)]
    fn evaluate_with_aggregates(
        &self,
        expr: &ast::Expression,
        group_rows: &[storage::Row],
        _group_key: &[types::SqlValue],
        evaluator: &CombinedExpressionEvaluator,
    ) -> Result<types::SqlValue, ExecutorError> {
        match expr {
            // Aggregate function
            ast::Expression::Function { name, args } => {
                let mut acc = AggregateAccumulator::new(name)?;

                // Special handling for COUNT(*)
                if name.to_uppercase() == "COUNT" && args.len() == 1 {
                    // Parser represents COUNT(*) as either Wildcard or ColumnRef { column: "*" }
                    let is_count_star = matches!(args[0], ast::Expression::Wildcard)
                        || matches!(
                            &args[0],
                            ast::Expression::ColumnRef { table: None, column } if column == "*"
                        );

                    if is_count_star {
                        // COUNT(*) - count all rows
                        for _ in group_rows {
                            acc.accumulate(&types::SqlValue::Integer(1));
                        }
                        return Ok(acc.finalize());
                    }
                }

                // Regular aggregate - evaluate argument for each row
                if args.len() != 1 {
                    return Err(ExecutorError::UnsupportedExpression(format!(
                        "Aggregate functions expect 1 argument, got {}",
                        args.len()
                    )));
                }

                for row in group_rows {
                    let value = evaluator.eval(&args[0], row)?;
                    acc.accumulate(&value);
                }

                Ok(acc.finalize())
            }

            // Column reference - use value from group key
            ast::Expression::ColumnRef { .. } => {
                // For GROUP BY columns, use the first row's value (they're all the same)
                if let Some(first_row) = group_rows.first() {
                    evaluator.eval(expr, first_row)
                } else {
                    Ok(types::SqlValue::Null)
                }
            }

            // Binary operation
            ast::Expression::BinaryOp { left, op, right } => {
                let left_val =
                    self.evaluate_with_aggregates(left, group_rows, _group_key, evaluator)?;
                let right_val =
                    self.evaluate_with_aggregates(right, group_rows, _group_key, evaluator)?;

                // Reuse the binary op evaluation logic from ExpressionEvaluator
                // Create a temporary evaluator for this
                let temp_schema = catalog::TableSchema::new("temp".to_string(), vec![]);
                let temp_evaluator = ExpressionEvaluator::new(&temp_schema);
                temp_evaluator.eval_binary_op(&left_val, op, &right_val)
            }

            // Literal
            ast::Expression::Literal(val) => Ok(val.clone()),

            _ => Err(ExecutorError::UnsupportedExpression(format!(
                "Unsupported expression in aggregate context: {:?}",
                expr
            ))),
        }
    }

    /// Execute SELECT without FROM clause
    ///
    /// Evaluates expressions in the SELECT list without any table context.
    /// Returns a single row with the evaluated expressions.
    fn execute_select_without_from(
        &self,
        stmt: &ast::SelectStmt,
    ) -> Result<Vec<storage::Row>, ExecutorError> {
        // Create an empty schema (no table context)
        let empty_schema = catalog::TableSchema::new("".to_string(), vec![]);
        let evaluator = ExpressionEvaluator::new(&empty_schema);

        // Create an empty row (no data to reference)
        let empty_row = storage::Row::new(vec![]);

        // Evaluate each item in the SELECT list
        let mut values = Vec::new();
        for item in &stmt.select_list {
            match item {
                ast::SelectItem::Wildcard => {
                    return Err(ExecutorError::UnsupportedFeature(
                        "SELECT * requires FROM clause".to_string(),
                    ));
                }
                ast::SelectItem::Expression { expr, .. } => {
                    // Check if expression references a column
                    if self.expression_references_column(expr) {
                        return Err(ExecutorError::UnsupportedFeature(
                            "Column reference requires FROM clause".to_string(),
                        ));
                    }

                    // Evaluate the expression
                    let value = evaluator.eval(expr, &empty_row)?;
                    values.push(value);
                }
            }
        }

        // Return a single row with the evaluated values
        Ok(vec![storage::Row::new(values)])
    }

    /// Check if an expression references a column (which requires FROM clause)
    fn expression_references_column(&self, expr: &ast::Expression) -> bool {
        match expr {
            ast::Expression::ColumnRef { .. } => true,

            ast::Expression::BinaryOp { left, right, .. } => {
                self.expression_references_column(left) || self.expression_references_column(right)
            }

            ast::Expression::UnaryOp { expr, .. } => {
                self.expression_references_column(expr)
            }

            ast::Expression::Function { args, .. } => {
                args.iter().any(|arg| self.expression_references_column(arg))
            }

            ast::Expression::IsNull { expr, .. } => {
                self.expression_references_column(expr)
            }

            ast::Expression::InList { expr, values, .. } => {
                self.expression_references_column(expr)
                    || values.iter().any(|v| self.expression_references_column(v))
            }

            ast::Expression::Between { expr, low, high, .. } => {
                self.expression_references_column(expr)
                    || self.expression_references_column(low)
                    || self.expression_references_column(high)
            }

            ast::Expression::Cast { expr, .. } => {
                self.expression_references_column(expr)
            }

            ast::Expression::Position { substring, string } => {
                self.expression_references_column(substring)
                    || self.expression_references_column(string)
            }

            ast::Expression::Like { expr, pattern, .. } => {
                self.expression_references_column(expr)
                    || self.expression_references_column(pattern)
            }

            ast::Expression::In { expr, .. } => {
                // Note: subquery could reference outer columns but that's a different case
                self.expression_references_column(expr)
            }

            ast::Expression::QuantifiedComparison { expr, .. } => {
                self.expression_references_column(expr)
            }

            ast::Expression::Case { operand, when_clauses, else_result } => {
                operand.as_ref().map_or(false, |e| self.expression_references_column(e))
                    || when_clauses.iter().any(|(cond, res)| {
                        self.expression_references_column(cond) || self.expression_references_column(res)
                    })
                    || else_result.as_ref().map_or(false, |e| self.expression_references_column(e))
            }

            ast::Expression::WindowFunction { function, over } => {
                // Check window function arguments
                let args_reference_column = match function {
                    ast::WindowFunctionSpec::Aggregate { args, .. }
                    | ast::WindowFunctionSpec::Ranking { args, .. }
                    | ast::WindowFunctionSpec::Value { args, .. } => {
                        args.iter().any(|arg| self.expression_references_column(arg))
                    }
                };

                // Check PARTITION BY and ORDER BY clauses
                let partition_references = over.partition_by.as_ref().map_or(false, |exprs| {
                    exprs.iter().any(|e| self.expression_references_column(e))
                });

                let order_references = over.order_by.as_ref().map_or(false, |items| {
                    items.iter().any(|item| self.expression_references_column(&item.expr))
                });

                args_reference_column || partition_references || order_references
            }

            // These don't contain column references:
            ast::Expression::Literal(_) => false,
            ast::Expression::Wildcard => false,
            ast::Expression::ScalarSubquery(_) => false, // Subquery has its own scope
            ast::Expression::Exists { .. } => false,     // Subquery has its own scope
        }
    }
}
=======
pub use executor::SelectExecutor;
>>>>>>> 76b6e4b2
<|MERGE_RESOLUTION|>--- conflicted
+++ resolved
@@ -16,7 +16,7 @@
 mod window;
 
 use cte::{execute_ctes, CteResult};
-use filter::apply_where_filter_combined;
+use filter::{apply_where_filter_basic, apply_where_filter_combined};
 use grouping::{group_rows, AggregateAccumulator};
 use helpers::{apply_distinct, apply_limit_offset};
 use join::FromResult;
@@ -34,607 +34,4 @@
     pub rows: Vec<storage::Row>,
 }
 
-<<<<<<< HEAD
-/// Executes SELECT queries
-pub struct SelectExecutor<'a> {
-    database: &'a storage::Database,
-    outer_row: Option<&'a storage::Row>,
-    outer_schema: Option<&'a catalog::TableSchema>,
-}
-
-impl<'a> SelectExecutor<'a> {
-    /// Create a new SELECT executor
-    pub fn new(database: &'a storage::Database) -> Self {
-        SelectExecutor {
-            database,
-            outer_row: None,
-            outer_schema: None,
-        }
-    }
-
-    /// Create a new SELECT executor with outer context for correlated subqueries
-    pub fn new_with_outer_context(
-        database: &'a storage::Database,
-        outer_row: &'a storage::Row,
-        outer_schema: &'a catalog::TableSchema,
-    ) -> Self {
-        SelectExecutor {
-            database,
-            outer_row: Some(outer_row),
-            outer_schema: Some(outer_schema),
-        }
-    }
-
-    /// Execute a SELECT statement
-    pub fn execute(&self, stmt: &ast::SelectStmt) -> Result<Vec<storage::Row>, ExecutorError> {
-        // Execute CTEs if present
-        let cte_results = if let Some(with_clause) = &stmt.with_clause {
-            execute_ctes(with_clause, |query, cte_ctx| {
-                self.execute_with_ctes(query, cte_ctx)
-            })?
-        } else {
-            HashMap::new()
-        };
-
-        // Execute the main query with CTE context
-        self.execute_with_ctes(stmt, &cte_results)
-    }
-
-    /// Execute a SELECT statement and return both columns and rows
-    pub fn execute_with_columns(&self, stmt: &ast::SelectStmt) -> Result<SelectResult, ExecutorError> {
-        // First, get the FROM result to access the schema
-        let from_result = if let Some(from_clause) = &stmt.from {
-            let cte_results = if let Some(with_clause) = &stmt.with_clause {
-                execute_ctes(with_clause, |query, cte_ctx| {
-                    self.execute_with_ctes(query, cte_ctx)
-                })?
-            } else {
-                HashMap::new()
-            };
-            Some(self.execute_from(from_clause, &cte_results)?)
-        } else {
-            None
-        };
-
-        // Derive column names from the SELECT list
-        let columns = self.derive_column_names(&stmt.select_list, from_result.as_ref())?;
-
-        // Execute the query to get rows
-        let rows = self.execute(stmt)?;
-
-        Ok(SelectResult { columns, rows })
-    }
-
-    /// Derive column names from SELECT list
-    fn derive_column_names(
-        &self,
-        select_list: &[ast::SelectItem],
-        from_result: Option<&FromResult>,
-    ) -> Result<Vec<String>, ExecutorError> {
-        let mut column_names = Vec::new();
-
-        for item in select_list {
-            match item {
-                ast::SelectItem::Wildcard => {
-                    // SELECT * - expand to all column names from schema
-                    if let Some(from_res) = from_result {
-                        // Get all column names in order from the combined schema
-                        let mut table_columns: Vec<(usize, String)> = Vec::new();
-
-                        for (_table_name, (start_index, schema)) in &from_res.schema.table_schemas {
-                            for (col_idx, col_schema) in schema.columns.iter().enumerate() {
-                                table_columns.push((start_index + col_idx, col_schema.name.clone()));
-                            }
-                        }
-
-                        // Sort by index to maintain column order
-                        table_columns.sort_by_key(|(idx, _)| *idx);
-
-                        for (_, name) in table_columns {
-                            column_names.push(name);
-                        }
-                    } else {
-                        return Err(ExecutorError::UnsupportedFeature(
-                            "SELECT * without FROM not supported".to_string(),
-                        ));
-                    }
-                }
-                ast::SelectItem::Expression { expr, alias } => {
-                    // If there's an alias, use it
-                    if let Some(alias_name) = alias {
-                        column_names.push(alias_name.clone());
-                    } else {
-                        // Derive name from the expression
-                        column_names.push(self.derive_expression_name(expr));
-                    }
-                }
-            }
-        }
-
-        Ok(column_names)
-    }
-
-    /// Derive a column name from an expression
-    fn derive_expression_name(&self, expr: &ast::Expression) -> String {
-        match expr {
-            ast::Expression::ColumnRef { table: _, column } => column.clone(),
-            ast::Expression::Function { name, args } => {
-                // For functions, use name(args) format
-                let args_str = if args.is_empty() {
-                    "*".to_string()
-                } else {
-                    args.iter()
-                        .map(|arg| self.derive_expression_name(arg))
-                        .collect::<Vec<_>>()
-                        .join(", ")
-                };
-                format!("{}({})", name, args_str)
-            }
-            ast::Expression::BinaryOp { left, op, right } => {
-                // For binary operations, create descriptive name
-                format!(
-                    "({} {} {})",
-                    self.derive_expression_name(left),
-                    match op {
-                        ast::BinaryOperator::Plus => "+",
-                        ast::BinaryOperator::Minus => "-",
-                        ast::BinaryOperator::Multiply => "*",
-                        ast::BinaryOperator::Divide => "/",
-                        ast::BinaryOperator::Equal => "=",
-                        ast::BinaryOperator::NotEqual => "!=",
-                        ast::BinaryOperator::LessThan => "<",
-                        ast::BinaryOperator::LessThanOrEqual => "<=",
-                        ast::BinaryOperator::GreaterThan => ">",
-                        ast::BinaryOperator::GreaterThanOrEqual => ">=",
-                        ast::BinaryOperator::And => "AND",
-                        ast::BinaryOperator::Or => "OR",
-                        ast::BinaryOperator::Concat => "||",
-                        _ => "?",
-                    },
-                    self.derive_expression_name(right)
-                )
-            }
-            ast::Expression::Literal(val) => {
-                // For literals, use the value representation
-                format!("{:?}", val)
-            }
-            _ => "?column?".to_string(), // Default for other expression types
-        }
-    }
-
-    /// Execute SELECT statement with CTE context
-    fn execute_with_ctes(
-        &self,
-        stmt: &ast::SelectStmt,
-        cte_results: &HashMap<String, CteResult>,
-    ) -> Result<Vec<storage::Row>, ExecutorError> {
-        // Execute the left-hand side query
-        let has_aggregates = self.has_aggregates(&stmt.select_list) || stmt.having.is_some();
-        let has_group_by = stmt.group_by.is_some();
-
-        let mut results = if has_aggregates || has_group_by {
-            self.execute_with_aggregation(stmt, cte_results)?
-        } else if let Some(from_clause) = &stmt.from {
-            let from_result = self.execute_from(from_clause, cte_results)?;
-            self.execute_without_aggregation(stmt, from_result)?
-        } else {
-            // SELECT without FROM - evaluate expressions as a single row
-            self.execute_select_without_from(stmt)?
-        };
-
-        // Handle set operations (UNION, INTERSECT, EXCEPT)
-        if let Some(set_op) = &stmt.set_operation {
-            // Execute the right-hand side query
-            let right_results = self.execute(&set_op.right)?;
-
-            // Apply the set operation
-            results = apply_set_operation(results, right_results, set_op)?;
-
-            // Apply LIMIT/OFFSET to the final combined result
-            results = apply_limit_offset(results, stmt.limit, stmt.offset);
-        }
-
-        Ok(results)
-    }
-
-    /// Check if SELECT list contains aggregate functions
-    fn has_aggregates(&self, select_list: &[ast::SelectItem]) -> bool {
-        select_list.iter().any(|item| match item {
-            ast::SelectItem::Expression { expr, .. } => self.expression_has_aggregate(expr),
-            _ => false,
-        })
-    }
-
-    /// Check if an expression contains aggregate functions
-    #[allow(clippy::only_used_in_recursion)]
-    fn expression_has_aggregate(&self, expr: &ast::Expression) -> bool {
-        match expr {
-            ast::Expression::Function { name, .. } => {
-                matches!(name.to_uppercase().as_str(), "COUNT" | "SUM" | "AVG" | "MIN" | "MAX")
-            }
-            ast::Expression::BinaryOp { left, right, .. } => {
-                self.expression_has_aggregate(left) || self.expression_has_aggregate(right)
-            }
-            _ => false,
-        }
-    }
-
-    /// Execute SELECT with aggregation/GROUP BY
-    fn execute_with_aggregation(
-        &self,
-        stmt: &ast::SelectStmt,
-        cte_results: &HashMap<String, CteResult>,
-    ) -> Result<Vec<storage::Row>, ExecutorError> {
-        // Execute FROM clause (handles JOINs, subqueries, CTEs)
-        let from_result = match &stmt.from {
-            Some(from_clause) => self.execute_from(from_clause, cte_results)?,
-            None => {
-                return Err(ExecutorError::UnsupportedFeature(
-                    "SELECT without FROM not yet implemented".to_string(),
-                ))
-            }
-        };
-
-        let evaluator = CombinedExpressionEvaluator::with_database(&from_result.schema, self.database);
-
-        // Apply WHERE clause to filter joined rows
-        let filtered_rows = apply_where_filter_combined(from_result.rows, stmt.where_clause.as_ref(), &evaluator)?;
-
-        // Group rows
-        let groups = if let Some(group_by_exprs) = &stmt.group_by {
-            group_rows(&filtered_rows, group_by_exprs, &evaluator)?
-        } else {
-            // No GROUP BY - treat all rows as one group
-            vec![(Vec::new(), filtered_rows)]
-        };
-
-        // Compute aggregates for each group and apply HAVING
-        let mut result_rows = Vec::new();
-        for (group_key, group_rows) in groups {
-            // Compute aggregates for this group
-            let mut aggregate_results = Vec::new();
-            for item in &stmt.select_list {
-                match item {
-                    ast::SelectItem::Expression { expr, .. } => {
-                        let value = self.evaluate_with_aggregates(
-                            expr,
-                            &group_rows,
-                            &group_key,
-                            &evaluator,
-                        )?;
-                        aggregate_results.push(value);
-                    }
-                    ast::SelectItem::Wildcard => {
-                        return Err(ExecutorError::UnsupportedFeature(
-                            "SELECT * not supported with aggregates".to_string(),
-                        ))
-                    }
-                }
-            }
-
-            // Apply HAVING filter
-            let include_group = if let Some(having_expr) = &stmt.having {
-                let having_result = self.evaluate_with_aggregates(
-                    having_expr,
-                    &group_rows,
-                    &group_key,
-                    &evaluator,
-                )?;
-                match having_result {
-                    types::SqlValue::Boolean(true) => true,
-                    types::SqlValue::Boolean(false) | types::SqlValue::Null => false,
-                    other => {
-                        return Err(ExecutorError::InvalidWhereClause(format!(
-                            "HAVING must evaluate to boolean, got: {:?}",
-                            other
-                        )))
-                    }
-                }
-            } else {
-                true
-            };
-
-            if include_group {
-                result_rows.push(storage::Row::new(aggregate_results));
-            }
-        }
-
-        // Apply ORDER BY if present
-        if stmt.order_by.is_some() {
-            return Err(ExecutorError::UnsupportedFeature(
-                "ORDER BY with aggregates not yet implemented".to_string(),
-            ));
-        }
-
-        // Apply DISTINCT if specified
-        let result_rows = if stmt.distinct { apply_distinct(result_rows) } else { result_rows };
-
-        // Don't apply LIMIT/OFFSET if we have a set operation - it will be applied later
-        if stmt.set_operation.is_some() {
-            Ok(result_rows)
-        } else {
-            Ok(apply_limit_offset(result_rows, stmt.limit, stmt.offset))
-        }
-    }
-
-    /// Execute SELECT without aggregation
-    fn execute_without_aggregation(
-        &self,
-        stmt: &ast::SelectStmt,
-        from_result: FromResult,
-    ) -> Result<Vec<storage::Row>, ExecutorError> {
-        let FromResult { schema, rows } = from_result;
-        let evaluator = CombinedExpressionEvaluator::with_database(&schema, self.database);
-
-        // Apply WHERE clause filter
-        let mut filtered_rows = apply_where_filter_combined(rows, stmt.where_clause.as_ref(), &evaluator)?;
-
-        // Check if SELECT list has window functions
-        let has_windows = has_window_functions(&stmt.select_list);
-
-        // If there are window functions, evaluate them first
-        // Window functions operate on the filtered result set
-        let window_mapping = if has_windows {
-            let (rows_with_windows, mapping) = evaluate_window_functions(filtered_rows, &stmt.select_list, &evaluator)?;
-            filtered_rows = rows_with_windows;
-            Some(mapping)
-        } else {
-            None
-        };
-
-        // Convert to RowWithSortKeys format
-        let mut result_rows: Vec<RowWithSortKeys> = filtered_rows.into_iter().map(|row| (row, None)).collect();
-
-        // Apply ORDER BY sorting if present
-        if let Some(order_by) = &stmt.order_by {
-            result_rows = apply_order_by(result_rows, order_by, &evaluator)?;
-        }
-
-        // Project columns from the sorted rows
-        let mut final_rows = Vec::new();
-        for (row, _) in result_rows {
-            let projected_row = project_row_combined(&row, &stmt.select_list, &evaluator, &window_mapping)?;
-            final_rows.push(projected_row);
-        }
-
-        // Apply DISTINCT if specified
-        let final_rows = if stmt.distinct { apply_distinct(final_rows) } else { final_rows };
-
-        // Don't apply LIMIT/OFFSET if we have a set operation - it will be applied later
-        if stmt.set_operation.is_some() {
-            Ok(final_rows)
-        } else {
-            Ok(apply_limit_offset(final_rows, stmt.limit, stmt.offset))
-        }
-    }
-
-    /// Execute a FROM clause (table or join) and return combined schema and rows
-    fn execute_from(
-        &self,
-        from: &ast::FromClause,
-        cte_results: &HashMap<String, CteResult>,
-    ) -> Result<FromResult, ExecutorError> {
-        execute_from_clause(from, cte_results, self.database, |query| self.execute(query))
-    }
-
-    /// Evaluate an expression in the context of aggregation
-    #[allow(clippy::only_used_in_recursion)]
-    fn evaluate_with_aggregates(
-        &self,
-        expr: &ast::Expression,
-        group_rows: &[storage::Row],
-        _group_key: &[types::SqlValue],
-        evaluator: &CombinedExpressionEvaluator,
-    ) -> Result<types::SqlValue, ExecutorError> {
-        match expr {
-            // Aggregate function
-            ast::Expression::Function { name, args } => {
-                let mut acc = AggregateAccumulator::new(name)?;
-
-                // Special handling for COUNT(*)
-                if name.to_uppercase() == "COUNT" && args.len() == 1 {
-                    // Parser represents COUNT(*) as either Wildcard or ColumnRef { column: "*" }
-                    let is_count_star = matches!(args[0], ast::Expression::Wildcard)
-                        || matches!(
-                            &args[0],
-                            ast::Expression::ColumnRef { table: None, column } if column == "*"
-                        );
-
-                    if is_count_star {
-                        // COUNT(*) - count all rows
-                        for _ in group_rows {
-                            acc.accumulate(&types::SqlValue::Integer(1));
-                        }
-                        return Ok(acc.finalize());
-                    }
-                }
-
-                // Regular aggregate - evaluate argument for each row
-                if args.len() != 1 {
-                    return Err(ExecutorError::UnsupportedExpression(format!(
-                        "Aggregate functions expect 1 argument, got {}",
-                        args.len()
-                    )));
-                }
-
-                for row in group_rows {
-                    let value = evaluator.eval(&args[0], row)?;
-                    acc.accumulate(&value);
-                }
-
-                Ok(acc.finalize())
-            }
-
-            // Column reference - use value from group key
-            ast::Expression::ColumnRef { .. } => {
-                // For GROUP BY columns, use the first row's value (they're all the same)
-                if let Some(first_row) = group_rows.first() {
-                    evaluator.eval(expr, first_row)
-                } else {
-                    Ok(types::SqlValue::Null)
-                }
-            }
-
-            // Binary operation
-            ast::Expression::BinaryOp { left, op, right } => {
-                let left_val =
-                    self.evaluate_with_aggregates(left, group_rows, _group_key, evaluator)?;
-                let right_val =
-                    self.evaluate_with_aggregates(right, group_rows, _group_key, evaluator)?;
-
-                // Reuse the binary op evaluation logic from ExpressionEvaluator
-                // Create a temporary evaluator for this
-                let temp_schema = catalog::TableSchema::new("temp".to_string(), vec![]);
-                let temp_evaluator = ExpressionEvaluator::new(&temp_schema);
-                temp_evaluator.eval_binary_op(&left_val, op, &right_val)
-            }
-
-            // Literal
-            ast::Expression::Literal(val) => Ok(val.clone()),
-
-            _ => Err(ExecutorError::UnsupportedExpression(format!(
-                "Unsupported expression in aggregate context: {:?}",
-                expr
-            ))),
-        }
-    }
-
-    /// Execute SELECT without FROM clause
-    ///
-    /// Evaluates expressions in the SELECT list without any table context.
-    /// Returns a single row with the evaluated expressions.
-    fn execute_select_without_from(
-        &self,
-        stmt: &ast::SelectStmt,
-    ) -> Result<Vec<storage::Row>, ExecutorError> {
-        // Create an empty schema (no table context)
-        let empty_schema = catalog::TableSchema::new("".to_string(), vec![]);
-        let evaluator = ExpressionEvaluator::new(&empty_schema);
-
-        // Create an empty row (no data to reference)
-        let empty_row = storage::Row::new(vec![]);
-
-        // Evaluate each item in the SELECT list
-        let mut values = Vec::new();
-        for item in &stmt.select_list {
-            match item {
-                ast::SelectItem::Wildcard => {
-                    return Err(ExecutorError::UnsupportedFeature(
-                        "SELECT * requires FROM clause".to_string(),
-                    ));
-                }
-                ast::SelectItem::Expression { expr, .. } => {
-                    // Check if expression references a column
-                    if self.expression_references_column(expr) {
-                        return Err(ExecutorError::UnsupportedFeature(
-                            "Column reference requires FROM clause".to_string(),
-                        ));
-                    }
-
-                    // Evaluate the expression
-                    let value = evaluator.eval(expr, &empty_row)?;
-                    values.push(value);
-                }
-            }
-        }
-
-        // Return a single row with the evaluated values
-        Ok(vec![storage::Row::new(values)])
-    }
-
-    /// Check if an expression references a column (which requires FROM clause)
-    fn expression_references_column(&self, expr: &ast::Expression) -> bool {
-        match expr {
-            ast::Expression::ColumnRef { .. } => true,
-
-            ast::Expression::BinaryOp { left, right, .. } => {
-                self.expression_references_column(left) || self.expression_references_column(right)
-            }
-
-            ast::Expression::UnaryOp { expr, .. } => {
-                self.expression_references_column(expr)
-            }
-
-            ast::Expression::Function { args, .. } => {
-                args.iter().any(|arg| self.expression_references_column(arg))
-            }
-
-            ast::Expression::IsNull { expr, .. } => {
-                self.expression_references_column(expr)
-            }
-
-            ast::Expression::InList { expr, values, .. } => {
-                self.expression_references_column(expr)
-                    || values.iter().any(|v| self.expression_references_column(v))
-            }
-
-            ast::Expression::Between { expr, low, high, .. } => {
-                self.expression_references_column(expr)
-                    || self.expression_references_column(low)
-                    || self.expression_references_column(high)
-            }
-
-            ast::Expression::Cast { expr, .. } => {
-                self.expression_references_column(expr)
-            }
-
-            ast::Expression::Position { substring, string } => {
-                self.expression_references_column(substring)
-                    || self.expression_references_column(string)
-            }
-
-            ast::Expression::Like { expr, pattern, .. } => {
-                self.expression_references_column(expr)
-                    || self.expression_references_column(pattern)
-            }
-
-            ast::Expression::In { expr, .. } => {
-                // Note: subquery could reference outer columns but that's a different case
-                self.expression_references_column(expr)
-            }
-
-            ast::Expression::QuantifiedComparison { expr, .. } => {
-                self.expression_references_column(expr)
-            }
-
-            ast::Expression::Case { operand, when_clauses, else_result } => {
-                operand.as_ref().map_or(false, |e| self.expression_references_column(e))
-                    || when_clauses.iter().any(|(cond, res)| {
-                        self.expression_references_column(cond) || self.expression_references_column(res)
-                    })
-                    || else_result.as_ref().map_or(false, |e| self.expression_references_column(e))
-            }
-
-            ast::Expression::WindowFunction { function, over } => {
-                // Check window function arguments
-                let args_reference_column = match function {
-                    ast::WindowFunctionSpec::Aggregate { args, .. }
-                    | ast::WindowFunctionSpec::Ranking { args, .. }
-                    | ast::WindowFunctionSpec::Value { args, .. } => {
-                        args.iter().any(|arg| self.expression_references_column(arg))
-                    }
-                };
-
-                // Check PARTITION BY and ORDER BY clauses
-                let partition_references = over.partition_by.as_ref().map_or(false, |exprs| {
-                    exprs.iter().any(|e| self.expression_references_column(e))
-                });
-
-                let order_references = over.order_by.as_ref().map_or(false, |items| {
-                    items.iter().any(|item| self.expression_references_column(&item.expr))
-                });
-
-                args_reference_column || partition_references || order_references
-            }
-
-            // These don't contain column references:
-            ast::Expression::Literal(_) => false,
-            ast::Expression::Wildcard => false,
-            ast::Expression::ScalarSubquery(_) => false, // Subquery has its own scope
-            ast::Expression::Exists { .. } => false,     // Subquery has its own scope
-        }
-    }
-}
-=======
-pub use executor::SelectExecutor;
->>>>>>> 76b6e4b2
+pub use executor::SelectExecutor;