--- conflicted
+++ resolved
@@ -11,13 +11,8 @@
 use crate::select::projection::project_row_combined;
 use crate::schema::CombinedSchema;
 use crate::select::grouping::compare_sql_values;
-<<<<<<< HEAD
-use std::collections::HashMap;
-use storage::database::IndexData;
-=======
 use storage::database::IndexData;
 use types::SqlValue;
->>>>>>> 98d60343
 use crate::select::window::{
     collect_order_by_window_functions, evaluate_order_by_window_functions,
     evaluate_window_functions, expression_has_window_function, has_window_functions,
@@ -259,13 +254,6 @@
             let qualified_table_name = format!("public.{}", table_name);
             if let Some(table) = self.database.get_table(&qualified_table_name) {
                 if let Some(pk_index) = table.primary_key_index() {
-<<<<<<< HEAD
-                    // Convert to IndexData format
-                    let mut data = HashMap::new();
-                    for (key, &row_idx) in pk_index {
-                        data.insert(key.clone(), vec![row_idx]);
-                    }
-=======
                     // Convert to IndexData format (Vec of tuples)
                     let mut data: Vec<(Vec<SqlValue>, Vec<usize>)> = pk_index
                         .iter()
@@ -281,7 +269,6 @@
                         }
                         std::cmp::Ordering::Equal
                     });
->>>>>>> 98d60343
                     IndexData { data }
                 } else {
                     return Ok(None);
@@ -309,36 +296,6 @@
         }
 
         // All rows are included, we can use the index directly
-<<<<<<< HEAD
-        // Collect all keys and sort them
-        let mut keys: Vec<_> = index_data.data.keys().collect();
-        keys.sort_by(|a, b| {
-            use std::cmp::Ordering;
-            for (x, y) in a.iter().zip(b.iter()) {
-                match compare_sql_values(x, y) {
-                    Ordering::Equal => continue,
-                    ord => return ord,
-                }
-            }
-            Ordering::Equal
-        });
-
-        // Reverse sort order if DESC
-        if order_item.direction == ast::OrderDirection::Desc {
-        keys.reverse();
-        }
-
-        // Build ordered rows
-        let mut ordered_rows: Vec<RowWithSortKeys> = Vec::new();
-        for key in keys {
-            if let Some(indices) = index_data.data.get(key) {
-                for &row_idx in indices {
-                    if row_idx < rows.len() {
-                        ordered_rows.push(rows[row_idx].clone());
-                    }
-                }
-            }
-=======
         // The index data is already sorted, but may need reversing for DESC
         let data_to_use = if order_item.direction == ast::OrderDirection::Desc {
             // Reverse the order for DESC
@@ -357,7 +314,6 @@
                     ordered_rows.push(rows[row_idx].clone());
                 }
             }
->>>>>>> 98d60343
         }
 
         Ok(Some(ordered_rows))
@@ -447,17 +403,10 @@
 
         // Look up the value in the index
         let search_key = vec![value]; // Single column index
-<<<<<<< HEAD
-        let matching_row_indices = match index_data.data.get(&search_key) {
-            Some(indices) => indices.clone(),
-            None => Vec::new(), // No matches
-        };
-=======
         let matching_row_indices = index_data.data.iter()
             .find(|(key, _)| key == &search_key)
             .map(|(_, indices)| indices.clone())
             .unwrap_or_else(Vec::new);
->>>>>>> 98d60343
 
         // Convert row indices to actual rows
         let mut result_rows = Vec::new();
