--- conflicted
+++ resolved
@@ -18,15 +18,9 @@
         from_result: FromResult,
     ) -> Result<Vec<storage::Row>, ExecutorError> {
         let FromResult { schema, rows } = from_result;
-        eprintln!("DEBUG NONAGG: schema keys={:?}, row count={}", schema.table_schemas.keys().collect::<Vec<_>>(), rows.len());
-        eprintln!("DEBUG NONAGG: outer_row={}, outer_schema={:?}",
-                 self._outer_row.is_some(),
-                 self._outer_schema.map(|s| s.table_schemas.keys().collect::<Vec<_>>()));
 
         // Create evaluator with outer context if available (outer schema is already a CombinedSchema)
         let evaluator = if let (Some(outer_row), Some(outer_schema)) = (self._outer_row, self._outer_schema) {
-            eprintln!("DEBUG NONAGG: Creating evaluator WITH outer context, outer tables={:?}",
-                     outer_schema.table_schemas.keys().collect::<Vec<_>>());
             CombinedExpressionEvaluator::with_database_and_outer_context(
                 &schema,
                 self.database,
@@ -34,14 +28,11 @@
                 outer_schema
             )
         } else {
-            eprintln!("DEBUG NONAGG: Creating evaluator WITHOUT outer context");
             CombinedExpressionEvaluator::with_database(&schema, self.database)
         };
 
         // Apply WHERE clause filter
-        eprintln!("DEBUG NONAGG: About to apply WHERE filter");
         let mut filtered_rows = apply_where_filter_combined(rows, stmt.where_clause.as_ref(), &evaluator)?;
-        eprintln!("DEBUG NONAGG: WHERE filter complete, {} rows", filtered_rows.len());
 
         // Check if SELECT list has window functions
         let has_select_windows = has_window_functions(&stmt.select_list);
@@ -87,17 +78,13 @@
 
         // Apply ORDER BY sorting if present
         if let Some(order_by) = &stmt.order_by {
-<<<<<<< HEAD
-            // Create evaluator with window mapping for ORDER BY
+            // Create evaluator with window mapping for ORDER BY (if window functions are present)
             let order_by_evaluator = if let Some(ref mapping) = window_mapping {
                 CombinedExpressionEvaluator::with_database_and_windows(&schema, self.database, mapping)
             } else {
                 CombinedExpressionEvaluator::with_database(&schema, self.database)
             };
-            result_rows = apply_order_by(result_rows, order_by, &order_by_evaluator)?;
-=======
-            result_rows = apply_order_by(result_rows, order_by, &evaluator, &stmt.select_list)?;
->>>>>>> 32f4f433
+            result_rows = apply_order_by(result_rows, order_by, &order_by_evaluator, &stmt.select_list)?;
         }
 
         // Project columns from the sorted rows
