--- conflicted
+++ resolved
@@ -1,12 +1,9 @@
 //! SelectExecutor construction and initialization
 
-<<<<<<< HEAD
 use std::cell::Cell;
+use std::time::Instant;
 use crate::limits::{MAX_MEMORY_BYTES, MEMORY_WARNING_BYTES};
 use crate::errors::ExecutorError;
-=======
-use std::time::Instant;
->>>>>>> 43b83f0c
 
 /// Executes SELECT queries
 pub struct SelectExecutor<'a> {
@@ -15,12 +12,10 @@
     pub(super) _outer_schema: Option<&'a crate::schema::CombinedSchema>,
     /// Subquery nesting depth (for preventing stack overflow)
     pub(super) subquery_depth: usize,
-<<<<<<< HEAD
     /// Memory used by this query execution (in bytes)
     pub(super) memory_used_bytes: Cell<usize>,
     /// Flag to prevent logging the same warning multiple times
     pub(super) memory_warning_logged: Cell<bool>,
-=======
     /// Query start time (for timeout enforcement)
     pub(super) start_time: Instant,
     /// Timeout in seconds (defaults to MAX_QUERY_EXECUTION_SECONDS)
@@ -29,7 +24,6 @@
     pub(super) rows_processed: usize,
     pub(super) last_progress_log: Instant,
     pub(super) verbose: bool,
->>>>>>> 43b83f0c
 }
 
 impl<'a> SelectExecutor<'a> {
@@ -45,16 +39,13 @@
             _outer_row: None,
             _outer_schema: None,
             subquery_depth: 0,
-<<<<<<< HEAD
             memory_used_bytes: Cell::new(0),
             memory_warning_logged: Cell::new(false),
-=======
             start_time: now,
             timeout_seconds: crate::limits::MAX_QUERY_EXECUTION_SECONDS,
             rows_processed: 0,
             last_progress_log: now,
             verbose,
->>>>>>> 43b83f0c
         }
     }
 
@@ -74,16 +65,13 @@
             _outer_row: Some(outer_row),
             _outer_schema: Some(outer_schema),
             subquery_depth: 0,
-<<<<<<< HEAD
             memory_used_bytes: Cell::new(0),
             memory_warning_logged: Cell::new(false),
-=======
             start_time: now,
             timeout_seconds: crate::limits::MAX_QUERY_EXECUTION_SECONDS,
             rows_processed: 0,
             last_progress_log: now,
             verbose,
->>>>>>> 43b83f0c
         }
     }
 
@@ -119,9 +107,13 @@
             _outer_row: Some(outer_row),
             _outer_schema: Some(outer_schema),
             subquery_depth: parent_depth + 1,
-<<<<<<< HEAD
             memory_used_bytes: Cell::new(0),
             memory_warning_logged: Cell::new(false),
+            start_time: now,
+            timeout_seconds: crate::limits::MAX_QUERY_EXECUTION_SECONDS,
+            rows_processed: 0,
+            last_progress_log: now,
+            verbose,
         }
     }
 
@@ -155,13 +147,6 @@
     pub(super) fn track_memory_deallocation(&self, bytes: usize) {
         let current = self.memory_used_bytes.get();
         self.memory_used_bytes.set(current.saturating_sub(bytes));
-=======
-            start_time: now,
-            timeout_seconds: crate::limits::MAX_QUERY_EXECUTION_SECONDS,
-            rows_processed: 0,
-            last_progress_log: now,
-            verbose,
-        }
     }
 
     /// Log progress if enough time has elapsed
@@ -212,6 +197,5 @@
             });
         }
         Ok(())
->>>>>>> 43b83f0c
     }
 }