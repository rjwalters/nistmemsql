//! SelectExecutor construction and initialization

use std::cell::Cell;
use std::time::Instant;
use crate::limits::{MAX_MEMORY_BYTES, MEMORY_WARNING_BYTES};
use crate::errors::ExecutorError;

/// Executes SELECT queries
pub struct SelectExecutor<'a> {
    pub(super) database: &'a storage::Database,
    pub(super) _outer_row: Option<&'a storage::Row>,
    pub(super) _outer_schema: Option<&'a crate::schema::CombinedSchema>,
    /// Subquery nesting depth (for preventing stack overflow)
    pub(super) subquery_depth: usize,
    /// Memory used by this query execution (in bytes)
    pub(super) memory_used_bytes: Cell<usize>,
    /// Flag to prevent logging the same warning multiple times
    pub(super) memory_warning_logged: Cell<bool>,
    /// Query start time (for timeout enforcement)
    pub(super) start_time: Instant,
    /// Timeout in seconds (defaults to MAX_QUERY_EXECUTION_SECONDS)
    pub(crate) timeout_seconds: u64,
}

impl<'a> SelectExecutor<'a> {
    /// Create a new SELECT executor
    pub fn new(database: &'a storage::Database) -> Self {
        SelectExecutor {
            database,
            _outer_row: None,
            _outer_schema: None,
            subquery_depth: 0,
            memory_used_bytes: Cell::new(0),
            memory_warning_logged: Cell::new(false),
<<<<<<< HEAD
            start_time: Instant::now(),
=======
            start_time: now,
>>>>>>> 44272158
            timeout_seconds: crate::limits::MAX_QUERY_EXECUTION_SECONDS,
        }
    }

    /// Create a new SELECT executor with outer context for correlated subqueries
    pub fn new_with_outer_context(
        database: &'a storage::Database,
        outer_row: &'a storage::Row,
        outer_schema: &'a crate::schema::CombinedSchema,
    ) -> Self {
        SelectExecutor {
            database,
            _outer_row: Some(outer_row),
            _outer_schema: Some(outer_schema),
            subquery_depth: 0,
            memory_used_bytes: Cell::new(0),
            memory_warning_logged: Cell::new(false),
<<<<<<< HEAD
            start_time: Instant::now(),
=======
            start_time: now,
>>>>>>> 44272158
            timeout_seconds: crate::limits::MAX_QUERY_EXECUTION_SECONDS,
        }
    }

    /// Create a new SELECT executor with outer context and explicit depth
    /// Used when creating subquery executors to track nesting depth
    ///
    /// # Note on Timeout Inheritance
    ///
    /// Currently subqueries get their own 60s timeout rather than sharing parent's timeout.
    /// This means a query with N subqueries could run for up to N*60s instead of 60s total.
    ///
    /// However, this is acceptable for the initial fix because:
    /// 1. The main regression (100% timeout) was caused by ZERO timeout enforcement
    /// 2. Having per-subquery timeouts still prevents infinite loops (the core issue)
    /// 3. Most problematic queries cause recursive subquery execution, which IS caught
    /// 4. Threading timeout through evaluators requires extensive refactoring
    ///
    /// Future improvement: Add timeout fields to ExpressionEvaluator and pass through
    /// See: https://github.com/rjwalters/vibesql/issues/1012#subquery-timeout
    pub fn new_with_outer_context_and_depth(
        database: &'a storage::Database,
        outer_row: &'a storage::Row,
        outer_schema: &'a crate::schema::CombinedSchema,
        parent_depth: usize,
    ) -> Self {
        SelectExecutor {
            database,
            _outer_row: Some(outer_row),
            _outer_schema: Some(outer_schema),
            subquery_depth: parent_depth + 1,
            memory_used_bytes: Cell::new(0),
            memory_warning_logged: Cell::new(false),
<<<<<<< HEAD
            start_time: Instant::now(),
=======
            start_time: now,
>>>>>>> 44272158
            timeout_seconds: crate::limits::MAX_QUERY_EXECUTION_SECONDS,
        }
    }

    /// Track memory allocation
    pub(super) fn track_memory_allocation(&self, bytes: usize) -> Result<(), ExecutorError> {
        let mut current = self.memory_used_bytes.get();
        current += bytes;
        self.memory_used_bytes.set(current);

        // Log warning at threshold
        if !self.memory_warning_logged.get() && current > MEMORY_WARNING_BYTES {
            eprintln!(
                "⚠️  Query memory usage: {:.2} GB",
                current as f64 / 1024.0 / 1024.0 / 1024.0
            );
            self.memory_warning_logged.set(true);
<<<<<<< HEAD
=======
        }

        // Hard limit
        if current > MAX_MEMORY_BYTES {
            return Err(ExecutorError::MemoryLimitExceeded {
                used_bytes: current,
                max_bytes: MAX_MEMORY_BYTES,
            });
        }

        Ok(())
    }

    /// Track memory deallocation
    pub(super) fn track_memory_deallocation(&self, bytes: usize) {
        let current = self.memory_used_bytes.get();
        self.memory_used_bytes.set(current.saturating_sub(bytes));
    }

    /// Log progress if enough time has elapsed
    pub(super) fn log_progress_if_needed(&mut self) {
        if !self.verbose {
            return;
>>>>>>> 44272158
        }

        // Hard limit
        if current > MAX_MEMORY_BYTES {
            return Err(ExecutorError::MemoryLimitExceeded {
                used_bytes: current,
                max_bytes: MAX_MEMORY_BYTES,
            });
        }

        Ok(())
    }

    /// Track memory deallocation
    pub(super) fn track_memory_deallocation(&self, bytes: usize) {
        let current = self.memory_used_bytes.get();
        self.memory_used_bytes.set(current.saturating_sub(bytes));
    }

    /// Override default timeout for this query (useful for testing)
    pub fn with_timeout(mut self, seconds: u64) -> Self {
        self.timeout_seconds = seconds;
        self
    }

    /// Check if query has exceeded timeout
    /// Call this in hot loops to prevent infinite execution
    pub(crate) fn check_timeout(&self) -> Result<(), crate::errors::ExecutorError> {
        let elapsed = self.start_time.elapsed().as_secs();
        if elapsed >= self.timeout_seconds {
            return Err(crate::errors::ExecutorError::QueryTimeoutExceeded {
                elapsed_seconds: elapsed,
                max_seconds: self.timeout_seconds,
            });
        }
        Ok(())
    }
}<|MERGE_RESOLUTION|>--- conflicted
+++ resolved
@@ -20,11 +20,20 @@
     pub(super) start_time: Instant,
     /// Timeout in seconds (defaults to MAX_QUERY_EXECUTION_SECONDS)
     pub(crate) timeout_seconds: u64,
+    /// Progress tracking fields (for verbose logging)
+    pub(super) rows_processed: usize,
+    pub(super) last_progress_log: Instant,
+    pub(super) verbose: bool,
 }
 
 impl<'a> SelectExecutor<'a> {
     /// Create a new SELECT executor
     pub fn new(database: &'a storage::Database) -> Self {
+        let verbose = std::env::var("SQLLOGICTEST_VERBOSE")
+            .map(|v| v == "1" || v.to_lowercase() == "true")
+            .unwrap_or(false);
+
+        let now = Instant::now();
         SelectExecutor {
             database,
             _outer_row: None,
@@ -32,12 +41,11 @@
             subquery_depth: 0,
             memory_used_bytes: Cell::new(0),
             memory_warning_logged: Cell::new(false),
-<<<<<<< HEAD
-            start_time: Instant::now(),
-=======
             start_time: now,
->>>>>>> 44272158
             timeout_seconds: crate::limits::MAX_QUERY_EXECUTION_SECONDS,
+            rows_processed: 0,
+            last_progress_log: now,
+            verbose,
         }
     }
 
@@ -47,6 +55,11 @@
         outer_row: &'a storage::Row,
         outer_schema: &'a crate::schema::CombinedSchema,
     ) -> Self {
+        let verbose = std::env::var("SQLLOGICTEST_VERBOSE")
+            .map(|v| v == "1" || v.to_lowercase() == "true")
+            .unwrap_or(false);
+
+        let now = Instant::now();
         SelectExecutor {
             database,
             _outer_row: Some(outer_row),
@@ -54,12 +67,11 @@
             subquery_depth: 0,
             memory_used_bytes: Cell::new(0),
             memory_warning_logged: Cell::new(false),
-<<<<<<< HEAD
-            start_time: Instant::now(),
-=======
             start_time: now,
->>>>>>> 44272158
             timeout_seconds: crate::limits::MAX_QUERY_EXECUTION_SECONDS,
+            rows_processed: 0,
+            last_progress_log: now,
+            verbose,
         }
     }
 
@@ -85,6 +97,11 @@
         outer_schema: &'a crate::schema::CombinedSchema,
         parent_depth: usize,
     ) -> Self {
+        let verbose = std::env::var("SQLLOGICTEST_VERBOSE")
+            .map(|v| v == "1" || v.to_lowercase() == "true")
+            .unwrap_or(false);
+
+        let now = Instant::now();
         SelectExecutor {
             database,
             _outer_row: Some(outer_row),
@@ -92,12 +109,11 @@
             subquery_depth: parent_depth + 1,
             memory_used_bytes: Cell::new(0),
             memory_warning_logged: Cell::new(false),
-<<<<<<< HEAD
-            start_time: Instant::now(),
-=======
             start_time: now,
->>>>>>> 44272158
             timeout_seconds: crate::limits::MAX_QUERY_EXECUTION_SECONDS,
+            rows_processed: 0,
+            last_progress_log: now,
+            verbose,
         }
     }
 
@@ -114,8 +130,6 @@
                 current as f64 / 1024.0 / 1024.0 / 1024.0
             );
             self.memory_warning_logged.set(true);
-<<<<<<< HEAD
-=======
         }
 
         // Hard limit
@@ -139,24 +153,31 @@
     pub(super) fn log_progress_if_needed(&mut self) {
         if !self.verbose {
             return;
->>>>>>> 44272158
-        }
-
-        // Hard limit
-        if current > MAX_MEMORY_BYTES {
-            return Err(ExecutorError::MemoryLimitExceeded {
-                used_bytes: current,
-                max_bytes: MAX_MEMORY_BYTES,
-            });
-        }
-
-        Ok(())
-    }
-
-    /// Track memory deallocation
-    pub(super) fn track_memory_deallocation(&self, bytes: usize) {
-        let current = self.memory_used_bytes.get();
-        self.memory_used_bytes.set(current.saturating_sub(bytes));
+        }
+
+        let progress_interval = std::env::var("SQLLOGICTEST_PROGRESS_INTERVAL")
+            .ok()
+            .and_then(|s| s.parse().ok())
+            .unwrap_or(5);
+
+        let elapsed_since_last_log = self.last_progress_log.elapsed().as_secs();
+
+        if elapsed_since_last_log >= progress_interval {
+            let total_elapsed = self.start_time.elapsed().as_secs_f64();
+            eprintln!("  → Processed {} rows ({:.1}s elapsed)",
+                self.rows_processed, total_elapsed);
+            self.last_progress_log = Instant::now();
+        }
+    }
+
+    /// Increment row counter and log progress periodically
+    pub(super) fn track_row_processed(&mut self) {
+        self.rows_processed += 1;
+
+        // Check progress every 10,000 rows
+        if self.rows_processed % 10_000 == 0 {
+            self.log_progress_if_needed();
+        }
     }
 
     /// Override default timeout for this query (useful for testing)
