//! Aggregation execution methods for SelectExecutor

#[path = "detection.rs"]
mod detection;

mod evaluation;

use std::collections::HashMap;

use super::builder::SelectExecutor;
use crate::{
    errors::ExecutorError,
    evaluator::CombinedExpressionEvaluator,
    optimizer::optimize_where_clause,
    select::{
        cte::CteResult,
        filter::apply_where_filter_combined,
        grouping::group_rows,
        helpers::{apply_distinct, apply_limit_offset},
    },
};

impl SelectExecutor<'_> {
    /// Execute SELECT with aggregation/GROUP BY
    pub(in crate::select::executor) fn execute_with_aggregation(
        &self,
        stmt: &ast::SelectStmt,
        cte_results: &HashMap<String, CteResult>,
    ) -> Result<Vec<storage::Row>, ExecutorError> {
        // Fast path: Simple COUNT(*) without filtering
        // This optimization avoids materializing all rows when we just need the count
        if let Some(table_name) = self.is_simple_count_star(stmt) {
            // If table doesn't exist, fall through to normal path which will produce proper error
            if let Some(table) = self.database.get_table(&table_name) {
                let count = table.row_count();
                return Ok(vec![storage::Row::new(vec![types::SqlValue::Integer(count as i64)])]);
            }
        }

        // Execute FROM clause (handles JOINs, subqueries, CTEs)
        // Pass WHERE clause for predicate pushdown optimization
        let from_result = match &stmt.from {
            Some(from_clause) => {
                self.execute_from_with_where(from_clause, cte_results, stmt.where_clause.as_ref())?
            }
            None => {
<<<<<<< HEAD
                // SELECT without FROM - create empty table for aggregates
                // SQL standard behavior: aggregate functions operate on empty set
                // - COUNT(*) returns 0 (no rows to count)
                // - COUNT(expr) returns 0 (no rows to evaluate)
                // - Other aggregates return NULL (no rows to aggregate)
                use crate::{schema::CombinedSchema, select::join::FromResult};
=======
                // SELECT without FROM - create single-row table for aggregates
                // SQL standard behavior: SELECT without FROM operates over ONE implicit row
                // - COUNT(*) returns 1 (one implicit row)
                // - MAX(100) returns 100 (evaluated on one row)
                // - SUM(5) returns 5 (sum of one value)
                use crate::schema::CombinedSchema;
                use crate::select::join::FromResult;
>>>>>>> 847aec0f

                let empty_schema = catalog::TableSchema::new("".to_string(), vec![]);
                let combined_schema = CombinedSchema::from_table("".to_string(), empty_schema);

                // Single empty row - represents implicit row for SELECT without FROM
                FromResult { schema: combined_schema, rows: vec![storage::Row::new(vec![])] }
            }
        };

        // Create evaluator with outer context if available (outer schema is already a
        // CombinedSchema)
        let evaluator =
            if let (Some(outer_row), Some(outer_schema)) = (self._outer_row, self._outer_schema) {
                CombinedExpressionEvaluator::with_database_and_outer_context(
                    &from_result.schema,
                    self.database,
                    outer_row,
                    outer_schema,
                )
            } else {
                CombinedExpressionEvaluator::with_database(&from_result.schema, self.database)
            };

        // Optimize WHERE clause with constant folding and dead code elimination
        let where_optimization = optimize_where_clause(stmt.where_clause.as_ref(), &evaluator)?;

        // Apply WHERE clause to filter joined rows (optimized)
        let filtered_rows = match where_optimization {
            crate::optimizer::WhereOptimization::AlwaysTrue => {
                // WHERE TRUE - no filtering needed
                from_result.rows
            }
            crate::optimizer::WhereOptimization::AlwaysFalse => {
                // WHERE FALSE - return empty result
                Vec::new()
            }
            crate::optimizer::WhereOptimization::Optimized(ref expr) => {
                // Apply optimized WHERE clause
                apply_where_filter_combined(from_result.rows, Some(expr), &evaluator, self)?
            }
            crate::optimizer::WhereOptimization::Unchanged(where_expr) => {
                // Apply original WHERE clause
                apply_where_filter_combined(
                    from_result.rows,
                    where_expr.as_ref(),
                    &evaluator,
                    self,
                )?
            }
        };

        // Group rows
        let groups = if let Some(group_by_exprs) = &stmt.group_by {
            group_rows(&filtered_rows, group_by_exprs, &evaluator, self)?
        } else {
            // No GROUP BY - treat all rows as one group
            vec![(Vec::new(), filtered_rows)]
        };

        // Compute aggregates for each group and apply HAVING
        let mut result_rows = Vec::new();
        for (group_key, group_rows) in groups {
            // Clear aggregate cache for new group
            self.clear_aggregate_cache();

            // Check timeout during aggregation
            self.check_timeout()?;

            // Compute aggregates for this group
            let mut aggregate_results = Vec::new();
            for item in &stmt.select_list {
                match item {
                    ast::SelectItem::Expression { expr, .. } => {
                        let value = self.evaluate_with_aggregates(
                            expr,
                            &group_rows,
                            &group_key,
                            &evaluator,
                        )?;
                        aggregate_results.push(value);
                    }
                    ast::SelectItem::Wildcard { .. }
                    | ast::SelectItem::QualifiedWildcard { .. } => {
                        return Err(ExecutorError::UnsupportedFeature(
                            "SELECT * and qualified wildcards not supported with aggregates"
                                .to_string(),
                        ))
                    }
                }
            }

            // Apply HAVING filter
            let include_group = if let Some(having_expr) = &stmt.having {
                let having_result = self.evaluate_with_aggregates(
                    having_expr,
                    &group_rows,
                    &group_key,
                    &evaluator,
                )?;
                match having_result {
                    types::SqlValue::Boolean(true) => true,
                    types::SqlValue::Boolean(false) | types::SqlValue::Null => false,
                    // SQLLogicTest compatibility: treat integers as truthy/falsy (C-like behavior)
                    types::SqlValue::Integer(0) => false,
                    types::SqlValue::Integer(_) => true,
                    types::SqlValue::Smallint(0) => false,
                    types::SqlValue::Smallint(_) => true,
                    types::SqlValue::Bigint(0) => false,
                    types::SqlValue::Bigint(_) => true,
                    types::SqlValue::Float(f) if f == 0.0 => false,
                    types::SqlValue::Float(_) => true,
                    types::SqlValue::Real(f) if f == 0.0 => false,
                    types::SqlValue::Real(_) => true,
                    types::SqlValue::Double(f) if f == 0.0 => false,
                    types::SqlValue::Double(_) => true,
                    other => {
                        return Err(ExecutorError::InvalidWhereClause(format!(
                            "HAVING must evaluate to boolean, got: {:?}",
                            other
                        )))
                    }
                }
            } else {
                true
            };

            if include_group {
                let row = storage::Row::new(aggregate_results);

                // Track memory for aggregation result row
                let row_memory = std::mem::size_of::<storage::Row>()
                    + std::mem::size_of_val(row.values.as_slice());
                self.track_memory_allocation(row_memory)?;

                result_rows.push(row);
            }
        }

        // Apply ORDER BY if present
        let result_rows = if let Some(order_by) = &stmt.order_by {
            self.apply_order_by_to_aggregates(result_rows, stmt, order_by)?
        } else {
            result_rows
        };

        // Apply DISTINCT if specified
        let result_rows = if stmt.distinct { apply_distinct(result_rows) } else { result_rows };

        // Don't apply LIMIT/OFFSET if we have a set operation - it will be applied later
        if stmt.set_operation.is_some() {
            Ok(result_rows)
        } else {
            Ok(apply_limit_offset(result_rows, stmt.limit, stmt.offset))
        }
    }
}<|MERGE_RESOLUTION|>--- conflicted
+++ resolved
@@ -44,22 +44,12 @@
                 self.execute_from_with_where(from_clause, cte_results, stmt.where_clause.as_ref())?
             }
             None => {
-<<<<<<< HEAD
-                // SELECT without FROM - create empty table for aggregates
-                // SQL standard behavior: aggregate functions operate on empty set
-                // - COUNT(*) returns 0 (no rows to count)
-                // - COUNT(expr) returns 0 (no rows to evaluate)
-                // - Other aggregates return NULL (no rows to aggregate)
-                use crate::{schema::CombinedSchema, select::join::FromResult};
-=======
                 // SELECT without FROM - create single-row table for aggregates
                 // SQL standard behavior: SELECT without FROM operates over ONE implicit row
                 // - COUNT(*) returns 1 (one implicit row)
                 // - MAX(100) returns 100 (evaluated on one row)
                 // - SUM(5) returns 5 (sum of one value)
-                use crate::schema::CombinedSchema;
-                use crate::select::join::FromResult;
->>>>>>> 847aec0f
+                use crate::{schema::CombinedSchema, select::join::FromResult};
 
                 let empty_schema = catalog::TableSchema::new("".to_string(), vec![]);
                 let combined_schema = CombinedSchema::from_table("".to_string(), empty_schema);
