//! Main execution methods for SelectExecutor

use super::builder::SelectExecutor;
use crate::errors::ExecutorError;
use crate::optimizer::PredicateDecomposition;
use crate::select::cte::{execute_ctes, CteResult};
use crate::select::helpers::apply_limit_offset;
use crate::select::join::FromResult;
use crate::select::set_operations::apply_set_operation;
use crate::select::SelectResult;
use std::collections::HashMap;

impl SelectExecutor<'_> {
    /// Execute a SELECT statement
    pub fn execute(&self, stmt: &ast::SelectStmt) -> Result<Vec<storage::Row>, ExecutorError> {
        // Check timeout before starting execution
        self.check_timeout()?;

        // Check subquery depth limit to prevent stack overflow
        if self.subquery_depth >= crate::limits::MAX_EXPRESSION_DEPTH {
            return Err(ExecutorError::ExpressionDepthExceeded {
                depth: self.subquery_depth,
                max_depth: crate::limits::MAX_EXPRESSION_DEPTH,
            });
        }

        // Execute CTEs if present
        let cte_results = if let Some(with_clause) = &stmt.with_clause {
            execute_ctes(with_clause, |query, cte_ctx| self.execute_with_ctes(query, cte_ctx))?
        } else {
            HashMap::new()
        };

        // Execute the main query with CTE context
        self.execute_with_ctes(stmt, &cte_results)
    }

    /// Execute a SELECT statement and return both columns and rows
    pub fn execute_with_columns(
        &self,
        stmt: &ast::SelectStmt,
    ) -> Result<SelectResult, ExecutorError> {
        // First, get the FROM result to access the schema
        let from_result = if let Some(from_clause) = &stmt.from {
            let cte_results = if let Some(with_clause) = &stmt.with_clause {
                execute_ctes(with_clause, |query, cte_ctx| self.execute_with_ctes(query, cte_ctx))?
            } else {
                HashMap::new()
            };
            Some(self.execute_from(from_clause, &cte_results)?)
        } else {
            None
        };

        // Derive column names from the SELECT list
        let columns = self.derive_column_names(&stmt.select_list, from_result.as_ref())?;

        // Execute the query to get rows
        let rows = self.execute(stmt)?;

        Ok(SelectResult { columns, rows })
    }

    /// Execute SELECT statement with CTE context
    pub(super) fn execute_with_ctes(
        &self,
        stmt: &ast::SelectStmt,
        cte_results: &HashMap<String, CteResult>,
    ) -> Result<Vec<storage::Row>, ExecutorError> {
        // Execute the left-hand side query
        let has_aggregates = self.has_aggregates(&stmt.select_list) || stmt.having.is_some();
        let has_group_by = stmt.group_by.is_some();

        let mut results = if has_aggregates || has_group_by {
            self.execute_with_aggregation(stmt, cte_results)?
        } else if let Some(from_clause) = &stmt.from {
<<<<<<< HEAD
            // For non-aggregated queries, decompose WHERE predicates to enable pushdown optimization
            let predicates = if let Some(where_expr) = &stmt.where_clause {
                use crate::optimizer::decompose_where_clause;
                // Create a dummy schema for initial predicate decomposition
                // The real schema will be built during FROM execution
                let dummy_schema = crate::schema::CombinedSchema {
                    table_schemas: HashMap::new(),
                    total_columns: 0,
                };
                match decompose_where_clause(Some(where_expr), &dummy_schema) {
                    Ok(decomp) => Some(decomp),
                    Err(_) => None, // If decomposition fails, continue without optimization
                }
            } else {
                None
            };
            
            let from_result = if let Some(ref pred) = predicates {
                self.execute_from_with_predicates(from_clause, &cte_results, Some(pred))?
            } else {
                self.execute_from(from_clause, &cte_results)?
            };
=======
            // Pass WHERE clause to execute_from for predicate pushdown optimization
            let from_result = self.execute_from_with_where(from_clause, cte_results, stmt.where_clause.as_ref())?;
>>>>>>> 416406f9
            self.execute_without_aggregation(stmt, from_result)?
        } else {
            // SELECT without FROM - evaluate expressions as a single row
            self.execute_select_without_from(stmt)?
        };

        // Handle set operations (UNION, INTERSECT, EXCEPT)
        if let Some(set_op) = &stmt.set_operation {
            // Execute the right-hand side query
            let right_results = self.execute(&set_op.right)?;

            // Apply the set operation
            results = apply_set_operation(results, right_results, set_op)?;

            // Apply LIMIT/OFFSET to the final combined result
            results = apply_limit_offset(results, stmt.limit, stmt.offset);
        }

        Ok(results)
    }

    /// Execute a FROM clause (table or join) and return combined schema and rows
    pub(super) fn execute_from(
        &self,
        from: &ast::FromClause,
        cte_results: &HashMap<String, CteResult>,
    ) -> Result<FromResult, ExecutorError> {
<<<<<<< HEAD
        self.execute_from_with_predicates(from, cte_results, None)
    }

    /// Execute a FROM clause with optional WHERE predicate pushdown
    pub(super) fn execute_from_with_predicates(
        &self,
        from: &ast::FromClause,
        cte_results: &HashMap<String, CteResult>,
        predicates: Option<&PredicateDecomposition>,
    ) -> Result<FromResult, ExecutorError> {
        use crate::select::scan::execute_from_clause_with_predicates;
        use crate::select::join_reorder_wrapper::{extract_join_info, find_optimal_join_order, JoinReorderConfig};
        use crate::select::join_executor::JoinReorderingSpec;

        // Analyze join opportunities for reordering
        let mut reorder_spec: Option<JoinReorderingSpec> = None;
        
        if let Some((tables, _)) = extract_join_info(from, predicates) {
            if tables.len() >= 3 {
                let config = JoinReorderConfig::default();
                let stats = find_optimal_join_order(&config, &tables, predicates);
                
                // Log optimization opportunities (disabled by default, enable for debugging)
                if std::env::var("VIBESQL_DEBUG_JOIN_REORDER").is_ok() {
                    eprintln!("[DEBUG] Join optimization opportunity detected:");
                    eprintln!("  Tables: {}", tables.join(", "));
                    eprintln!("  Table count: {}", stats.table_count);
                    if stats.differs_from_leftright {
                        eprintln!("  Better order found: {:?}", stats.optimal_order);
                    }
                }
                
                // If we found a better order, prepare to apply it
                if stats.differs_from_leftright && !stats.optimal_order.is_empty() {
                    reorder_spec = Some(JoinReorderingSpec::new(stats.optimal_order));
                }
            }
        }

        // Execute with optional reordering
        execute_from_clause_with_predicates(from, cte_results, self.database, |query| self.execute(query), predicates, reorder_spec.as_ref())
=======
        use crate::select::scan::execute_from_clause;
        execute_from_clause(from, cte_results, self.database, None, |query| self.execute(query))
    }

    /// Execute a FROM clause with WHERE clause for predicate pushdown
    pub(super) fn execute_from_with_where(
        &self,
        from: &ast::FromClause,
        cte_results: &HashMap<String, CteResult>,
        where_clause: Option<&ast::Expression>,
    ) -> Result<FromResult, ExecutorError> {
        use crate::select::scan::execute_from_clause;
        execute_from_clause(from, cte_results, self.database, where_clause, |query| self.execute(query))
>>>>>>> 416406f9
    }
}<|MERGE_RESOLUTION|>--- conflicted
+++ resolved
@@ -2,7 +2,6 @@
 
 use super::builder::SelectExecutor;
 use crate::errors::ExecutorError;
-use crate::optimizer::PredicateDecomposition;
 use crate::select::cte::{execute_ctes, CteResult};
 use crate::select::helpers::apply_limit_offset;
 use crate::select::join::FromResult;
@@ -74,33 +73,8 @@
         let mut results = if has_aggregates || has_group_by {
             self.execute_with_aggregation(stmt, cte_results)?
         } else if let Some(from_clause) = &stmt.from {
-<<<<<<< HEAD
-            // For non-aggregated queries, decompose WHERE predicates to enable pushdown optimization
-            let predicates = if let Some(where_expr) = &stmt.where_clause {
-                use crate::optimizer::decompose_where_clause;
-                // Create a dummy schema for initial predicate decomposition
-                // The real schema will be built during FROM execution
-                let dummy_schema = crate::schema::CombinedSchema {
-                    table_schemas: HashMap::new(),
-                    total_columns: 0,
-                };
-                match decompose_where_clause(Some(where_expr), &dummy_schema) {
-                    Ok(decomp) => Some(decomp),
-                    Err(_) => None, // If decomposition fails, continue without optimization
-                }
-            } else {
-                None
-            };
-            
-            let from_result = if let Some(ref pred) = predicates {
-                self.execute_from_with_predicates(from_clause, &cte_results, Some(pred))?
-            } else {
-                self.execute_from(from_clause, &cte_results)?
-            };
-=======
             // Pass WHERE clause to execute_from for predicate pushdown optimization
             let from_result = self.execute_from_with_where(from_clause, cte_results, stmt.where_clause.as_ref())?;
->>>>>>> 416406f9
             self.execute_without_aggregation(stmt, from_result)?
         } else {
             // SELECT without FROM - evaluate expressions as a single row
@@ -128,49 +102,6 @@
         from: &ast::FromClause,
         cte_results: &HashMap<String, CteResult>,
     ) -> Result<FromResult, ExecutorError> {
-<<<<<<< HEAD
-        self.execute_from_with_predicates(from, cte_results, None)
-    }
-
-    /// Execute a FROM clause with optional WHERE predicate pushdown
-    pub(super) fn execute_from_with_predicates(
-        &self,
-        from: &ast::FromClause,
-        cte_results: &HashMap<String, CteResult>,
-        predicates: Option<&PredicateDecomposition>,
-    ) -> Result<FromResult, ExecutorError> {
-        use crate::select::scan::execute_from_clause_with_predicates;
-        use crate::select::join_reorder_wrapper::{extract_join_info, find_optimal_join_order, JoinReorderConfig};
-        use crate::select::join_executor::JoinReorderingSpec;
-
-        // Analyze join opportunities for reordering
-        let mut reorder_spec: Option<JoinReorderingSpec> = None;
-        
-        if let Some((tables, _)) = extract_join_info(from, predicates) {
-            if tables.len() >= 3 {
-                let config = JoinReorderConfig::default();
-                let stats = find_optimal_join_order(&config, &tables, predicates);
-                
-                // Log optimization opportunities (disabled by default, enable for debugging)
-                if std::env::var("VIBESQL_DEBUG_JOIN_REORDER").is_ok() {
-                    eprintln!("[DEBUG] Join optimization opportunity detected:");
-                    eprintln!("  Tables: {}", tables.join(", "));
-                    eprintln!("  Table count: {}", stats.table_count);
-                    if stats.differs_from_leftright {
-                        eprintln!("  Better order found: {:?}", stats.optimal_order);
-                    }
-                }
-                
-                // If we found a better order, prepare to apply it
-                if stats.differs_from_leftright && !stats.optimal_order.is_empty() {
-                    reorder_spec = Some(JoinReorderingSpec::new(stats.optimal_order));
-                }
-            }
-        }
-
-        // Execute with optional reordering
-        execute_from_clause_with_predicates(from, cte_results, self.database, |query| self.execute(query), predicates, reorder_spec.as_ref())
-=======
         use crate::select::scan::execute_from_clause;
         execute_from_clause(from, cte_results, self.database, None, |query| self.execute(query))
     }
@@ -184,6 +115,5 @@
     ) -> Result<FromResult, ExecutorError> {
         use crate::select::scan::execute_from_clause;
         execute_from_clause(from, cte_results, self.database, where_clause, |query| self.execute(query))
->>>>>>> 416406f9
     }
 }