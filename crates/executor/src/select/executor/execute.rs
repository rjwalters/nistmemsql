//! Main execution methods for SelectExecutor

use super::builder::SelectExecutor;
use crate::errors::ExecutorError;
use crate::select::cte::{execute_ctes, CteResult};
use crate::select::helpers::apply_limit_offset;
use crate::select::join::FromResult;
use crate::select::set_operations::apply_set_operation;
use crate::select::SelectResult;
use std::collections::HashMap;

impl SelectExecutor<'_> {
    /// Execute a SELECT statement
    pub fn execute(&self, stmt: &ast::SelectStmt) -> Result<Vec<storage::Row>, ExecutorError> {
<<<<<<< HEAD
        // Check execution timeout
=======
        // Check timeout before starting execution
>>>>>>> a4b084dc
        self.check_timeout()?;

        // Check subquery depth limit to prevent stack overflow
        if self.subquery_depth >= crate::limits::MAX_EXPRESSION_DEPTH {
            return Err(ExecutorError::ExpressionDepthExceeded {
                depth: self.subquery_depth,
                max_depth: crate::limits::MAX_EXPRESSION_DEPTH,
            });
        }

        // Execute CTEs if present
        let cte_results = if let Some(with_clause) = &stmt.with_clause {
            execute_ctes(with_clause, |query, cte_ctx| self.execute_with_ctes(query, cte_ctx))?
        } else {
            HashMap::new()
        };

        // Execute the main query with CTE context
        self.execute_with_ctes(stmt, &cte_results)
    }

    /// Execute a SELECT statement and return both columns and rows
    pub fn execute_with_columns(
        &self,
        stmt: &ast::SelectStmt,
    ) -> Result<SelectResult, ExecutorError> {
        // First, get the FROM result to access the schema
        let from_result = if let Some(from_clause) = &stmt.from {
            let cte_results = if let Some(with_clause) = &stmt.with_clause {
                execute_ctes(with_clause, |query, cte_ctx| self.execute_with_ctes(query, cte_ctx))?
            } else {
                HashMap::new()
            };
            Some(self.execute_from(from_clause, &cte_results)?)
        } else {
            None
        };

        // Derive column names from the SELECT list
        let columns = self.derive_column_names(&stmt.select_list, from_result.as_ref())?;

        // Execute the query to get rows
        let rows = self.execute(stmt)?;

        Ok(SelectResult { columns, rows })
    }

    /// Execute SELECT statement with CTE context
    pub(super) fn execute_with_ctes(
        &self,
        stmt: &ast::SelectStmt,
        cte_results: &HashMap<String, CteResult>,
    ) -> Result<Vec<storage::Row>, ExecutorError> {
        // Execute the left-hand side query
        let has_aggregates = self.has_aggregates(&stmt.select_list) || stmt.having.is_some();
        let has_group_by = stmt.group_by.is_some();

        let mut results = if has_aggregates || has_group_by {
            self.execute_with_aggregation(stmt, cte_results)?
        } else if let Some(from_clause) = &stmt.from {
            let from_result = self.execute_from(from_clause, cte_results)?;
            self.execute_without_aggregation(stmt, from_result)?
        } else {
            // SELECT without FROM - evaluate expressions as a single row
            self.execute_select_without_from(stmt)?
        };

        // Handle set operations (UNION, INTERSECT, EXCEPT)
        if let Some(set_op) = &stmt.set_operation {
            // Execute the right-hand side query
            let right_results = self.execute(&set_op.right)?;

            // Apply the set operation
            results = apply_set_operation(results, right_results, set_op)?;

            // Apply LIMIT/OFFSET to the final combined result
            results = apply_limit_offset(results, stmt.limit, stmt.offset);
        }

        Ok(results)
    }

    /// Execute a FROM clause (table or join) and return combined schema and rows
    pub(super) fn execute_from(
        &self,
        from: &ast::FromClause,
        cte_results: &HashMap<String, CteResult>,
    ) -> Result<FromResult, ExecutorError> {
        use crate::select::scan::execute_from_clause;
        execute_from_clause(from, cte_results, self.database, |query| self.execute(query))
    }
}<|MERGE_RESOLUTION|>--- conflicted
+++ resolved
@@ -12,11 +12,7 @@
 impl SelectExecutor<'_> {
     /// Execute a SELECT statement
     pub fn execute(&self, stmt: &ast::SelectStmt) -> Result<Vec<storage::Row>, ExecutorError> {
-<<<<<<< HEAD
-        // Check execution timeout
-=======
         // Check timeout before starting execution
->>>>>>> a4b084dc
         self.check_timeout()?;
 
         // Check subquery depth limit to prevent stack overflow
