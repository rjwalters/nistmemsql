--- conflicted
+++ resolved
@@ -67,20 +67,12 @@
         let effective_name = alias.cloned().unwrap_or_else(|| table_name.to_string());
         let schema = CombinedSchema::from_table(effective_name, cte_schema.clone());
         let mut rows = cte_rows.clone();
-<<<<<<< HEAD
-        
-=======
-
->>>>>>> dd76a192
+
         // Apply table-local predicates from WHERE clause
         if let Some(where_expr) = where_clause {
             rows = apply_table_local_predicates(rows, schema.clone(), where_expr, table_name, database)?;
         }
-<<<<<<< HEAD
-        
-=======
-
->>>>>>> dd76a192
+
         return Ok(FromResult { schema, rows });
     }
 
@@ -124,11 +116,7 @@
         let effective_name = alias.cloned().unwrap_or_else(|| table_name.to_string());
         let schema = CombinedSchema::from_table(effective_name, view_schema);
         let mut rows = select_result.rows;
-<<<<<<< HEAD
-        
-=======
-
->>>>>>> dd76a192
+
         // Apply table-local predicates from WHERE clause
         if let Some(where_expr) = where_clause {
             rows = apply_table_local_predicates(rows, schema.clone(), where_expr, table_name, database)?;
@@ -148,11 +136,7 @@
     let effective_name = alias.cloned().unwrap_or_else(|| table_name.to_string());
     let schema = CombinedSchema::from_table(effective_name, table.schema.clone());
     let mut rows = table.scan().to_vec();
-<<<<<<< HEAD
-    
-=======
-
->>>>>>> dd76a192
+
     // Apply table-local predicates from WHERE clause
     if let Some(where_expr) = where_clause {
         rows = apply_table_local_predicates(rows, schema.clone(), where_expr, table_name, database)?;
@@ -177,17 +161,10 @@
 {
     // Decompose WHERE clause once for filtering by branch
     let predicates = where_clause.map(decompose_where_predicates);
-<<<<<<< HEAD
-    
+
     // Get table names for each branch to filter predicates
     let (left_tables, right_tables) = get_branch_tables(left, right, cte_results, database)?;
-    
-=======
-
-    // Get table names for each branch to filter predicates
-    let (left_tables, right_tables) = get_branch_tables(left, right, cte_results, database)?;
-
->>>>>>> dd76a192
+
     // Filter WHERE clause for each branch - only pass relevant predicates
     let left_where = if let Some(ref preds) = predicates {
         let filtered_preds = get_predicates_for_tables(preds, &left_tables);
@@ -195,19 +172,14 @@
     } else {
         None
     };
-<<<<<<< HEAD
-    
-=======
-
->>>>>>> dd76a192
+
     let right_where = if let Some(ref preds) = predicates {
         let filtered_preds = get_predicates_for_tables(preds, &right_tables);
         combine_with_and(filtered_preds)
     } else {
         None
     };
-<<<<<<< HEAD
-    
+
     // Execute left and right sides with filtered WHERE clauses
     let left_result = execute_from_clause(left, cte_results, database, left_where.as_ref(), execute_subquery)?;
     let right_result = execute_from_clause(right, cte_results, database, right_where.as_ref(), execute_subquery)?;
@@ -215,11 +187,11 @@
     // Extract equijoin predicates from WHERE clause that apply to this join
     let equijoin_predicates = if let Some(ref preds) = predicates {
         let all_equijoins = get_equijoin_predicates(preds);
-        
+
         // Filter to only equijoins that reference tables in left and right schemas
         let left_schema_tables: std::collections::HashSet<_> = left_result.schema.table_schemas.keys().cloned().collect();
         let right_schema_tables: std::collections::HashSet<_> = right_result.schema.table_schemas.keys().cloned().collect();
-        
+
         all_equijoins.into_iter().filter(|eq_pred| {
             // Check if this equijoin references tables in both left and right
             matches_join_condition(&eq_pred, &left_schema_tables, &right_schema_tables)
@@ -228,29 +200,6 @@
         Vec::new()
     };
 
-=======
-
-    // Execute left and right sides with filtered WHERE clauses
-    let left_result = execute_from_clause(left, cte_results, database, left_where.as_ref(), execute_subquery)?;
-    let right_result = execute_from_clause(right, cte_results, database, right_where.as_ref(), execute_subquery)?;
-
-    // Extract equijoin predicates from WHERE clause that apply to this join
-    let equijoin_predicates = if let Some(ref preds) = predicates {
-        let all_equijoins = get_equijoin_predicates(preds);
-
-        // Filter to only equijoins that reference tables in left and right schemas
-        let left_schema_tables: std::collections::HashSet<_> = left_result.schema.table_schemas.keys().cloned().collect();
-        let right_schema_tables: std::collections::HashSet<_> = right_result.schema.table_schemas.keys().cloned().collect();
-
-        all_equijoins.into_iter().filter(|eq_pred| {
-            // Check if this equijoin references tables in both left and right
-            matches_join_condition(&eq_pred, &left_schema_tables, &right_schema_tables)
-        }).collect()
-    } else {
-        Vec::new()
-    };
-
->>>>>>> dd76a192
     // Perform nested loop join with equijoin predicates from WHERE clause
     let result = nested_loop_join(left_result, right_result, join_type, condition, database, &equijoin_predicates)?;
     Ok(result)
