#[derive(Debug, Clone, PartialEq)]
pub enum ExecutorError {
    TableNotFound(String),
    TableAlreadyExists(String),
    ColumnNotFound(String),
    ColumnAlreadyExists(String),
    SchemaNotFound(String),
    SchemaAlreadyExists(String),
    SchemaNotEmpty(String),
    RoleNotFound(String),
    TypeNotFound(String),
    TypeAlreadyExists(String),
    TypeInUse(String),
    DependentPrivilegesExist(String),
    PermissionDenied { role: String, privilege: String, object: String },
    ColumnIndexOutOfBounds { index: usize },
    TypeMismatch { left: types::SqlValue, op: String, right: types::SqlValue },
    DivisionByZero,
    InvalidWhereClause(String),
    UnsupportedExpression(String),
    UnsupportedFeature(String),
    StorageError(String),
    SubqueryReturnedMultipleRows { expected: usize, actual: usize },
    SubqueryColumnCountMismatch { expected: usize, actual: usize },
    CastError { from_type: String, to_type: String },
    ConstraintViolation(String),
    CannotDropColumn(String),
    Other(String),
}

impl std::fmt::Display for ExecutorError {
    fn fmt(&self, f: &mut std::fmt::Formatter<'_>) -> std::fmt::Result {
        match self {
            ExecutorError::TableNotFound(name) => write!(f, "Table '{}' not found", name),
            ExecutorError::TableAlreadyExists(name) => write!(f, "Table '{}' already exists", name),
            ExecutorError::ColumnNotFound(name) => write!(f, "Column '{}' not found", name),
            ExecutorError::ColumnAlreadyExists(name) => {
                write!(f, "Column '{}' already exists", name)
            }
            ExecutorError::SchemaNotFound(name) => write!(f, "Schema '{}' not found", name),
            ExecutorError::SchemaAlreadyExists(name) => {
                write!(f, "Schema '{}' already exists", name)
            }
            ExecutorError::SchemaNotEmpty(name) => {
                write!(f, "Cannot drop schema '{}': schema is not empty", name)
            }
            ExecutorError::RoleNotFound(name) => write!(f, "Role '{}' not found", name),
            ExecutorError::TypeNotFound(name) => write!(f, "Type '{}' not found", name),
            ExecutorError::TypeAlreadyExists(name) => write!(f, "Type '{}' already exists", name),
            ExecutorError::TypeInUse(name) => {
                write!(f, "Cannot drop type '{}': type is still in use", name)
            }
            ExecutorError::DependentPrivilegesExist(msg) => {
                write!(f, "Dependent privileges exist: {}", msg)
            }
            ExecutorError::PermissionDenied { role, privilege, object } => {
                write!(
                    f,
                    "Permission denied: role '{}' lacks {} privilege on {}",
                    role, privilege, object
                )
            }
            ExecutorError::ColumnIndexOutOfBounds { index } => {
                write!(f, "Column index {} out of bounds", index)
            }
            ExecutorError::TypeMismatch { left, op, right } => {
                write!(f, "Type mismatch: {:?} {} {:?}", left, op, right)
            }
            ExecutorError::DivisionByZero => write!(f, "Division by zero"),
            ExecutorError::InvalidWhereClause(msg) => write!(f, "Invalid WHERE clause: {}", msg),
            ExecutorError::UnsupportedExpression(msg) => {
                write!(f, "Unsupported expression: {}", msg)
            }
            ExecutorError::UnsupportedFeature(msg) => write!(f, "Unsupported feature: {}", msg),
            ExecutorError::StorageError(msg) => write!(f, "Storage error: {}", msg),
            ExecutorError::SubqueryReturnedMultipleRows { expected, actual } => {
                write!(f, "Scalar subquery returned {} rows, expected {}", actual, expected)
            }
            ExecutorError::SubqueryColumnCountMismatch { expected, actual } => {
                write!(f, "Subquery returned {} columns, expected {}", actual, expected)
            }
            ExecutorError::CastError { from_type, to_type } => {
                write!(f, "Cannot cast {} to {}", from_type, to_type)
            }
            ExecutorError::ConstraintViolation(msg) => {
                write!(f, "Constraint violation: {}", msg)
            }
            ExecutorError::CannotDropColumn(msg) => {
                write!(f, "Cannot drop column: {}", msg)
            }
            ExecutorError::Other(msg) => write!(f, "{}", msg),
        }
    }
}

impl std::error::Error for ExecutorError {}

impl From<catalog::CatalogError> for ExecutorError {
    fn from(err: catalog::CatalogError) -> Self {
        match err {
            catalog::CatalogError::TableAlreadyExists(name) => {
                ExecutorError::TableAlreadyExists(name)
            }
            catalog::CatalogError::TableNotFound(name) => ExecutorError::TableNotFound(name),
            catalog::CatalogError::ColumnAlreadyExists(name) => {
                ExecutorError::ColumnAlreadyExists(name)
            }
            catalog::CatalogError::ColumnNotFound(name) => ExecutorError::ColumnNotFound(name),
            catalog::CatalogError::SchemaNotFound(name) => ExecutorError::SchemaNotFound(name),
            catalog::CatalogError::SchemaAlreadyExists(name) => {
                ExecutorError::SchemaAlreadyExists(name)
            }
            catalog::CatalogError::SchemaNotEmpty(name) => ExecutorError::SchemaNotEmpty(name),
            catalog::CatalogError::RoleAlreadyExists(name) => {
                ExecutorError::StorageError(format!("Role '{}' already exists", name))
            }
            catalog::CatalogError::RoleNotFound(name) => ExecutorError::RoleNotFound(name),
<<<<<<< HEAD
            catalog::CatalogError::TypeAlreadyExists(name) => {
                ExecutorError::TypeAlreadyExists(name)
            }
            catalog::CatalogError::TypeNotFound(name) => ExecutorError::TypeNotFound(name),
            catalog::CatalogError::TypeInUse(name) => ExecutorError::TypeInUse(name),
=======
            // Advanced SQL:1999 objects - forward as generic errors for now
            catalog::CatalogError::DomainAlreadyExists(name) => {
                ExecutorError::Other(format!("Domain '{}' already exists", name))
            }
            catalog::CatalogError::DomainNotFound(name) => {
                ExecutorError::Other(format!("Domain '{}' not found", name))
            }
            catalog::CatalogError::SequenceAlreadyExists(name) => {
                ExecutorError::Other(format!("Sequence '{}' already exists", name))
            }
            catalog::CatalogError::SequenceNotFound(name) => {
                ExecutorError::Other(format!("Sequence '{}' not found", name))
            }
            catalog::CatalogError::TypeAlreadyExists(name) => {
                ExecutorError::Other(format!("Type '{}' already exists", name))
            }
            catalog::CatalogError::TypeNotFound(name) => {
                ExecutorError::Other(format!("Type '{}' not found", name))
            }
            catalog::CatalogError::CollationAlreadyExists(name) => {
                ExecutorError::Other(format!("Collation '{}' already exists", name))
            }
            catalog::CatalogError::CollationNotFound(name) => {
                ExecutorError::Other(format!("Collation '{}' not found", name))
            }
            catalog::CatalogError::CharacterSetAlreadyExists(name) => {
                ExecutorError::Other(format!("Character set '{}' already exists", name))
            }
            catalog::CatalogError::CharacterSetNotFound(name) => {
                ExecutorError::Other(format!("Character set '{}' not found", name))
            }
            catalog::CatalogError::TranslationAlreadyExists(name) => {
                ExecutorError::Other(format!("Translation '{}' already exists", name))
            }
            catalog::CatalogError::TranslationNotFound(name) => {
                ExecutorError::Other(format!("Translation '{}' not found", name))
            }
>>>>>>> aba0dd31
        }
    }
}<|MERGE_RESOLUTION|>--- conflicted
+++ resolved
@@ -115,14 +115,7 @@
                 ExecutorError::StorageError(format!("Role '{}' already exists", name))
             }
             catalog::CatalogError::RoleNotFound(name) => ExecutorError::RoleNotFound(name),
-<<<<<<< HEAD
-            catalog::CatalogError::TypeAlreadyExists(name) => {
-                ExecutorError::TypeAlreadyExists(name)
-            }
-            catalog::CatalogError::TypeNotFound(name) => ExecutorError::TypeNotFound(name),
-            catalog::CatalogError::TypeInUse(name) => ExecutorError::TypeInUse(name),
-=======
-            // Advanced SQL:1999 objects - forward as generic errors for now
+            // Advanced SQL:1999 objects
             catalog::CatalogError::DomainAlreadyExists(name) => {
                 ExecutorError::Other(format!("Domain '{}' already exists", name))
             }
@@ -136,11 +129,10 @@
                 ExecutorError::Other(format!("Sequence '{}' not found", name))
             }
             catalog::CatalogError::TypeAlreadyExists(name) => {
-                ExecutorError::Other(format!("Type '{}' already exists", name))
+                ExecutorError::TypeAlreadyExists(name)
             }
-            catalog::CatalogError::TypeNotFound(name) => {
-                ExecutorError::Other(format!("Type '{}' not found", name))
-            }
+            catalog::CatalogError::TypeNotFound(name) => ExecutorError::TypeNotFound(name),
+            catalog::CatalogError::TypeInUse(name) => ExecutorError::TypeInUse(name),
             catalog::CatalogError::CollationAlreadyExists(name) => {
                 ExecutorError::Other(format!("Collation '{}' already exists", name))
             }
@@ -159,7 +151,6 @@
             catalog::CatalogError::TranslationNotFound(name) => {
                 ExecutorError::Other(format!("Translation '{}' not found", name))
             }
->>>>>>> aba0dd31
         }
     }
 }