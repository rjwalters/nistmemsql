--- conflicted
+++ resolved
@@ -107,13 +107,6 @@
                 ExecutorError::StorageError(format!("Role '{}' already exists", name))
             }
             catalog::CatalogError::RoleNotFound(name) => ExecutorError::RoleNotFound(name),
-<<<<<<< HEAD
-            catalog::CatalogError::DomainAlreadyExists(name) => {
-                ExecutorError::StorageError(format!("Domain '{}' already exists", name))
-            }
-            catalog::CatalogError::DomainNotFound(name) => {
-                ExecutorError::StorageError(format!("Domain '{}' not found", name))
-=======
             // Advanced SQL:1999 objects - forward as generic errors for now
             catalog::CatalogError::DomainAlreadyExists(name) => {
                 ExecutorError::Other(format!("Domain '{}' already exists", name))
@@ -150,7 +143,6 @@
             }
             catalog::CatalogError::TranslationNotFound(name) => {
                 ExecutorError::Other(format!("Translation '{}' not found", name))
->>>>>>> aba0dd31
             }
         }
     }
