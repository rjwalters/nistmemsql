//! WHERE clause predicate pushdown optimizer
//!
//! This module decomposes WHERE clauses into three categories of predicates:
//! 1. **Table-local predicates**: Reference only one table (can be applied at scan time)
//! 2. **Equijoin conditions**: Simple equality between two tables (apply during join)
//! 3. **Complex predicates**: Multiple tables or non-equality (apply after all joins)
//!
//! The goal is to filter rows as early as possible before intermediate Cartesian products
//! can explode in memory.
//!
//! ## Example
//!
//! Given query:
//! ```sql
//! SELECT * FROM t1, t2, t3
//! WHERE t1.a = 5 AND t1.a = t2.b AND t2.c > 10 AND t3.d IS NOT NULL
//! ```
//!
//! Decomposition:
//! - Table-local: `t1.a = 5`, `t2.c > 10`, `t3.d IS NOT NULL`
//! - Equijoin: `t1.a = t2.b`
//! - Complex: (none)
//!
//! Execution order:
//! 1. Scan t1, apply `t1.a = 5` → 2 rows
//! 2. Scan t2, apply `t2.c > 10` → 3 rows
//! 3. Join t1 with t2 on `t1.a = t2.b` → 5 rows (not 6)
//! 4. Scan t3, apply `t3.d IS NOT NULL` → 8 rows
//! 5. Join result with t3 → 40 rows (not 48)

use std::collections::{HashMap, HashSet};
<<<<<<< HEAD

use ast::Expression;

use crate::schema::CombinedSchema;

// ============================================================================
// Main branch API (used by scan.rs for predicate pushdown)
// ============================================================================

/// Classification of a WHERE clause predicate
#[derive(Debug, Clone, PartialEq)]
pub enum PredicateType {
    /// Condition references only a single table (can be pushed down)
    TableLocal { table_name: String },
    /// Equijoin condition between two tables (a.col = b.col)
    Equijoin { left_table: String, left_col: String, right_table: String, right_col: String },
    /// Complex predicate (multiple tables or non-equality)
    Complex,
}

/// Result of analyzing a WHERE condition
#[derive(Debug, Clone)]
pub struct PredicateInfo {
    pub predicate_type: PredicateType,
    pub expression: Expression,
}

/// Analyze a WHERE clause and decompose it into pushdown-friendly predicates
///
/// Returns a list of predicates that can be applied at different stages of execution:
/// - Table-local predicates can be applied during table scan
/// - Equijoin predicates can be pushed into join operators
/// - Complex predicates must be applied after joins
pub fn decompose_where_predicates(where_expr: &Expression) -> Vec<PredicateInfo> {
    let mut predicates = Vec::new();
    decompose_conjunctions(where_expr, &mut predicates);
    predicates
}

/// Helper to decompose AND-separated conditions (CNF - Conjunctive Normal Form)
fn decompose_conjunctions(expr: &Expression, predicates: &mut Vec<PredicateInfo>) {
    match expr {
        Expression::BinaryOp { left, op, right } => {
            // AND operator - split into left and right
            if *op == ast::BinaryOperator::And {
                decompose_conjunctions(left, predicates);
                decompose_conjunctions(right, predicates);
                return;
            }

            // Not an AND, analyze this expression
            let pred_info = analyze_predicate(expr);
            predicates.push(pred_info);
        }
        _ => {
            // Not a binary op, analyze directly
            let pred_info = analyze_predicate(expr);
            predicates.push(pred_info);
        }
    }
}

/// Analyze a single predicate to determine if it can be pushed down
fn analyze_predicate(expr: &Expression) -> PredicateInfo {
    let pred_type = classify_predicate(expr);
    PredicateInfo { predicate_type: pred_type, expression: expr.clone() }
}

/// Classify a predicate based on which tables it references
fn classify_predicate(expr: &Expression) -> PredicateType {
    let referenced_tables = extract_table_references(expr);

    match referenced_tables.len() {
        0 => {
            // No table references - treat as complex (e.g., WHERE 1=1)
            PredicateType::Complex
        }
        1 => {
            // Single table - can be pushed down
            let table_name = referenced_tables.iter().next().unwrap().clone();
            PredicateType::TableLocal { table_name }
        }
        2 => {
            // Check if this is a simple equijoin condition
            if let Some(equijoin) = try_extract_equijoin_simple(expr, &referenced_tables) {
                equijoin
            } else {
                PredicateType::Complex
            }
        }
        _ => {
            // Multiple tables - complex predicate
            PredicateType::Complex
        }
    }
}

/// Try to extract equijoin information from a binary operation
fn try_extract_equijoin_simple(
    expr: &Expression,
    tables: &HashSet<String>,
) -> Option<PredicateType> {
    match expr {
        Expression::BinaryOp { left, op, right } if *op == ast::BinaryOperator::Equal => {
            // Check for pattern: t1.col = t2.col
            let (left_table, left_col) = extract_column_reference(left)?;
            let (right_table, right_col) = extract_column_reference(right)?;

            // Verify both tables are in our set and they're different
            if tables.contains(&left_table)
                && tables.contains(&right_table)
                && left_table != right_table
            {
                return Some(PredicateType::Equijoin {
                    left_table,
                    left_col,
                    right_table,
                    right_col,
                });
            }

            // Try reversed order: t2.col = t1.col
            if right_table != left_table && tables.contains(&left_table) {
                return Some(PredicateType::Equijoin {
                    left_table: right_table,
                    left_col: right_col,
                    right_table: left_table,
                    right_col: left_col,
                });
            }
        }
        _ => {}
    }
    None
}

/// Extract table and column name from a column reference expression
fn extract_column_reference(expr: &Expression) -> Option<(String, String)> {
    match expr {
        Expression::ColumnRef { table: Some(table), column } => {
            Some((table.clone(), column.clone()))
        }
        Expression::ColumnRef { table: None, column } => {
            // Unqualified column reference - we'll handle this at execution time
            Some(("".to_string(), column.clone()))
        }
        _ => None,
    }
}

/// Extract all table names referenced in an expression
fn extract_table_references(expr: &Expression) -> HashSet<String> {
    let mut tables = HashSet::new();
    extract_table_references_recursive(expr, &mut tables);
    tables
}

/// Recursive helper to extract table references
fn extract_table_references_recursive(expr: &Expression, tables: &mut HashSet<String>) {
    match expr {
        Expression::ColumnRef { table: Some(table), .. } => {
            tables.insert(table.clone());
        }
        Expression::ColumnRef { table: None, .. } => {
            // Unqualified reference - will need to be resolved at execution time
            // For now, we can't push this down without knowing which table it belongs to
        }
        Expression::BinaryOp { left, op: _, right } => {
            extract_table_references_recursive(left, tables);
            extract_table_references_recursive(right, tables);
        }
        Expression::UnaryOp { expr: inner, .. } => {
            extract_table_references_recursive(inner, tables);
        }
        Expression::Function { args, .. } => {
            for arg in args {
                extract_table_references_recursive(arg, tables);
            }
        }
        Expression::Case { operand, when_clauses, else_result } => {
            if let Some(op) = operand {
                extract_table_references_recursive(op, tables);
            }
            for when in when_clauses {
                for cond in &when.conditions {
                    extract_table_references_recursive(cond, tables);
                }
                extract_table_references_recursive(&when.result, tables);
            }
            if let Some(else_expr) = else_result {
                extract_table_references_recursive(else_expr, tables);
            }
        }
        Expression::Between { expr, low, high, .. } => {
            extract_table_references_recursive(expr, tables);
            extract_table_references_recursive(low, tables);
            extract_table_references_recursive(high, tables);
        }
        Expression::IsNull { expr: inner, .. } => {
            extract_table_references_recursive(inner, tables);
        }
        _ => {
            // Other expression types don't reference tables
        }
    }
}

/// Filter predicates that can be applied during table scan
pub fn get_table_local_predicates(
    predicates: &[PredicateInfo],
    table_name: &str,
) -> Vec<Expression> {
    predicates
        .iter()
        .filter_map(|p| {
            if let PredicateType::TableLocal { table_name: ref t } = p.predicate_type {
                if t == table_name {
                    return Some(p.expression.clone());
                }
            }
            None
        })
        .collect()
}

/// Get predicates that must be applied after all joins (complex predicates)
#[allow(dead_code)]
pub fn get_post_join_predicates(predicates: &[PredicateInfo]) -> Vec<Expression> {
    predicates
        .iter()
        .filter_map(|p| {
            if matches!(p.predicate_type, PredicateType::Complex) {
                return Some(p.expression.clone());
            }
            None
        })
        .collect()
}

/// Get equijoin predicates that should be applied during join operations
pub fn get_equijoin_predicates(predicates: &[PredicateInfo]) -> Vec<Expression> {
    predicates
        .iter()
        .filter_map(|p| {
            if matches!(p.predicate_type, PredicateType::Equijoin { .. }) {
                return Some(p.expression.clone());
            }
            None
        })
        .collect()
}

/// Get predicates relevant only to a specific set of tables
///
/// This filters the WHERE clause to only include predicates that reference
/// tables in the given set. Useful for filtering WHERE clauses for specific
/// branches of a join tree.
pub fn get_predicates_for_tables(
    predicates: &[PredicateInfo],
    table_names: &std::collections::HashSet<String>,
) -> Vec<Expression> {
    predicates
        .iter()
        .filter_map(|p| {
            match &p.predicate_type {
                PredicateType::TableLocal { table_name } => {
                    if table_names.contains(table_name) {
                        Some(p.expression.clone())
                    } else {
                        None
                    }
                }
                PredicateType::Equijoin { left_table, right_table, .. } => {
                    // Include equijoin if both tables are in this branch
                    if table_names.contains(left_table) && table_names.contains(right_table) {
                        Some(p.expression.clone())
                    } else {
                        None
                    }
                }
                PredicateType::Complex => {
                    // Check if all referenced tables in this complex predicate are in our set
                    let referenced = extract_table_references(&p.expression);
                    if !referenced.is_empty() && referenced.iter().all(|t| table_names.contains(t))
                    {
                        Some(p.expression.clone())
                    } else {
                        None
                    }
                }
            }
        })
        .collect()
}
=======

use ast::Expression;
>>>>>>> 847aec0f

use crate::schema::CombinedSchema;

// ============================================================================
// Unified WHERE Clause Decomposition API
// ============================================================================

/// Classification of a WHERE clause predicate (branch version)
#[derive(Debug, Clone, PartialEq)]
pub enum PredicateCategory {
    /// Predicate references only a single table - can be pushed to table scan
    /// Example: `t1.a = 5` or `t2.name LIKE 'foo%'`
    TableLocal {
        /// Name of the referenced table
        table_name: String,
        /// The predicate expression
        predicate: ast::Expression,
    },

    /// Simple equality between columns of two tables - can be used as join condition
    /// Example: `t1.a = t2.b`
    EquiJoin {
        /// Left table and column
        left_table: String,
        left_column: String,
        /// Right table and column
        right_table: String,
        right_column: String,
        /// The full equality expression
        predicate: ast::Expression,
    },

    /// Complex predicate - must be applied after joins
    /// Examples: `t1.a + t2.b > 10`, `t1.a = t2.b OR t1.c = t3.d`, etc.
    Complex {
        /// The full predicate expression
        predicate: ast::Expression,
        /// Table names referenced in this predicate
        referenced_tables: HashSet<String>,
    },
}

/// Result of decomposing a WHERE clause (branch version)
#[derive(Debug, Clone)]
pub struct PredicateDecomposition {
    /// Table-local predicates grouped by table name
    pub table_local_predicates: HashMap<String, Vec<ast::Expression>>,
    /// Equijoin conditions
    pub equijoin_conditions: Vec<(String, String, String, String, ast::Expression)>,
    /// Complex predicates that cannot be pushed down
    pub complex_predicates: Vec<ast::Expression>,
}

impl PredicateDecomposition {
    /// Create an empty decomposition
    pub fn empty() -> Self {
        Self {
            table_local_predicates: HashMap::new(),
            equijoin_conditions: Vec::new(),
            complex_predicates: Vec::new(),
        }
    }

    /// Check if this decomposition has any predicates
    pub fn is_empty(&self) -> bool {
        self.table_local_predicates.is_empty()
            && self.equijoin_conditions.is_empty()
            && self.complex_predicates.is_empty()
    }

    /// Rebuild a WHERE clause from all categories (for validation/debugging)
    pub fn rebuild_where_clause(&self) -> Option<ast::Expression> {
        let mut all_predicates = Vec::new();

        // Add table-local predicates
        for predicates in self.table_local_predicates.values() {
            all_predicates.extend(predicates.clone());
        }

        // Add equijoin conditions
        for (_, _, _, _, expr) in &self.equijoin_conditions {
            all_predicates.push(expr.clone());
        }

        // Add complex predicates
        all_predicates.extend(self.complex_predicates.clone());

        if all_predicates.is_empty() {
            return None;
        }

        // Combine all predicates with AND
        Some(combine_predicates_with_and(all_predicates))
    }
}

/// Decompose a WHERE clause into pushable and non-pushable predicates (branch version)
pub fn decompose_where_clause(
    where_expr: Option<&ast::Expression>,
    from_schema: &CombinedSchema,
) -> Result<PredicateDecomposition, String> {
    let mut decomposition = PredicateDecomposition::empty();

    let Some(expr) = where_expr else {
        return Ok(decomposition);
    };

    // Flatten the WHERE clause into CNF (Conjunctive Normal Form)
    // i.e., split on top-level AND operators
    let conjuncts = flatten_conjuncts(expr);

    for conjunct in conjuncts {
        classify_predicate_branch(&conjunct, from_schema, &mut decomposition)?;
    }

    Ok(decomposition)
}

/// Classify a single predicate (one of the AND-separated clauses) - branch version
fn classify_predicate_branch(
    expr: &ast::Expression,
    from_schema: &CombinedSchema,
    decomposition: &mut PredicateDecomposition,
) -> Result<(), String> {
    // Extract tables referenced by this predicate
    let referenced_tables = extract_referenced_tables_branch(expr, from_schema);

    match referenced_tables.len() {
        0 => {
            // Predicate references no tables (e.g., constant expression)
            // This is complex but we can still defer it
            decomposition.complex_predicates.push(expr.clone());
            Ok(())
        }
        1 => {
            // Single table - can be pushed to table scan
            let table_name = referenced_tables.iter().next().unwrap().clone();
            decomposition
                .table_local_predicates
                .entry(table_name)
                .or_insert_with(Vec::new)
                .push(expr.clone());
            Ok(())
        }
        2 => {
            // Two tables - check if it's a simple equijoin
            if let Some((left_table, left_col, right_table, right_col)) =
                try_extract_equijoin_branch(expr, from_schema)
            {
                decomposition.equijoin_conditions.push((
                    left_table,
                    left_col,
                    right_table,
                    right_col,
                    expr.clone(),
                ));
                Ok(())
            } else {
                // Complex predicate involving two tables
                decomposition.complex_predicates.push(expr.clone());
                Ok(())
            }
        }
        _ => {
            // Multiple tables - always complex
            decomposition.complex_predicates.push(expr.clone());
            Ok(())
        }
    }
}

/// Flatten a WHERE clause into conjunction (AND-separated) clauses
/// Only splits on top-level AND, not on OR or nested AND
fn flatten_conjuncts(expr: &ast::Expression) -> Vec<ast::Expression> {
    match expr {
        ast::Expression::BinaryOp { left, op, right } if matches!(op, ast::BinaryOperator::And) => {
            let mut conjuncts = flatten_conjuncts(left);
            conjuncts.extend(flatten_conjuncts(right));
            conjuncts
        }
        other => vec![other.clone()],
    }
}

/// Extract all table names referenced in a predicate (branch version with schema)
fn extract_referenced_tables_branch(
    expr: &ast::Expression,
    schema: &CombinedSchema,
) -> HashSet<String> {
    let mut tables = HashSet::new();
    extract_tables_recursive_branch(expr, schema, &mut tables);
    tables
}

/// Recursive helper to extract table references (branch version)
fn extract_tables_recursive_branch(
    expr: &ast::Expression,
    schema: &CombinedSchema,
    tables: &mut HashSet<String>,
) {
    match expr {
        ast::Expression::ColumnRef { table, .. } => {
            if let Some(table_name) = table {
                let normalized = table_name.to_lowercase();
                if schema.table_schemas.contains_key(&normalized) {
                    tables.insert(normalized);
                }
            }
        }
        ast::Expression::BinaryOp { left, op: _, right } => {
            extract_tables_recursive_branch(left, schema, tables);
            extract_tables_recursive_branch(right, schema, tables);
        }
        ast::Expression::UnaryOp { expr: inner, .. } => {
            extract_tables_recursive_branch(inner, schema, tables);
        }
        ast::Expression::Function { args, .. } => {
            for arg in args {
                extract_tables_recursive_branch(arg, schema, tables);
            }
        }
        ast::Expression::Between { expr, low, high, .. } => {
            extract_tables_recursive_branch(expr, schema, tables);
            extract_tables_recursive_branch(low, schema, tables);
            extract_tables_recursive_branch(high, schema, tables);
        }
        ast::Expression::InList { expr, values, .. } => {
            extract_tables_recursive_branch(expr, schema, tables);
            for val in values {
                extract_tables_recursive_branch(val, schema, tables);
            }
        }
        ast::Expression::Case { operand, when_clauses, else_result } => {
            if let Some(op) = operand {
                extract_tables_recursive_branch(op, schema, tables);
            }
            for when_clause in when_clauses {
                for condition in &when_clause.conditions {
                    extract_tables_recursive_branch(condition, schema, tables);
                }
                extract_tables_recursive_branch(&when_clause.result, schema, tables);
            }
            if let Some(else_res) = else_result {
                extract_tables_recursive_branch(else_res, schema, tables);
            }
        }
        ast::Expression::In { expr, .. } => {
            extract_tables_recursive_branch(expr, schema, tables);
        }
        ast::Expression::ScalarSubquery(_) => {
            // Scalar subqueries are complex and handled after joins
        }
        _ => {
            // Other expression types: Literal, Wildcard, IsNull, Like, etc.
        }
    }
}

/// Try to extract an equijoin condition from an expression (branch version)
/// Returns (left_table, left_col, right_table, right_col) if successful
fn try_extract_equijoin_branch(
    expr: &ast::Expression,
    schema: &CombinedSchema,
) -> Option<(String, String, String, String)> {
    match expr {
        ast::Expression::BinaryOp { left, op: ast::BinaryOperator::Equal, right } => {
            // Try to extract column references from both sides
            let (left_table, left_col) = extract_column_reference_branch(left, schema)?;
            let (right_table, right_col) = extract_column_reference_branch(right, schema)?;

            // Ensure they reference different tables
            if left_table != right_table {
                return Some((left_table, left_col, right_table, right_col));
            }
        }
        _ => {}
    }
    None
}

/// Extract (table_name, column_name) from a column reference expression (branch version)
fn extract_column_reference_branch(
    expr: &ast::Expression,
    schema: &CombinedSchema,
) -> Option<(String, String)> {
    match expr {
        ast::Expression::ColumnRef { table, column } => {
            if let Some(table_name) = table {
                let normalized_table = table_name.to_lowercase();
                if schema.table_schemas.contains_key(&normalized_table) {
                    return Some((normalized_table, column.to_lowercase()));
                }
            }
            None
        }
        _ => None,
    }
}

/// Combine a list of predicates into a single expression using AND
fn combine_predicates_with_and(mut predicates: Vec<ast::Expression>) -> ast::Expression {
    if predicates.is_empty() {
        // This shouldn't happen, but default to TRUE
        ast::Expression::Literal(types::SqlValue::Boolean(true))
    } else if predicates.len() == 1 {
        predicates.pop().unwrap()
    } else {
        let mut result = predicates.remove(0);
        for predicate in predicates {
            result = ast::Expression::BinaryOp {
                op: ast::BinaryOperator::And,
                left: Box::new(result),
                right: Box::new(predicate),
            };
        }
        result
    }
}

<<<<<<< HEAD
#[cfg(test)]
mod tests {
    use super::*;

    #[test]
    fn test_decompose_simple_conjunctions() {
        // WHERE a.x > 5 AND b.y < 10
        let expr = Expression::BinaryOp {
            left: Box::new(Expression::BinaryOp {
                left: Box::new(Expression::ColumnRef {
                    table: Some("a".to_string()),
                    column: "x".to_string(),
                }),
                op: ast::BinaryOperator::GreaterThan,
                right: Box::new(Expression::Literal(types::SqlValue::Integer(5))),
            }),
            op: ast::BinaryOperator::And,
            right: Box::new(Expression::BinaryOp {
                left: Box::new(Expression::ColumnRef {
                    table: Some("b".to_string()),
                    column: "y".to_string(),
                }),
                op: ast::BinaryOperator::LessThan,
                right: Box::new(Expression::Literal(types::SqlValue::Integer(10))),
            }),
        };

        let predicates = decompose_where_predicates(&expr);
        assert_eq!(predicates.len(), 2);
    }

    #[test]
    fn test_classify_table_local_predicate() {
        // WHERE a.x > 5
        let expr = Expression::BinaryOp {
            left: Box::new(Expression::ColumnRef {
                table: Some("a".to_string()),
                column: "x".to_string(),
            }),
            op: ast::BinaryOperator::GreaterThan,
            right: Box::new(Expression::Literal(types::SqlValue::Integer(5))),
        };

        let pred_type = classify_predicate(&expr);
        match pred_type {
            PredicateType::TableLocal { table_name } => {
                assert_eq!(table_name, "a");
            }
            _ => panic!("Expected TableLocal predicate"),
        }
    }

    #[test]
    fn test_classify_equijoin_predicate() {
        // WHERE a.x = b.y
        let expr = Expression::BinaryOp {
            left: Box::new(Expression::ColumnRef {
                table: Some("a".to_string()),
                column: "x".to_string(),
            }),
            op: ast::BinaryOperator::Equal,
            right: Box::new(Expression::ColumnRef {
                table: Some("b".to_string()),
                column: "y".to_string(),
            }),
        };
=======
// ============================================================================
// Compatibility Functions (for backward compatibility)
// ============================================================================
>>>>>>> 847aec0f

/// Combine multiple expressions with AND operator
///
/// Public wrapper around combine_predicates_with_and for external use.
pub fn combine_with_and(expressions: Vec<Expression>) -> Option<Expression> {
    match expressions.len() {
        0 => None,
        _ => Some(combine_predicates_with_and(expressions)),
    }
}

#[cfg(test)]
mod tests {
    use super::*;

    #[test]
    fn test_flatten_conjuncts_single() {
        let expr = ast::Expression::Literal(types::SqlValue::Boolean(true));
        let conjuncts = flatten_conjuncts(&expr);
        assert_eq!(conjuncts.len(), 1);
    }

    #[test]
    fn test_flatten_conjuncts_multiple() {
        // (a AND b) AND c should flatten to 3 conjuncts
        let a = ast::Expression::Literal(types::SqlValue::Boolean(true));
        let b = ast::Expression::Literal(types::SqlValue::Boolean(true));
        let ab = ast::Expression::BinaryOp {
            op: ast::BinaryOperator::And,
            left: Box::new(a),
            right: Box::new(b),
        };
        let c = ast::Expression::Literal(types::SqlValue::Boolean(false));
        let abc = ast::Expression::BinaryOp {
            op: ast::BinaryOperator::And,
            left: Box::new(ab),
            right: Box::new(c),
        };

        let conjuncts = flatten_conjuncts(&abc);
        assert_eq!(conjuncts.len(), 3);
    }

    #[test]
    fn test_decomposition_empty() {
        let decomp = PredicateDecomposition::empty();
        assert!(decomp.is_empty());
    }

    #[test]
    fn test_rebuild_empty() {
        let decomp = PredicateDecomposition::empty();
        assert!(decomp.rebuild_where_clause().is_none());
    }

    #[test]
    fn test_combine_with_and() {
        // Test empty list
        assert_eq!(combine_with_and(vec![]), None);

        // Test single expression
        let expr = ast::Expression::Literal(types::SqlValue::Boolean(true));
        assert_eq!(combine_with_and(vec![expr.clone()]), Some(expr));

        // Test multiple expressions
        let exprs = vec![
            ast::Expression::Literal(types::SqlValue::Boolean(true)),
            ast::Expression::Literal(types::SqlValue::Boolean(false)),
        ];
        let result = combine_with_and(exprs);
        assert!(result.is_some());
    }
}<|MERGE_RESOLUTION|>--- conflicted
+++ resolved
@@ -29,305 +29,8 @@
 //! 5. Join result with t3 → 40 rows (not 48)
 
 use std::collections::{HashMap, HashSet};
-<<<<<<< HEAD
 
 use ast::Expression;
-
-use crate::schema::CombinedSchema;
-
-// ============================================================================
-// Main branch API (used by scan.rs for predicate pushdown)
-// ============================================================================
-
-/// Classification of a WHERE clause predicate
-#[derive(Debug, Clone, PartialEq)]
-pub enum PredicateType {
-    /// Condition references only a single table (can be pushed down)
-    TableLocal { table_name: String },
-    /// Equijoin condition between two tables (a.col = b.col)
-    Equijoin { left_table: String, left_col: String, right_table: String, right_col: String },
-    /// Complex predicate (multiple tables or non-equality)
-    Complex,
-}
-
-/// Result of analyzing a WHERE condition
-#[derive(Debug, Clone)]
-pub struct PredicateInfo {
-    pub predicate_type: PredicateType,
-    pub expression: Expression,
-}
-
-/// Analyze a WHERE clause and decompose it into pushdown-friendly predicates
-///
-/// Returns a list of predicates that can be applied at different stages of execution:
-/// - Table-local predicates can be applied during table scan
-/// - Equijoin predicates can be pushed into join operators
-/// - Complex predicates must be applied after joins
-pub fn decompose_where_predicates(where_expr: &Expression) -> Vec<PredicateInfo> {
-    let mut predicates = Vec::new();
-    decompose_conjunctions(where_expr, &mut predicates);
-    predicates
-}
-
-/// Helper to decompose AND-separated conditions (CNF - Conjunctive Normal Form)
-fn decompose_conjunctions(expr: &Expression, predicates: &mut Vec<PredicateInfo>) {
-    match expr {
-        Expression::BinaryOp { left, op, right } => {
-            // AND operator - split into left and right
-            if *op == ast::BinaryOperator::And {
-                decompose_conjunctions(left, predicates);
-                decompose_conjunctions(right, predicates);
-                return;
-            }
-
-            // Not an AND, analyze this expression
-            let pred_info = analyze_predicate(expr);
-            predicates.push(pred_info);
-        }
-        _ => {
-            // Not a binary op, analyze directly
-            let pred_info = analyze_predicate(expr);
-            predicates.push(pred_info);
-        }
-    }
-}
-
-/// Analyze a single predicate to determine if it can be pushed down
-fn analyze_predicate(expr: &Expression) -> PredicateInfo {
-    let pred_type = classify_predicate(expr);
-    PredicateInfo { predicate_type: pred_type, expression: expr.clone() }
-}
-
-/// Classify a predicate based on which tables it references
-fn classify_predicate(expr: &Expression) -> PredicateType {
-    let referenced_tables = extract_table_references(expr);
-
-    match referenced_tables.len() {
-        0 => {
-            // No table references - treat as complex (e.g., WHERE 1=1)
-            PredicateType::Complex
-        }
-        1 => {
-            // Single table - can be pushed down
-            let table_name = referenced_tables.iter().next().unwrap().clone();
-            PredicateType::TableLocal { table_name }
-        }
-        2 => {
-            // Check if this is a simple equijoin condition
-            if let Some(equijoin) = try_extract_equijoin_simple(expr, &referenced_tables) {
-                equijoin
-            } else {
-                PredicateType::Complex
-            }
-        }
-        _ => {
-            // Multiple tables - complex predicate
-            PredicateType::Complex
-        }
-    }
-}
-
-/// Try to extract equijoin information from a binary operation
-fn try_extract_equijoin_simple(
-    expr: &Expression,
-    tables: &HashSet<String>,
-) -> Option<PredicateType> {
-    match expr {
-        Expression::BinaryOp { left, op, right } if *op == ast::BinaryOperator::Equal => {
-            // Check for pattern: t1.col = t2.col
-            let (left_table, left_col) = extract_column_reference(left)?;
-            let (right_table, right_col) = extract_column_reference(right)?;
-
-            // Verify both tables are in our set and they're different
-            if tables.contains(&left_table)
-                && tables.contains(&right_table)
-                && left_table != right_table
-            {
-                return Some(PredicateType::Equijoin {
-                    left_table,
-                    left_col,
-                    right_table,
-                    right_col,
-                });
-            }
-
-            // Try reversed order: t2.col = t1.col
-            if right_table != left_table && tables.contains(&left_table) {
-                return Some(PredicateType::Equijoin {
-                    left_table: right_table,
-                    left_col: right_col,
-                    right_table: left_table,
-                    right_col: left_col,
-                });
-            }
-        }
-        _ => {}
-    }
-    None
-}
-
-/// Extract table and column name from a column reference expression
-fn extract_column_reference(expr: &Expression) -> Option<(String, String)> {
-    match expr {
-        Expression::ColumnRef { table: Some(table), column } => {
-            Some((table.clone(), column.clone()))
-        }
-        Expression::ColumnRef { table: None, column } => {
-            // Unqualified column reference - we'll handle this at execution time
-            Some(("".to_string(), column.clone()))
-        }
-        _ => None,
-    }
-}
-
-/// Extract all table names referenced in an expression
-fn extract_table_references(expr: &Expression) -> HashSet<String> {
-    let mut tables = HashSet::new();
-    extract_table_references_recursive(expr, &mut tables);
-    tables
-}
-
-/// Recursive helper to extract table references
-fn extract_table_references_recursive(expr: &Expression, tables: &mut HashSet<String>) {
-    match expr {
-        Expression::ColumnRef { table: Some(table), .. } => {
-            tables.insert(table.clone());
-        }
-        Expression::ColumnRef { table: None, .. } => {
-            // Unqualified reference - will need to be resolved at execution time
-            // For now, we can't push this down without knowing which table it belongs to
-        }
-        Expression::BinaryOp { left, op: _, right } => {
-            extract_table_references_recursive(left, tables);
-            extract_table_references_recursive(right, tables);
-        }
-        Expression::UnaryOp { expr: inner, .. } => {
-            extract_table_references_recursive(inner, tables);
-        }
-        Expression::Function { args, .. } => {
-            for arg in args {
-                extract_table_references_recursive(arg, tables);
-            }
-        }
-        Expression::Case { operand, when_clauses, else_result } => {
-            if let Some(op) = operand {
-                extract_table_references_recursive(op, tables);
-            }
-            for when in when_clauses {
-                for cond in &when.conditions {
-                    extract_table_references_recursive(cond, tables);
-                }
-                extract_table_references_recursive(&when.result, tables);
-            }
-            if let Some(else_expr) = else_result {
-                extract_table_references_recursive(else_expr, tables);
-            }
-        }
-        Expression::Between { expr, low, high, .. } => {
-            extract_table_references_recursive(expr, tables);
-            extract_table_references_recursive(low, tables);
-            extract_table_references_recursive(high, tables);
-        }
-        Expression::IsNull { expr: inner, .. } => {
-            extract_table_references_recursive(inner, tables);
-        }
-        _ => {
-            // Other expression types don't reference tables
-        }
-    }
-}
-
-/// Filter predicates that can be applied during table scan
-pub fn get_table_local_predicates(
-    predicates: &[PredicateInfo],
-    table_name: &str,
-) -> Vec<Expression> {
-    predicates
-        .iter()
-        .filter_map(|p| {
-            if let PredicateType::TableLocal { table_name: ref t } = p.predicate_type {
-                if t == table_name {
-                    return Some(p.expression.clone());
-                }
-            }
-            None
-        })
-        .collect()
-}
-
-/// Get predicates that must be applied after all joins (complex predicates)
-#[allow(dead_code)]
-pub fn get_post_join_predicates(predicates: &[PredicateInfo]) -> Vec<Expression> {
-    predicates
-        .iter()
-        .filter_map(|p| {
-            if matches!(p.predicate_type, PredicateType::Complex) {
-                return Some(p.expression.clone());
-            }
-            None
-        })
-        .collect()
-}
-
-/// Get equijoin predicates that should be applied during join operations
-pub fn get_equijoin_predicates(predicates: &[PredicateInfo]) -> Vec<Expression> {
-    predicates
-        .iter()
-        .filter_map(|p| {
-            if matches!(p.predicate_type, PredicateType::Equijoin { .. }) {
-                return Some(p.expression.clone());
-            }
-            None
-        })
-        .collect()
-}
-
-/// Get predicates relevant only to a specific set of tables
-///
-/// This filters the WHERE clause to only include predicates that reference
-/// tables in the given set. Useful for filtering WHERE clauses for specific
-/// branches of a join tree.
-pub fn get_predicates_for_tables(
-    predicates: &[PredicateInfo],
-    table_names: &std::collections::HashSet<String>,
-) -> Vec<Expression> {
-    predicates
-        .iter()
-        .filter_map(|p| {
-            match &p.predicate_type {
-                PredicateType::TableLocal { table_name } => {
-                    if table_names.contains(table_name) {
-                        Some(p.expression.clone())
-                    } else {
-                        None
-                    }
-                }
-                PredicateType::Equijoin { left_table, right_table, .. } => {
-                    // Include equijoin if both tables are in this branch
-                    if table_names.contains(left_table) && table_names.contains(right_table) {
-                        Some(p.expression.clone())
-                    } else {
-                        None
-                    }
-                }
-                PredicateType::Complex => {
-                    // Check if all referenced tables in this complex predicate are in our set
-                    let referenced = extract_table_references(&p.expression);
-                    if !referenced.is_empty() && referenced.iter().all(|t| table_names.contains(t))
-                    {
-                        Some(p.expression.clone())
-                    } else {
-                        None
-                    }
-                }
-            }
-        })
-        .collect()
-}
-=======
-
-use ast::Expression;
->>>>>>> 847aec0f
 
 use crate::schema::CombinedSchema;
 
@@ -647,78 +350,9 @@
     }
 }
 
-<<<<<<< HEAD
-#[cfg(test)]
-mod tests {
-    use super::*;
-
-    #[test]
-    fn test_decompose_simple_conjunctions() {
-        // WHERE a.x > 5 AND b.y < 10
-        let expr = Expression::BinaryOp {
-            left: Box::new(Expression::BinaryOp {
-                left: Box::new(Expression::ColumnRef {
-                    table: Some("a".to_string()),
-                    column: "x".to_string(),
-                }),
-                op: ast::BinaryOperator::GreaterThan,
-                right: Box::new(Expression::Literal(types::SqlValue::Integer(5))),
-            }),
-            op: ast::BinaryOperator::And,
-            right: Box::new(Expression::BinaryOp {
-                left: Box::new(Expression::ColumnRef {
-                    table: Some("b".to_string()),
-                    column: "y".to_string(),
-                }),
-                op: ast::BinaryOperator::LessThan,
-                right: Box::new(Expression::Literal(types::SqlValue::Integer(10))),
-            }),
-        };
-
-        let predicates = decompose_where_predicates(&expr);
-        assert_eq!(predicates.len(), 2);
-    }
-
-    #[test]
-    fn test_classify_table_local_predicate() {
-        // WHERE a.x > 5
-        let expr = Expression::BinaryOp {
-            left: Box::new(Expression::ColumnRef {
-                table: Some("a".to_string()),
-                column: "x".to_string(),
-            }),
-            op: ast::BinaryOperator::GreaterThan,
-            right: Box::new(Expression::Literal(types::SqlValue::Integer(5))),
-        };
-
-        let pred_type = classify_predicate(&expr);
-        match pred_type {
-            PredicateType::TableLocal { table_name } => {
-                assert_eq!(table_name, "a");
-            }
-            _ => panic!("Expected TableLocal predicate"),
-        }
-    }
-
-    #[test]
-    fn test_classify_equijoin_predicate() {
-        // WHERE a.x = b.y
-        let expr = Expression::BinaryOp {
-            left: Box::new(Expression::ColumnRef {
-                table: Some("a".to_string()),
-                column: "x".to_string(),
-            }),
-            op: ast::BinaryOperator::Equal,
-            right: Box::new(Expression::ColumnRef {
-                table: Some("b".to_string()),
-                column: "y".to_string(),
-            }),
-        };
-=======
 // ============================================================================
 // Compatibility Functions (for backward compatibility)
 // ============================================================================
->>>>>>> 847aec0f
 
 /// Combine multiple expressions with AND operator
 ///
