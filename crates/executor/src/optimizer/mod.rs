--- conflicted
+++ resolved
@@ -1,19 +1,11 @@
 //! Expression optimization module for query planning
 //!
-<<<<<<< HEAD
-//! This module implements constant folding, dead code elimination, and predicate pushdown
-//! to optimize expression evaluation during query execution.
-
-mod expressions;
-mod where_pushdown;
-=======
 //! This module implements:
 //! - Constant folding and dead code elimination for expressions
 //! - WHERE clause predicate pushdown for efficient join evaluation
 
 mod expressions;
 pub mod where_pushdown;
->>>>>>> dd76a192
 #[cfg(test)]
 mod tests;
 
@@ -21,10 +13,6 @@
 pub use where_pushdown::{
     decompose_where_predicates, get_table_local_predicates,
     get_equijoin_predicates, combine_with_and, get_predicates_for_tables,
-<<<<<<< HEAD
-};
-=======
 };
 // Also export branch-specific types for join reordering
-pub use where_pushdown::{decompose_where_clause, PredicateDecomposition, PredicateCategory};
->>>>>>> dd76a192
+pub use where_pushdown::{decompose_where_clause, PredicateDecomposition, PredicateCategory};