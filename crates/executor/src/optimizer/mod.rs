//! Expression optimization module for query planning
//!
<<<<<<< HEAD
//! This module implements:
//! - Constant folding and dead code elimination for expressions
//! - WHERE clause predicate pushdown for efficient join evaluation

mod expressions;
pub mod where_pushdown;
=======
//! This module implements constant folding, dead code elimination, and predicate pushdown
//! to optimize expression evaluation during query execution.

mod expressions;
mod where_pushdown;
>>>>>>> 416406f9
#[cfg(test)]
mod tests;

pub use expressions::*;
<<<<<<< HEAD
pub use where_pushdown::{decompose_where_clause, PredicateDecomposition, PredicateCategory};
=======
pub use where_pushdown::{
    decompose_where_predicates, get_table_local_predicates,
    get_equijoin_predicates, combine_with_and, get_predicates_for_tables,
};
>>>>>>> 416406f9
<|MERGE_RESOLUTION|>--- conflicted
+++ resolved
@@ -1,28 +1,18 @@
 //! Expression optimization module for query planning
 //!
-<<<<<<< HEAD
 //! This module implements:
 //! - Constant folding and dead code elimination for expressions
 //! - WHERE clause predicate pushdown for efficient join evaluation
 
 mod expressions;
 pub mod where_pushdown;
-=======
-//! This module implements constant folding, dead code elimination, and predicate pushdown
-//! to optimize expression evaluation during query execution.
-
-mod expressions;
-mod where_pushdown;
->>>>>>> 416406f9
 #[cfg(test)]
 mod tests;
 
 pub use expressions::*;
-<<<<<<< HEAD
-pub use where_pushdown::{decompose_where_clause, PredicateDecomposition, PredicateCategory};
-=======
 pub use where_pushdown::{
     decompose_where_predicates, get_table_local_predicates,
     get_equijoin_predicates, combine_with_and, get_predicates_for_tables,
 };
->>>>>>> 416406f9
+// Also export branch-specific types for join reordering
+pub use where_pushdown::{decompose_where_clause, PredicateDecomposition, PredicateCategory};