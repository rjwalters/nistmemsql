--- conflicted
+++ resolved
@@ -136,420 +136,4 @@
         // Return success message
         Ok(format!("Table '{}' created successfully in schema '{}'", table_name, schema_name))
     }
-<<<<<<< HEAD
-}
-
-#[cfg(test)]
-mod tests {
-    use ast::ColumnDef;
-    use types::DataType;
-
-    use super::*;
-
-    #[test]
-    fn test_create_simple_table() {
-        let mut db = Database::new();
-
-        let stmt = CreateTableStmt {
-            table_name: "users".to_string(),
-            columns: vec![
-                ColumnDef {
-                    name: "id".to_string(),
-                    data_type: DataType::Integer,
-                    nullable: false,
-                    constraints: vec![],
-                    default_value: None,
-                    comment: None,
-                },
-                ColumnDef {
-                    name: "name".to_string(),
-                    data_type: DataType::Varchar { max_length: Some(255) },
-                    nullable: true,
-                    constraints: vec![],
-                    default_value: None,
-                    comment: None,
-                },
-            ],
-            table_constraints: vec![],
-            table_options: vec![],
-        };
-
-        let result = CreateTableExecutor::execute(&stmt, &mut db);
-        assert!(result.is_ok());
-        assert_eq!(result.unwrap(), "Table 'users' created successfully in schema 'public'");
-
-        // Verify table exists in catalog
-        assert!(db.catalog.table_exists("users"));
-
-        // Verify table is accessible from storage
-        assert!(db.get_table("users").is_some());
-    }
-
-    #[test]
-    fn test_create_table_with_multiple_types() {
-        let mut db = Database::new();
-
-        let stmt = CreateTableStmt {
-            table_name: "products".to_string(),
-            columns: vec![
-                ColumnDef {
-                    name: "product_id".to_string(),
-                    data_type: DataType::Integer,
-                    nullable: false,
-                    constraints: vec![],
-                    default_value: None,
-                    comment: None,
-                },
-                ColumnDef {
-                    name: "name".to_string(),
-                    data_type: DataType::Varchar { max_length: Some(100) },
-                    nullable: false,
-                    constraints: vec![],
-                    default_value: None,
-                    comment: None,
-                },
-                ColumnDef {
-                    name: "price".to_string(),
-                    data_type: DataType::Integer, /* Using Integer for price (could be Decimal in
-                                                   * future) */
-                    nullable: false,
-                    constraints: vec![],
-                    default_value: None,
-                    comment: None,
-                },
-                ColumnDef {
-                    name: "in_stock".to_string(),
-                    data_type: DataType::Boolean,
-                    nullable: false,
-                    constraints: vec![],
-                    default_value: None,
-                    comment: None,
-                },
-                ColumnDef {
-                    name: "description".to_string(),
-                    data_type: DataType::Varchar { max_length: Some(500) },
-                    nullable: true, // Optional field
-                    constraints: vec![],
-                    default_value: None,
-                    comment: None,
-                },
-            ],
-            table_constraints: vec![],
-            table_options: vec![],
-        };
-
-        let result = CreateTableExecutor::execute(&stmt, &mut db);
-        assert!(result.is_ok());
-
-        // Verify schema correctness
-        let schema = db.catalog.get_table("products");
-        assert!(schema.is_some());
-        let schema = schema.unwrap();
-        assert_eq!(schema.column_count(), 5);
-        assert!(!schema.get_column("product_id").unwrap().nullable);
-        assert!(schema.get_column("description").unwrap().nullable);
-    }
-
-    #[test]
-    fn test_create_table_already_exists() {
-        let mut db = Database::new();
-
-        let stmt = CreateTableStmt {
-            table_name: "users".to_string(),
-            columns: vec![ColumnDef {
-                name: "id".to_string(),
-                data_type: DataType::Integer,
-                nullable: false,
-                constraints: vec![],
-                default_value: None,
-                comment: None,
-            }],
-            table_constraints: vec![],
-            table_options: vec![],
-        };
-
-        // First creation succeeds
-        let result = CreateTableExecutor::execute(&stmt, &mut db);
-        assert!(result.is_ok());
-
-        // Second creation fails
-        let result = CreateTableExecutor::execute(&stmt, &mut db);
-        assert!(result.is_err());
-        assert!(matches!(result, Err(ExecutorError::TableAlreadyExists(_))));
-    }
-
-    #[test]
-    fn test_create_table_with_nullable_columns() {
-        let mut db = Database::new();
-
-        let stmt = CreateTableStmt {
-            table_name: "employees".to_string(),
-            columns: vec![
-                ColumnDef {
-                    name: "id".to_string(),
-                    data_type: DataType::Integer,
-                    nullable: false,
-                    constraints: vec![],
-                    default_value: None,
-                    comment: None,
-                },
-                ColumnDef {
-                    name: "middle_name".to_string(),
-                    data_type: DataType::Varchar { max_length: Some(50) },
-                    nullable: true, // Nullable field
-                    constraints: vec![],
-                    default_value: None,
-                    comment: None,
-                },
-                ColumnDef {
-                    name: "manager_id".to_string(),
-                    data_type: DataType::Integer,
-                    nullable: true, // Nullable foreign key
-                    constraints: vec![],
-                    default_value: None,
-                    comment: None,
-                },
-            ],
-            table_constraints: vec![],
-            table_options: vec![],
-        };
-
-        let result = CreateTableExecutor::execute(&stmt, &mut db);
-        assert!(result.is_ok());
-
-        // Verify nullable attribute is preserved
-        let schema = db.catalog.get_table("employees").unwrap();
-        assert!(!schema.get_column("id").unwrap().nullable);
-        assert!(schema.get_column("middle_name").unwrap().nullable);
-        assert!(schema.get_column("manager_id").unwrap().nullable);
-    }
-
-    #[test]
-    fn test_create_table_empty_columns_list() {
-        let mut db = Database::new();
-
-        let stmt = CreateTableStmt {
-            table_name: "empty_table".to_string(),
-            columns: vec![], // Empty columns
-            table_constraints: vec![],
-            table_options: vec![],
-        };
-
-        // Should succeed (though not very useful)
-        let result = CreateTableExecutor::execute(&stmt, &mut db);
-        assert!(result.is_ok());
-
-        let schema = db.catalog.get_table("empty_table").unwrap();
-        assert_eq!(schema.column_count(), 0);
-    }
-
-    #[test]
-    fn test_create_multiple_tables() {
-        let mut db = Database::new();
-
-        // Create first table
-        let stmt1 = CreateTableStmt {
-            table_name: "customers".to_string(),
-            columns: vec![ColumnDef {
-                name: "customer_id".to_string(),
-                data_type: DataType::Integer,
-                nullable: false,
-                constraints: vec![],
-                default_value: None,
-                comment: None,
-            }],
-            table_constraints: vec![],
-            table_options: vec![],
-        };
-        CreateTableExecutor::execute(&stmt1, &mut db).unwrap();
-
-        // Create second table
-        let stmt2 = CreateTableStmt {
-            table_name: "orders".to_string(),
-            columns: vec![ColumnDef {
-                name: "order_id".to_string(),
-                data_type: DataType::Integer,
-                nullable: false,
-                constraints: vec![],
-                default_value: None,
-                comment: None,
-            }],
-            table_constraints: vec![],
-            table_options: vec![],
-        };
-        CreateTableExecutor::execute(&stmt2, &mut db).unwrap();
-
-        // Verify both tables exist
-        assert!(db.catalog.table_exists("customers"));
-        assert!(db.catalog.table_exists("orders"));
-        assert_eq!(db.list_tables().len(), 2);
-    }
-
-    #[test]
-    fn test_create_table_with_special_characters_in_name() {
-        let mut db = Database::new();
-
-        // Test with underscores (common case)
-        let stmt = CreateTableStmt {
-            table_name: "user_profiles".to_string(),
-            columns: vec![ColumnDef {
-                name: "profile_id".to_string(),
-                data_type: DataType::Integer,
-                nullable: false,
-                constraints: vec![],
-                default_value: None,
-                comment: None,
-            }],
-            table_constraints: vec![],
-            table_options: vec![],
-        };
-
-        let result = CreateTableExecutor::execute(&stmt, &mut db);
-        assert!(result.is_ok());
-        assert!(db.catalog.table_exists("user_profiles"));
-    }
-
-    #[test]
-    fn test_create_table_case_sensitivity() {
-        let mut db = Database::new();
-
-        let stmt1 = CreateTableStmt {
-            table_name: "Users".to_string(),
-            columns: vec![ColumnDef {
-                name: "id".to_string(),
-                data_type: DataType::Integer,
-                nullable: false,
-                constraints: vec![],
-                default_value: None,
-                comment: None,
-            }],
-            table_constraints: vec![],
-            table_options: vec![],
-        };
-        CreateTableExecutor::execute(&stmt1, &mut db).unwrap();
-
-        // Try to create "users" (different case)
-        let stmt2 = CreateTableStmt {
-            table_name: "users".to_string(),
-            columns: vec![ColumnDef {
-                name: "id".to_string(),
-                data_type: DataType::Integer,
-                nullable: false,
-                constraints: vec![],
-                default_value: None,
-                comment: None,
-            }],
-            table_constraints: vec![],
-            table_options: vec![],
-        };
-
-        // Behavior depends on catalog's case sensitivity
-        // Just verify it either succeeds or fails gracefully
-        let result = CreateTableExecutor::execute(&stmt2, &mut db);
-        assert!(result.is_ok() || result.is_err());
-    }
-
-    #[test]
-    fn test_create_table_with_spatial_types() {
-        // Test spatial data types (SQL/MM standard) - Issue #818
-        // These are parsed as UserDefined types and should be accepted by executor
-        let mut db = Database::new();
-
-        let stmt = CreateTableStmt {
-            table_name: "spatial_table".to_string(),
-            columns: vec![
-                ColumnDef {
-                    name: "id".to_string(),
-                    data_type: DataType::Integer,
-                    nullable: false,
-                    constraints: vec![],
-                    default_value: None,
-                    comment: None,
-                },
-                ColumnDef {
-                    name: "location".to_string(),
-                    data_type: DataType::UserDefined { type_name: "POINT".to_string() },
-                    nullable: true,
-                    constraints: vec![],
-                    default_value: None,
-                    comment: None,
-                },
-                ColumnDef {
-                    name: "area".to_string(),
-                    data_type: DataType::UserDefined { type_name: "POLYGON".to_string() },
-                    nullable: true,
-                    constraints: vec![],
-                    default_value: None,
-                    comment: None,
-                },
-                ColumnDef {
-                    name: "regions".to_string(),
-                    data_type: DataType::UserDefined { type_name: "MULTIPOLYGON".to_string() },
-                    nullable: true,
-                    constraints: vec![],
-                    default_value: None,
-                    comment: None,
-                },
-            ],
-            table_constraints: vec![],
-            table_options: vec![],
-        };
-
-        let result = CreateTableExecutor::execute(&stmt, &mut db);
-        assert!(result.is_ok(), "Should accept spatial types as UserDefined types");
-
-        // Verify table exists and has correct schema
-        let schema = db.catalog.get_table("spatial_table");
-        assert!(schema.is_some());
-        let schema = schema.unwrap();
-        assert_eq!(schema.column_count(), 4);
-
-        // Verify spatial type columns exist
-        assert!(schema.get_column("location").is_some());
-        assert!(schema.get_column("area").is_some());
-        assert!(schema.get_column("regions").is_some());
-    }
-
-    #[test]
-    fn test_create_table_multipolygon_sqllogictest() {
-        // Test the exact scenario from SQLLogicTest - Issue #818
-        let mut db = Database::new();
-
-        let stmt = CreateTableStmt {
-            table_name: "t1710a".to_string(),
-            columns: vec![
-                ColumnDef {
-                    name: "c1".to_string(),
-                    data_type: DataType::UserDefined { type_name: "MULTIPOLYGON".to_string() },
-                    nullable: true,
-                    constraints: vec![],
-                    default_value: None,
-                    comment: Some("text155459".to_string()),
-                },
-                ColumnDef {
-                    name: "c2".to_string(),
-                    data_type: DataType::UserDefined { type_name: "MULTIPOLYGON".to_string() },
-                    nullable: true,
-                    constraints: vec![],
-                    default_value: None,
-                    comment: Some("text155461".to_string()),
-                },
-            ],
-            table_constraints: vec![],
-            table_options: vec![],
-        };
-
-        let result = CreateTableExecutor::execute(&stmt, &mut db);
-        assert!(
-            result.is_ok(),
-            "Should create table with MULTIPOLYGON columns (SQLLogicTest conformance)"
-        );
-
-        // Verify table was created successfully
-        assert!(db.catalog.table_exists("t1710a"));
-        let schema = db.catalog.get_table("t1710a").unwrap();
-        assert_eq!(schema.column_count(), 2);
-    }
-=======
->>>>>>> 847aec0f
 }