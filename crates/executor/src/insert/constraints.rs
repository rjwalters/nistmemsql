use crate::errors::ExecutorError;

/// Enforce NOT NULL constraints on a row
pub fn enforce_not_null_constraints(
    schema: &catalog::TableSchema,
    table_name: &str,
    row_values: &[types::SqlValue],
) -> Result<(), ExecutorError> {
    for (col_idx, col) in schema.columns.iter().enumerate() {
        if !col.nullable && row_values[col_idx] == types::SqlValue::Null {
            return Err(ExecutorError::ConstraintViolation(format!(
                "NOT NULL constraint violation: column '{}' in table '{}' cannot be NULL",
                col.name, table_name
            )));
        }
    }
    Ok(())
}

/// Enforce PRIMARY KEY constraint (uniqueness)
/// Returns Ok if constraint is satisfied
pub fn enforce_primary_key_constraint(
    db: &storage::Database,
    schema: &catalog::TableSchema,
    table_name: &str,
    row_values: &[types::SqlValue],
    batch_pk_values: &[Vec<types::SqlValue>],
) -> Result<(), ExecutorError> {
    if let Some(pk_indices) = schema.get_primary_key_indices() {
        // Extract primary key values from the new row
        let new_pk_values: Vec<types::SqlValue> =
            pk_indices.iter().map(|&idx| row_values[idx].clone()).collect();

        // Check for duplicates within the batch of rows being inserted
        if batch_pk_values.contains(&new_pk_values) {
            let pk_col_names: Vec<String> = schema.primary_key.as_ref().unwrap().clone();
            return Err(ExecutorError::ConstraintViolation(format!(
                "PRIMARY KEY constraint violated: duplicate key value for ({})",
                pk_col_names.join(", ")
            )));
        }

        // Check if any existing row has the same primary key using the hash index
        let table = db
            .get_table(table_name)
            .ok_or_else(|| ExecutorError::TableNotFound(table_name.to_string()))?;

        // Use the primary key index for O(1) lookup instead of O(n) scan
<<<<<<< HEAD
        if let Some(pk_index) = table.primary_key_index() {
=======
        if let Some(ref pk_index) = table.primary_key_index() {
>>>>>>> 98864a1c
            if pk_index.contains_key(&new_pk_values) {
                let pk_col_names: Vec<String> = schema.primary_key.as_ref().unwrap().clone();
                return Err(ExecutorError::ConstraintViolation(format!(
                    "PRIMARY KEY constraint violated: duplicate key value for ({})",
                    pk_col_names.join(", ")
                )));
            }
        } else {
            // Fallback to table scan if index not available (should not happen in normal operation)
            for existing_row in table.scan() {
                let existing_pk_values: Vec<types::SqlValue> =
                    pk_indices.iter().filter_map(|&idx| existing_row.get(idx).cloned()).collect();

                if new_pk_values == existing_pk_values {
                    let pk_col_names: Vec<String> = schema.primary_key.as_ref().unwrap().clone();
                    return Err(ExecutorError::ConstraintViolation(format!(
                        "PRIMARY KEY constraint violated: duplicate key value for ({})",
                        pk_col_names.join(", ")
                    )));
                }
            }
        }
    }

    Ok(())
}

/// Enforce UNIQUE constraints on a row
/// Returns Ok if all UNIQUE constraints are satisfied
pub fn enforce_unique_constraints(
    db: &storage::Database,
    schema: &catalog::TableSchema,
    table_name: &str,
    row_values: &[types::SqlValue],
    batch_unique_values: &[Vec<Vec<types::SqlValue>>],
) -> Result<(), ExecutorError> {
    let unique_constraint_indices = schema.get_unique_constraint_indices();

    for (constraint_idx, unique_indices) in unique_constraint_indices.iter().enumerate() {
        // Extract unique constraint values from the new row
        let new_unique_values: Vec<types::SqlValue> =
            unique_indices.iter().map(|&idx| row_values[idx].clone()).collect();

        // Skip if any value in the unique constraint is NULL
        // (NULL != NULL in SQL, so multiple NULLs are allowed)
        if new_unique_values.iter().any(|v| *v == types::SqlValue::Null) {
            continue;
        }

        // Check for duplicates within the batch of rows being inserted
        if batch_unique_values[constraint_idx].contains(&new_unique_values) {
            let unique_col_names: Vec<String> = schema.unique_constraints[constraint_idx].clone();
            return Err(ExecutorError::ConstraintViolation(format!(
                "UNIQUE constraint violated: duplicate value for ({})",
                unique_col_names.join(", ")
            )));
        }

        // Check if any existing row has the same unique constraint values using hash index
        let table = db
            .get_table(table_name)
            .ok_or_else(|| ExecutorError::TableNotFound(table_name.to_string()))?;

        // Use the unique constraint index for O(1) lookup instead of O(n) scan
<<<<<<< HEAD
        let unique_indexes = table.unique_indexes();
        if constraint_idx < unique_indexes.len() {
            let unique_index = &unique_indexes[constraint_idx];
=======
        if constraint_idx < table.unique_indexes().len() {
            let unique_index = &table.unique_indexes()[constraint_idx];
>>>>>>> 98864a1c
            if unique_index.contains_key(&new_unique_values) {
                let unique_col_names: Vec<String> = schema.unique_constraints[constraint_idx].clone();
                return Err(ExecutorError::ConstraintViolation(format!(
                    "UNIQUE constraint violated: duplicate value for ({})",
                    unique_col_names.join(", ")
                )));
            }
        } else {
            // Fallback to table scan if index not available (should not happen in normal operation)
            for existing_row in table.scan() {
                let existing_unique_values: Vec<types::SqlValue> =
                    unique_indices.iter().filter_map(|&idx| existing_row.get(idx).cloned()).collect();

                // Skip if any existing value is NULL
                if existing_unique_values.iter().any(|v| *v == types::SqlValue::Null) {
                    continue;
                }

                if new_unique_values == existing_unique_values {
                    let unique_col_names: Vec<String> =
                        schema.unique_constraints[constraint_idx].clone();
                    return Err(ExecutorError::ConstraintViolation(format!(
                        "UNIQUE constraint violated: duplicate value for ({})",
                        unique_col_names.join(", ")
                    )));
                }
            }
        }
    }

    Ok(())
}

/// Enforce CHECK constraints on a row
/// Returns Ok if all CHECK constraints are satisfied
pub fn enforce_check_constraints(
    schema: &catalog::TableSchema,
    row_values: &[types::SqlValue],
) -> Result<(), ExecutorError> {
    if !schema.check_constraints.is_empty() {
        // Create a row from the values to evaluate the expression
        let row = storage::Row::new(row_values.to_vec());
        let evaluator = crate::evaluator::ExpressionEvaluator::new(schema);

        for (constraint_name, check_expr) in &schema.check_constraints {
            // Evaluate the CHECK expression against the row
            let result = evaluator.eval(check_expr, &row)?;

            // CHECK constraint passes if result is TRUE or NULL (UNKNOWN)
            // CHECK constraint fails if result is FALSE
            if result == types::SqlValue::Boolean(false) {
                return Err(ExecutorError::ConstraintViolation(format!(
                    "CHECK constraint '{}' violated",
                    constraint_name
                )));
            }
        }
    }

    Ok(())
}<|MERGE_RESOLUTION|>--- conflicted
+++ resolved
@@ -46,11 +46,7 @@
             .ok_or_else(|| ExecutorError::TableNotFound(table_name.to_string()))?;
 
         // Use the primary key index for O(1) lookup instead of O(n) scan
-<<<<<<< HEAD
-        if let Some(pk_index) = table.primary_key_index() {
-=======
         if let Some(ref pk_index) = table.primary_key_index() {
->>>>>>> 98864a1c
             if pk_index.contains_key(&new_pk_values) {
                 let pk_col_names: Vec<String> = schema.primary_key.as_ref().unwrap().clone();
                 return Err(ExecutorError::ConstraintViolation(format!(
@@ -115,14 +111,8 @@
             .ok_or_else(|| ExecutorError::TableNotFound(table_name.to_string()))?;
 
         // Use the unique constraint index for O(1) lookup instead of O(n) scan
-<<<<<<< HEAD
-        let unique_indexes = table.unique_indexes();
-        if constraint_idx < unique_indexes.len() {
-            let unique_index = &unique_indexes[constraint_idx];
-=======
         if constraint_idx < table.unique_indexes().len() {
             let unique_index = &table.unique_indexes()[constraint_idx];
->>>>>>> 98864a1c
             if unique_index.contains_key(&new_unique_values) {
                 let unique_col_names: Vec<String> = schema.unique_constraints[constraint_idx].clone();
                 return Err(ExecutorError::ConstraintViolation(format!(
