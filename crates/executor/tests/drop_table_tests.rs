use executor::{CreateTableExecutor, DropTableExecutor, ExecutorError, InsertExecutor};
use parser::Parser;
use storage::Database;

#[test]
fn test_drop_table_basic() {
    let mut db = Database::new();

    // Create a table
    let create_sql = "CREATE TABLE users (id INTEGER, name VARCHAR(50));";
    let create_stmt = Parser::parse_sql(create_sql).unwrap();

    if let ast::Statement::CreateTable(stmt) = create_stmt {
        CreateTableExecutor::execute(&stmt, &mut db).unwrap();
    }

    assert!(db.catalog.table_exists("USERS"));

    // Drop the table
    let drop_sql = "DROP TABLE users;";
    let drop_stmt = Parser::parse_sql(drop_sql).unwrap();

    if let ast::Statement::DropTable(stmt) = drop_stmt {
        let result = DropTableExecutor::execute(&stmt, &mut db);
        assert!(result.is_ok());
        assert_eq!(result.unwrap(), "Table 'USERS' dropped successfully");
    }

    // Verify table is gone
    assert!(!db.catalog.table_exists("USERS"));
    assert!(db.get_table("USERS").is_none());
}

#[test]
fn test_drop_table_if_exists_when_exists() {
    let mut db = Database::new();

    // Create a table
    let create_sql = "CREATE TABLE products (id INTEGER);";
    let create_stmt = Parser::parse_sql(create_sql).unwrap();

    if let ast::Statement::CreateTable(stmt) = create_stmt {
        CreateTableExecutor::execute(&stmt, &mut db).unwrap();
    }

    // Drop with IF EXISTS
    let drop_sql = "DROP TABLE IF EXISTS products;";
    let drop_stmt = Parser::parse_sql(drop_sql).unwrap();

    if let ast::Statement::DropTable(stmt) = drop_stmt {
        assert!(stmt.if_exists);
        let result = DropTableExecutor::execute(&stmt, &mut db);
        assert!(result.is_ok());
        assert_eq!(result.unwrap(), "Table 'PRODUCTS' dropped successfully");
    }

    assert!(!db.catalog.table_exists("products"));
}

#[test]
fn test_drop_table_if_exists_when_not_exists() {
    let mut db = Database::new();

    // Try to drop non-existent table with IF EXISTS
    let drop_sql = "DROP TABLE IF EXISTS nonexistent;";
    let drop_stmt = Parser::parse_sql(drop_sql).unwrap();

    if let ast::Statement::DropTable(stmt) = drop_stmt {
        assert!(stmt.if_exists);
        let result = DropTableExecutor::execute(&stmt, &mut db);
        assert!(result.is_ok());
        assert_eq!(result.unwrap(), "Table 'NONEXISTENT' does not exist (IF EXISTS specified)");
    }
}

#[test]
fn test_drop_table_without_if_exists_error() {
    let mut db = Database::new();

    // Try to drop non-existent table without IF EXISTS
    let drop_sql = "DROP TABLE nonexistent;";
    let drop_stmt = Parser::parse_sql(drop_sql).unwrap();

    if let ast::Statement::DropTable(stmt) = drop_stmt {
        assert!(!stmt.if_exists);
        let result = DropTableExecutor::execute(&stmt, &mut db);
        assert!(result.is_err());
        assert!(matches!(result, Err(ExecutorError::TableNotFound(_))));
    }
}

#[test]
fn test_drop_table_with_data() {
    let mut db = Database::new();

    // Create table
    let create_sql = "CREATE TABLE orders (id INTEGER, amount INTEGER);";
    let create_stmt = Parser::parse_sql(create_sql).unwrap();

    if let ast::Statement::CreateTable(stmt) = create_stmt {
        CreateTableExecutor::execute(&stmt, &mut db).unwrap();
    }

    // Insert data
    let insert_sql = "INSERT INTO orders VALUES (1, 100), (2, 200);";
    let insert_stmt = Parser::parse_sql(insert_sql).unwrap();

    if let ast::Statement::Insert(stmt) = insert_stmt {
        InsertExecutor::execute(&mut db, &stmt).unwrap();
    }

    // Verify data exists
    assert_eq!(db.get_table("ORDERS").unwrap().row_count(), 2);

    // Drop table
    let drop_sql = "DROP TABLE orders;";
    let drop_stmt = Parser::parse_sql(drop_sql).unwrap();

    if let ast::Statement::DropTable(stmt) = drop_stmt {
        let result = DropTableExecutor::execute(&stmt, &mut db);
        assert!(result.is_ok());
    }

    // Verify table and data are gone
    assert!(!db.catalog.table_exists("ORDERS"));
    assert!(db.get_table("ORDERS").is_none());
}

#[test]
fn test_drop_and_recreate_table() {
    let mut db = Database::new();

    // Create table
    let create_sql = "CREATE TABLE temp (id INTEGER);";
    let create_stmt = Parser::parse_sql(create_sql).unwrap();

    if let ast::Statement::CreateTable(stmt) = create_stmt {
        CreateTableExecutor::execute(&stmt, &mut db).unwrap();
    }

    // Insert data
    let insert_sql = "INSERT INTO temp VALUES (42);";
    let insert_stmt = Parser::parse_sql(insert_sql).unwrap();

    if let ast::Statement::Insert(stmt) = insert_stmt {
        InsertExecutor::execute(&mut db, &stmt).unwrap();
    }

    assert_eq!(db.get_table("TEMP").unwrap().row_count(), 1);

    // Drop table
    let drop_sql = "DROP TABLE temp;";
    let drop_stmt = Parser::parse_sql(drop_sql).unwrap();

    if let ast::Statement::DropTable(stmt) = drop_stmt {
        DropTableExecutor::execute(&stmt, &mut db).unwrap();
    }

    // Recreate table
    let create_sql2 = "CREATE TABLE temp (id INTEGER, name VARCHAR(50));";
    let create_stmt2 = Parser::parse_sql(create_sql2).unwrap();

    if let ast::Statement::CreateTable(stmt) = create_stmt2 {
        CreateTableExecutor::execute(&stmt, &mut db).unwrap();
    }

    // New table should be empty
    assert!(db.catalog.table_exists("TEMP"));
    assert_eq!(db.get_table("TEMP").unwrap().row_count(), 0);
    assert_eq!(db.get_table("TEMP").unwrap().schema.column_count(), 2);
}

#[test]
fn test_drop_multiple_tables_sequentially() {
    let mut db = Database::new();

    // Create three tables
    for name in &["table1", "table2", "table3"] {
        let create_sql = format!("CREATE TABLE {} (id INTEGER);", name);
        let create_stmt = Parser::parse_sql(&create_sql).unwrap();

        if let ast::Statement::CreateTable(stmt) = create_stmt {
            CreateTableExecutor::execute(&stmt, &mut db).unwrap();
        }
    }

    assert_eq!(db.list_tables().len(), 3);

    // Drop them one by one
    for name in &["table1", "table2", "table3"] {
        let drop_sql = format!("DROP TABLE {};", name);
        let drop_stmt = Parser::parse_sql(&drop_sql).unwrap();

        if let ast::Statement::DropTable(stmt) = drop_stmt {
            let result = DropTableExecutor::execute(&stmt, &mut db);
            assert!(result.is_ok());
        }
    }

    assert_eq!(db.list_tables().len(), 0);
}

#[test]
fn test_drop_table_parser_case_insensitive() {
    let mut db = Database::new();

    // Create table
    let create_sql = "CREATE TABLE test (id INTEGER);";
    let create_stmt = Parser::parse_sql(create_sql).unwrap();

    if let ast::Statement::CreateTable(stmt) = create_stmt {
        CreateTableExecutor::execute(&stmt, &mut db).unwrap();
    }

    // Drop with mixed case keywords
    let drop_sql = "DrOp TaBlE test;";
    let drop_stmt = Parser::parse_sql(drop_sql).unwrap();

    if let ast::Statement::DropTable(stmt) = drop_stmt {
        let result = DropTableExecutor::execute(&stmt, &mut db);
        assert!(result.is_ok());
    }

    assert!(!db.catalog.table_exists("test"));
}

#[test]
fn test_drop_table_without_semicolon() {
    let mut db = Database::new();

    // Create table
    let create_sql = "CREATE TABLE test (id INTEGER)";
    let create_stmt = Parser::parse_sql(create_sql).unwrap();

    if let ast::Statement::CreateTable(stmt) = create_stmt {
        CreateTableExecutor::execute(&stmt, &mut db).unwrap();
    }

    // Drop without semicolon
    let drop_sql = "DROP TABLE test";
    let drop_stmt = Parser::parse_sql(drop_sql).unwrap();

    if let ast::Statement::DropTable(stmt) = drop_stmt {
        let result = DropTableExecutor::execute(&stmt, &mut db);
        assert!(result.is_ok());
    }

    assert!(!db.catalog.table_exists("test"));
}

#[test]
fn test_drop_table_if_exists_parser() {
    // Test that parser correctly recognizes IF EXISTS clause
    let drop_sql = "DROP TABLE IF EXISTS mytable;";
    let drop_stmt = Parser::parse_sql(drop_sql).unwrap();

    if let ast::Statement::DropTable(stmt) = drop_stmt {
<<<<<<< HEAD
        assert_eq!(stmt.table_name, "mytable");
=======
        assert_eq!(stmt.table_name, "MYTABLE");
>>>>>>> 709ca023
        assert!(stmt.if_exists);
    } else {
        panic!("Expected DropTable statement");
    }
}

#[test]
fn test_drop_table_without_if_exists_parser() {
    // Test that parser correctly handles DROP TABLE without IF EXISTS
    let drop_sql = "DROP TABLE mytable;";
    let drop_stmt = Parser::parse_sql(drop_sql).unwrap();

    if let ast::Statement::DropTable(stmt) = drop_stmt {
<<<<<<< HEAD
        assert_eq!(stmt.table_name, "mytable");
=======
        assert_eq!(stmt.table_name, "MYTABLE");
>>>>>>> 709ca023
        assert!(!stmt.if_exists);
    } else {
        panic!("Expected DropTable statement");
    }
}

#[test]
fn test_drop_table_with_underscores() {
    let mut db = Database::new();

    // Create table with underscores
    let create_sql = "CREATE TABLE user_profiles (id INTEGER);";
    let create_stmt = Parser::parse_sql(create_sql).unwrap();

    if let ast::Statement::CreateTable(stmt) = create_stmt {
        CreateTableExecutor::execute(&stmt, &mut db).unwrap();
    }

    // Drop it
    let drop_sql = "DROP TABLE user_profiles;";
    let drop_stmt = Parser::parse_sql(drop_sql).unwrap();

    if let ast::Statement::DropTable(stmt) = drop_stmt {
        assert_eq!(stmt.table_name, "USER_PROFILES");
        let result = DropTableExecutor::execute(&stmt, &mut db);
        assert!(result.is_ok());
    }

    assert!(!db.catalog.table_exists("USER_PROFILES"));
}

#[test]
fn test_drop_table_integration_workflow() {
    let mut db = Database::new();

    // Complete workflow: CREATE -> INSERT -> SELECT count -> DROP -> verify gone

    // 1. Create table
    let create_sql = "CREATE TABLE customers (id INTEGER, name VARCHAR(100));";
    let create_stmt = Parser::parse_sql(create_sql).unwrap();

    if let ast::Statement::CreateTable(stmt) = create_stmt {
        CreateTableExecutor::execute(&stmt, &mut db).unwrap();
    }

    // 2. Insert some data
    let insert_sql = "INSERT INTO customers VALUES (1, 'Alice'), (2, 'Bob'), (3, 'Charlie');";
    let insert_stmt = Parser::parse_sql(insert_sql).unwrap();

    if let ast::Statement::Insert(stmt) = insert_stmt {
        let rows = InsertExecutor::execute(&mut db, &stmt).unwrap();
        assert_eq!(rows, 3);
    }

    // 3. Verify data
    assert_eq!(db.get_table("CUSTOMERS").unwrap().row_count(), 3);

    // 4. Drop table
    let drop_sql = "DROP TABLE customers;";
    let drop_stmt = Parser::parse_sql(drop_sql).unwrap();

    if let ast::Statement::DropTable(stmt) = drop_stmt {
        let result = DropTableExecutor::execute(&stmt, &mut db);
        assert!(result.is_ok());
        assert_eq!(result.unwrap(), "Table 'CUSTOMERS' dropped successfully");
    }

    // 5. Verify table is completely gone
    assert!(!db.catalog.table_exists("CUSTOMERS"));
    assert!(db.get_table("CUSTOMERS").is_none());
    assert_eq!(db.list_tables().len(), 0);
}<|MERGE_RESOLUTION|>--- conflicted
+++ resolved
@@ -255,11 +255,7 @@
     let drop_stmt = Parser::parse_sql(drop_sql).unwrap();
 
     if let ast::Statement::DropTable(stmt) = drop_stmt {
-<<<<<<< HEAD
-        assert_eq!(stmt.table_name, "mytable");
-=======
         assert_eq!(stmt.table_name, "MYTABLE");
->>>>>>> 709ca023
         assert!(stmt.if_exists);
     } else {
         panic!("Expected DropTable statement");
@@ -273,11 +269,7 @@
     let drop_stmt = Parser::parse_sql(drop_sql).unwrap();
 
     if let ast::Statement::DropTable(stmt) = drop_stmt {
-<<<<<<< HEAD
-        assert_eq!(stmt.table_name, "mytable");
-=======
         assert_eq!(stmt.table_name, "MYTABLE");
->>>>>>> 709ca023
         assert!(!stmt.if_exists);
     } else {
         panic!("Expected DropTable statement");
