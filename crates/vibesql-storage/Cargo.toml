[package]
name = "vibesql-storage"
version.workspace = true
edition.workspace = true
authors.workspace = true
license.workspace = true
repository.workspace = true
description = "Storage engine for vibesql SQL database"
keywords = ["sql", "database", "storage"]
categories = ["database"]

[dependencies]
vibesql-types = { version = "0.1.0", path = "../vibesql-types" }
vibesql-catalog = { version = "0.1.0", path = "../vibesql-catalog" }
vibesql-ast = { version = "0.1.0", path = "../vibesql-ast" }
<<<<<<< HEAD
chrono = { version = "0.4", features = ["serde"] }
serde = { version = "1.0", features = ["derive"] }
serde_json = "1.0"
=======
chrono = "0.4"
zstd = "0.13"
>>>>>>> 338430ed

[dev-dependencies]
vibesql-parser = { version = "0.1.0", path = "../vibesql-parser" }<|MERGE_RESOLUTION|>--- conflicted
+++ resolved
@@ -13,14 +13,10 @@
 vibesql-types = { version = "0.1.0", path = "../vibesql-types" }
 vibesql-catalog = { version = "0.1.0", path = "../vibesql-catalog" }
 vibesql-ast = { version = "0.1.0", path = "../vibesql-ast" }
-<<<<<<< HEAD
 chrono = { version = "0.4", features = ["serde"] }
 serde = { version = "1.0", features = ["derive"] }
 serde_json = "1.0"
-=======
-chrono = "0.4"
 zstd = "0.13"
->>>>>>> 338430ed
 
 [dev-dependencies]
 vibesql-parser = { version = "0.1.0", path = "../vibesql-parser" }