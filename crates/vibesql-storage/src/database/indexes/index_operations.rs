// ============================================================================
// Index Operations - Query methods on IndexData
// ============================================================================

use vibesql_types::SqlValue;

use super::index_metadata::{acquire_btree_lock, IndexData};

/// Normalize a SqlValue to a consistent numeric type for comparison in range scans.
/// This ensures that Real, Numeric, Float, Double, Integer, Smallint, Bigint, and Unsigned
/// values can be compared correctly regardless of their underlying type.
///
/// IMPORTANT: This function is also used at index insertion time to normalize all numeric values
/// to a canonical form (Double) before storing in the BTreeMap. This ensures that queries
/// comparing different numeric types (e.g., Real > Numeric) work correctly.
///
/// Uses f64 (Double) instead of f32 (Real) to preserve precision for:
/// - Large integers (Bigint, Unsigned) beyond f32 precision range (> 2^24 ≈ 16 million)
/// - High-precision floating point values (Double, Numeric)
pub fn normalize_for_comparison(value: &SqlValue) -> SqlValue {
    match value {
        SqlValue::Integer(i) => SqlValue::Double(*i as f64),
        SqlValue::Smallint(i) => SqlValue::Double(*i as f64),
        SqlValue::Bigint(i) => SqlValue::Double(*i as f64),
        SqlValue::Unsigned(u) => SqlValue::Double(*u as f64),
        SqlValue::Float(f) => SqlValue::Double(*f as f64),
        SqlValue::Real(r) => SqlValue::Double(*r as f64),
        SqlValue::Double(d) => SqlValue::Double(*d),
        SqlValue::Numeric(n) => SqlValue::Double(*n),
        // For non-numeric types, return as-is
        other => other.clone(),
    }
}

/// Calculate the next value after a given SqlValue for use as an exclusive upper bound
/// in prefix matching range scans.
///
/// For numeric types, this returns value + 1. For other types, returns None (unbounded).
/// This is used in DiskBacked index prefix matching to efficiently bound the range scan.
///
/// # Examples
/// - Double(10.0) → Some(Double(11.0))
/// - Integer(42) → Some(Integer(43))
/// - Varchar("abc") → None (no natural successor)
fn calculate_next_value(value: &SqlValue) -> Option<SqlValue> {
    match value {
        SqlValue::Double(d) => {
            // For doubles, add 1.0. Note: This works for integers represented as doubles
            // which is the normalized form used in indexes.
            Some(SqlValue::Double(d + 1.0))
        }
        SqlValue::Integer(i) => Some(SqlValue::Integer(i + 1)),
        SqlValue::Smallint(i) => Some(SqlValue::Smallint(i + 1)),
        SqlValue::Bigint(i) => Some(SqlValue::Bigint(i + 1)),
        SqlValue::Unsigned(u) => Some(SqlValue::Unsigned(u + 1)),
        SqlValue::Float(f) => Some(SqlValue::Float(f + 1.0)),
        SqlValue::Real(r) => Some(SqlValue::Real(r + 1.0)),
        SqlValue::Numeric(n) => Some(SqlValue::Numeric(n + 1.0)),
        // For non-numeric types, we can't easily calculate a successor
        // Return None to indicate unbounded end
        _ => None,
    }
}

/// Try to increment a SqlValue by the smallest possible amount
/// Returns None if the value is already at its maximum or increment is not supported
///
/// This is used to calculate upper bounds for BTreeMap ranges when doing prefix matching
/// on multi-column indexes. For example, to find all keys where first column <= 90,
/// we can use range(lower..Excluded([91])) instead of range(lower..Unbounded) + manual check.
fn try_increment_sqlvalue(value: &SqlValue) -> Option<SqlValue> {
    match value {
        // Integer types: increment by 1, handle overflow
        SqlValue::Integer(i) if *i < i64::MAX => Some(SqlValue::Integer(i + 1)),
        SqlValue::Smallint(i) if *i < i16::MAX => Some(SqlValue::Smallint(i + 1)),
        SqlValue::Bigint(i) if *i < i64::MAX => Some(SqlValue::Bigint(i + 1)),
        SqlValue::Unsigned(u) if *u < u64::MAX => Some(SqlValue::Unsigned(u + 1)),

        // Floating point: increment by smallest representable step
        // For floats, we use nextafter functionality via adding epsilon
        SqlValue::Float(f) if f.is_finite() => {
            let next = f + f.abs() * f32::EPSILON;
            if next > *f && next.is_finite() {
                Some(SqlValue::Float(next))
            } else {
                None
            }
        }
        SqlValue::Real(f) if f.is_finite() => {
            let next = f + f.abs() * f32::EPSILON;
            if next > *f && next.is_finite() {
                Some(SqlValue::Real(next))
            } else {
                None
            }
        }
        SqlValue::Double(f) if f.is_finite() => {
            let next = f + f.abs() * f64::EPSILON;
            if next > *f && next.is_finite() {
                Some(SqlValue::Double(next))
            } else {
                None
            }
        }
        SqlValue::Numeric(f) if f.is_finite() => {
            let next = f + f.abs() * f64::EPSILON;
            if next > *f && next.is_finite() {
                Some(SqlValue::Numeric(next))
            } else {
                None
            }
        }

        // String types: append a null character to get the next string
        // This works because "\0" is the smallest character
        SqlValue::Varchar(s) => Some(SqlValue::Varchar(format!("{}\0", s))),
        SqlValue::Character(s) => Some(SqlValue::Character(format!("{}\0", s))),

        // Boolean: false < true, so true has no next value
        SqlValue::Boolean(false) => Some(SqlValue::Boolean(true)),
        SqlValue::Boolean(true) => None,

        // Null is always smallest, so it has a next value (any non-null)
        // But we don't have a clear "next" value, so return None
        SqlValue::Null => None,

        // Date/Time types: for now, return None (could implement increment by smallest unit)
        SqlValue::Date(_) | SqlValue::Time(_) | SqlValue::Timestamp(_) | SqlValue::Interval(_) => None,

        // All other cases (overflow, already at max, etc.): return None
        _ => None,
    }
}

impl IndexData {
    /// Scan index for rows matching range predicate
    ///
    /// # Arguments
    /// * `start` - Lower bound (None = unbounded)
    /// * `end` - Upper bound (None = unbounded)
    /// * `inclusive_start` - Include rows equal to start value
    /// * `inclusive_end` - Include rows equal to end value
    ///
    /// # Returns
    /// Vector of row indices that match the range predicate
    ///
    /// # Performance
    /// Uses BTreeMap's efficient range() method for O(log n + k) complexity,
    /// where n is the number of unique keys and k is the number of matching keys.
    /// This is significantly faster than the previous O(n) full scan approach.
    pub fn range_scan(
        &self,
        start: Option<&SqlValue>,
        end: Option<&SqlValue>,
        inclusive_start: bool,
        inclusive_end: bool,
    ) -> Vec<usize> {
        match self {
            IndexData::InMemory { data } => {
                use std::ops::Bound;

                let mut matching_row_indices = Vec::new();

                // Normalize bounds for consistent numeric comparison
                // This allows Real, Numeric, Integer, etc. to be compared correctly
                let normalized_start = start.map(normalize_for_comparison);
                let normalized_end = end.map(normalize_for_comparison);

                // Special handling for prefix matching on multi-column indexes
                // This handles both equality queries (start == end) and range queries (start != end)
                // on the first column of multi-column indexes.
                //
                // The key insight: For multi-column indexes, we can't use single-element keys
                // like [value] because the index stores composite keys like [col1_val, col2_val].
                // Instead, we need to iterate and check the first column of each key.
                if let (Some(start_val), Some(end_val)) = (&normalized_start, &normalized_end) {
                    // Equality check (prefix matching for multi-column IN clauses)
                    if start_val == end_val && inclusive_start && inclusive_end {
                        // Prefix matching using efficient BTreeMap::range() - O(log n + k) instead of O(n)
                        // Strategy: Start iteration at [target_value] and continue while first column matches
                        //
                        // For example, to find all rows where column `a` = 10 in index (a, b):
                        //   Start: Bound::Included([10])
                        //   Continue iterating while key[0] == 10
                        //   Stop when key[0] != 10
                        //
                        // This works because BTreeMap orders Vec<SqlValue> lexicographically:
                        //   [10] < [10, 1] < [10, 2] < [10, 99] < [11] < [11, 1]

                        let start_key = vec![start_val.clone()];
                        let start_bound: Bound<&[SqlValue]> = Bound::Included(start_key.as_slice());

                        // Iterate from start_key to end of map, stopping when first column changes
                        for (key_values, row_indices) in data.range::<[SqlValue], _>((start_bound, Bound::Unbounded)) {
                            // Check if first column still matches target
                            if key_values.is_empty() || &key_values[0] != start_val {
                                break; // Stop iteration when prefix no longer matches
                            }
                            matching_row_indices.extend(row_indices);
                        }
                        return matching_row_indices;
                    }
                }

                // Edge case: Check for invalid range (start == end with at least one exclusive bound)
                // Example: col > 5 AND col < 5 (mathematically empty range, but valid SQL)
                // This would create invalid BTreeMap bounds (both excluded at same value) → panic
                if let (Some(start_val), Some(end_val)) = (&normalized_start, &normalized_end) {
                    if start_val == end_val && (!inclusive_start || !inclusive_end) {
                        // Empty range: no values can satisfy this condition
                        return Vec::new();
                    }
                }

                // Special handling for range queries that might use multi-column indexes
                // If we have both start and end bounds, we need to handle multi-column indexes specially
                // by checking if keys in the map have multiple elements (indicating multi-column index)
                if normalized_start.is_some() || normalized_end.is_some() {
                    // Peek at first key to determine if this is a multi-column index
                    // Multi-column indexes have keys with > 1 element
                    let is_multi_column = data.keys().next().map_or(false, |k| k.len() > 1);

                    if is_multi_column {
                        // Multi-column index range query: iterate and compare first column only
                        // For example, col3 BETWEEN 24 AND 90 on index (col3, col0):
                        //   Start at keys with col3 >= 24, continue while col3 <= 90

<<<<<<< HEAD
                        // For multi-column indexes, Bound::Excluded([X]) on start bounds has a problem:
                        // Since [X] < [X, anything] lexicographically, Excluded([X]) still includes [X, Y].
                        // Fix: For exclusive start bounds, increment X and use Included([X+1]) instead.
                        // Use calculate_next_value (adds 1.0 for doubles) instead of try_increment_sqlvalue (adds epsilon)
                        let start_key = normalized_start.as_ref().map(|v| {
                            if inclusive_start {
                                vec![v.clone()]
                            } else {
                                // Exclusive start: try to increment and use as inclusive
                                // Use calculate_next_value which adds 1.0 for numeric types (suitable for index keys)
                                // If we can't increment (e.g., non-numeric types), keep original value
                                calculate_next_value(v).map(|incremented| vec![incremented]).unwrap_or_else(|| vec![v.clone()])
                            }
                        });

                        let start_bound: Bound<&[SqlValue]> = match (start_key.as_ref(), normalized_start.as_ref()) {
                            (Some(key), Some(orig)) if !inclusive_start && calculate_next_value(orig).is_some() => {
                                // Successfully incremented: use Included bound
                                Bound::Included(key.as_slice())
                            }
                            (Some(key), Some(_)) if !inclusive_start => {
                                // Couldn't increment (non-numeric or at max value): use Excluded as fallback
                                Bound::Excluded(key.as_slice())
                            }
                            (Some(key), _) => Bound::Included(key.as_slice()),
                            (None, _) => Bound::Unbounded,
=======
                        // For multi-column indexes, Excluded([v]) doesn't exclude keys like [v, x]
                        // because lexicographically [v] < [v, x]. So for `col > 40`, we need to
                        // increment to 41 and use Included([41]) instead of Excluded([40]).
                        let start_key = normalized_start.as_ref().map(|v| {
                            if inclusive_start {
                                // For >= predicates, use value as-is with Included
                                (vec![v.clone()], true)
                            } else {
                                // For > predicates, increment value and use Included
                                // This ensures we exclude ALL keys starting with the original value
                                match try_increment_sqlvalue(v) {
                                    Some(incremented) => (vec![incremented], true),
                                    // If increment fails (overflow), fall back to Excluded
                                    None => (vec![v.clone()], false),
                                }
                            }
                        });
                        let start_bound: Bound<&[SqlValue]> = match start_key.as_ref() {
                            Some((key, true)) => Bound::Included(key.as_slice()),
                            Some((key, false)) => Bound::Excluded(key.as_slice()),
                            None => Bound::Unbounded,
>>>>>>> b158c29f
                        };

                        // Calculate upper bound efficiently instead of using Unbounded + manual checking
                        // For multi-column indexes, we need an upper bound that stops after all keys
                        // starting with end_val (if inclusive) or before them (if exclusive)
                        let end_key = normalized_end.as_ref().map(|v| {
                            if inclusive_end {
                                // For inclusive: try to increment the value to get next prefix
                                // If successful, use as Excluded bound; otherwise use Unbounded
                                try_increment_sqlvalue(v).map(|incremented| (vec![incremented], false))
                            } else {
                                // For exclusive: use end_val itself as Excluded bound
                                Some((vec![v.clone()], false))
                            }
                        }).flatten();

                        let end_bound: Bound<&[SqlValue]> = match end_key.as_ref() {
                            Some((key, _)) => Bound::Excluded(key.as_slice()),
                            None => Bound::Unbounded,
                        };

                        // Edge case: Check for invalid range (both bounds excluded at same value)
                        // This can happen with multi-column indexes when start == end and both exclusive
                        // Example: col > 5 AND col < 5 would create Excluded([5]) .. Excluded([5]) → panic
                        // BTreeMap::range() panics on this case, so we return empty result instead
                        if let (Bound::Excluded(start_slice), Bound::Excluded(end_slice)) = (&start_bound, &end_bound) {
                            if start_slice == end_slice {
                                // Invalid range: no values can satisfy this condition
                                return Vec::new();
                            }
                        }

                        // Iterate through BTreeMap with proper bounds - no manual checking needed!
                        for (_key_values, row_indices) in data.range::<[SqlValue], _>((start_bound, end_bound)) {
                            matching_row_indices.extend(row_indices);
                        }
                        return matching_row_indices;
                    }
                }

                // Standard range scan for single-column indexes or actual range queries
                // Convert to single-element keys (for single-column indexes)
                let start_key = normalized_start.as_ref().map(|v| vec![v.clone()]);
                let end_key = normalized_end.as_ref().map(|v| vec![v.clone()]);

                // Build bounds for BTreeMap::range()
                // Note: BTreeMap<Vec<SqlValue>, _> requires &[SqlValue] (slice) for range bounds
                // Type annotation is needed to help Rust's type inference
                let start_bound: Bound<&[SqlValue]> = match start_key.as_ref() {
                    Some(key) if inclusive_start => Bound::Included(key.as_slice()),
                    Some(key) => Bound::Excluded(key.as_slice()),
                    None => Bound::Unbounded,
                };

                let end_bound: Bound<&[SqlValue]> = match end_key.as_ref() {
                    Some(key) if inclusive_end => Bound::Included(key.as_slice()),
                    Some(key) => Bound::Excluded(key.as_slice()),
                    None => Bound::Unbounded,
                };

                // Edge case: Check for invalid range (both bounds excluded at same value)
                // Example: col > 5 AND col < 5 would create Excluded([5]) .. Excluded([5]) → panic
                // BTreeMap::range() panics on this case, so we return empty result instead
                if let (Bound::Excluded(start_slice), Bound::Excluded(end_slice)) = (&start_bound, &end_bound) {
                    if start_slice == end_slice {
                        // Invalid range: no values can satisfy this condition
                        return Vec::new();
                    }
                }

                // Use BTreeMap's efficient range() method instead of full iteration
                // This is O(log n + k) instead of O(n) where n = total keys, k = matching keys
                // Explicit type parameter needed due to Borrow trait ambiguity
                for (_key_values, row_indices) in data.range::<[SqlValue], _>((start_bound, end_bound)) {
                    matching_row_indices.extend(row_indices);
                }

                // Return row indices in the order established by BTreeMap iteration
                // BTreeMap gives us results sorted by index key value, which is the
                // expected order for indexed queries. We should NOT sort by row index
                // as that would destroy the index-based ordering.
                matching_row_indices
            }
            IndexData::DiskBacked { btree, .. } => {
                // Normalize bounds for consistent numeric comparison (same as InMemory)
                // This ensures Real, Numeric, Integer, etc. can be compared correctly
                let normalized_start = start.map(normalize_for_comparison);
                let normalized_end = end.map(normalize_for_comparison);

                // Special handling for prefix matching (multi-column IN clauses) - same as InMemory
                // When start == end with inclusive bounds, we're doing an equality check on the
                // first column of a multi-column index.
                let is_prefix_match = if let (Some(start_val), Some(end_val)) = (&normalized_start, &normalized_end) {
                    start_val == end_val && inclusive_start && inclusive_end
                } else {
                    false
                };

                if is_prefix_match {
                    // Prefix matching for DiskBacked - optimized using calculated upper bound
                    // Strategy: Calculate the next value to use as exclusive upper bound
                    //
                    // For example, to find all rows where column `a` = 10 in index (a, b):
                    //   Range: [10] (inclusive) to [11] (exclusive)
                    //   This captures all keys like [10, 1], [10, 2], ... [10, 999]
                    //   But excludes [11, x] for any x
                    //
                    // This works because BTreeMap orders Vec<SqlValue> lexicographically:
                    //   [10] < [10, 1] < [10, 2] < [10, 99] < [11] < [11, 1]

                    let target_value = normalized_start.as_ref().unwrap(); // Safe: checked above
                    let start_key = vec![target_value.clone()];

                    // Calculate upper bound: next value after target
                    // For numeric types, we can increment; for others, use unbounded
                    let end_key = calculate_next_value(target_value).map(|next_val| vec![next_val]);

                    // Range scan from [target] to [next_value) exclusive
                    match acquire_btree_lock(btree) {
                        Ok(guard) => guard
                            .range_scan(
                                Some(&start_key),
                                end_key.as_ref(), // Bounded end (or unbounded if can't increment)
                                true,  // Inclusive start
                                false, // Exclusive end
                            )
                            .unwrap_or_else(|_| vec![]),
                        Err(e) => {
                            log::warn!("BTreeIndex lock acquisition failed in range_scan: {}", e);
                            vec![]
                        }
                    }
                } else {
                    // Standard range scan for single-column indexes or actual range queries
                    let start_key = normalized_start.as_ref().map(|v| vec![v.clone()]);
                    let end_key = normalized_end.as_ref().map(|v| vec![v.clone()]);

                    // Safely acquire lock and call BTreeIndex::range_scan
                    match acquire_btree_lock(btree) {
                        Ok(guard) => guard
                            .range_scan(
                                start_key.as_ref(),
                                end_key.as_ref(),
                                inclusive_start,
                                inclusive_end,
                            )
                            .unwrap_or_else(|_| vec![]),
                        Err(e) => {
                            // Log error and return empty result set
                            log::warn!("BTreeIndex lock acquisition failed in range_scan: {}", e);
                            vec![]
                        }
                    }
                }
            }
        }
    }

    /// Lookup multiple values in the index (for IN predicates)
    ///
    /// # Arguments
    /// * `values` - List of values to look up
    ///
    /// # Returns
    /// Vector of row indices that match any of the values
    pub fn multi_lookup(&self, values: &[SqlValue]) -> Vec<usize> {
        match self {
            IndexData::InMemory { data } => {
                let mut matching_row_indices = Vec::new();

                for value in values {
                    // Normalize value for consistent lookup (matches insertion-time normalization)
                    let normalized_value = normalize_for_comparison(value);
                    let search_key = vec![normalized_value];
                    if let Some(row_indices) = data.get(&search_key) {
                        matching_row_indices.extend(row_indices);
                    }
                }

                // Return row indices in the order they were collected from BTreeMap
                // For IN predicates, we collect results for each value in the order
                // specified. We should NOT sort by row index as that would destroy
                // the semantic ordering of the results.
                matching_row_indices
            }
            IndexData::DiskBacked { btree, .. } => {
                // Normalize values for consistent lookup (matches insertion-time normalization)
                // Convert SqlValue values to Key (Vec<SqlValue>) format
                let keys: Vec<Vec<SqlValue>> = values
                    .iter()
                    .map(|v| vec![normalize_for_comparison(v)])
                    .collect();

                // Safely acquire lock and call BTreeIndex::multi_lookup
                match acquire_btree_lock(btree) {
                    Ok(guard) => guard.multi_lookup(&keys).unwrap_or_else(|_| vec![]),
                    Err(e) => {
                        // Log error and return empty result set
                        log::warn!("BTreeIndex lock acquisition failed in multi_lookup: {}", e);
                        vec![]
                    }
                }
            }
        }
    }

    /// Lookup multiple values using prefix matching for multi-column indexes
    ///
    /// This method is designed for multi-column indexes where we want to match on the
    /// first column only. For example, with index on (a, b) and query `WHERE a IN (10, 20)`,
    /// this will find all rows where `a=10` OR `a=20`, regardless of the value of `b`.
    ///
    /// # Arguments
    /// * `values` - List of values for the first indexed column
    ///
    /// # Returns
    /// Vector of row indices where the first column matches any of the values
    ///
    /// # Implementation Notes
    /// This uses the existing `range_scan()` method with start==end (equality check),
    /// which already has built-in prefix matching support for multi-column indexes.
    /// See `range_scan()` lines 176-202 for the prefix matching implementation.
    ///
    /// This solves the issue where `multi_lookup([10])` would fail to match index keys
    /// like `[10, 20]` because BTreeMap requires exact key matches.
    pub fn prefix_multi_lookup(&self, values: &[SqlValue]) -> Vec<usize> {
        let mut matching_row_indices = Vec::new();

        for value in values {
            // Use range_scan with start==end (both inclusive) to trigger prefix matching
            // The range_scan() implementation automatically handles multi-column indexes
            // by iterating through all keys where the first column matches 'value'
            let range_indices = self.range_scan(
                Some(value),  // start
                Some(value),  // end (same as start for equality/prefix matching)
                true,         // inclusive_start
                true,         // inclusive_end
            );

            matching_row_indices.extend(range_indices);
        }

        matching_row_indices
    }

    /// Get an iterator over all key-value pairs in the index
    ///
    /// # Returns
    /// Iterator yielding references to (key, row_indices) pairs
    ///
    /// # Note
    /// For in-memory indexes, iteration is in sorted key order (BTreeMap ordering).
    /// This method enables index scanning operations without exposing internal data structures.
    pub fn iter(&self) -> Box<dyn Iterator<Item = (&Vec<SqlValue>, &Vec<usize>)> + '_> {
        match self {
            IndexData::InMemory { data } => Box::new(data.iter()),
            IndexData::DiskBacked { .. } => {
                // TODO: Implement when DiskBacked is active
                unimplemented!("DiskBacked iteration not yet implemented")
            }
        }
    }

    /// Lookup exact key in the index
    ///
    /// # Arguments
    /// * `key` - Key to look up
    ///
    /// # Returns
    /// Reference to vector of row indices if key exists, None otherwise
    ///
    /// # Note
    /// This is the primary point-lookup API for index queries.
    pub fn get(&self, key: &[SqlValue]) -> Option<&Vec<usize>> {
        match self {
            IndexData::InMemory { data } => data.get(key),
            IndexData::DiskBacked { .. } => {
                // TODO: Implement when DiskBacked is active
                unimplemented!("DiskBacked lookup not yet implemented")
            }
        }
    }

    /// Check if a key exists in the index
    ///
    /// # Arguments
    /// * `key` - Key to check
    ///
    /// # Returns
    /// true if key exists, false otherwise
    ///
    /// # Note
    /// Used primarily for UNIQUE constraint validation.
    pub fn contains_key(&self, key: &[SqlValue]) -> bool {
        match self {
            IndexData::InMemory { data } => data.contains_key(key),
            IndexData::DiskBacked { .. } => {
                // TODO: Implement when DiskBacked is active
                unimplemented!("DiskBacked contains_key not yet implemented")
            }
        }
    }

    /// Get an iterator over all row index vectors in the index
    ///
    /// # Returns
    /// Iterator yielding references to row index vectors
    ///
    /// # Note
    /// This method is used for full index scans where we need all row indices
    /// regardless of the key values.
    pub fn values(&self) -> Box<dyn Iterator<Item = &Vec<usize>> + '_> {
        match self {
            IndexData::InMemory { data } => Box::new(data.values()),
            IndexData::DiskBacked { .. } => {
                // TODO: Implement when DiskBacked is active
                unimplemented!("DiskBacked values iteration not yet implemented")
            }
        }
    }
}

#[cfg(test)]
mod tests {
    use super::*;

    #[test]
    fn test_calculate_next_value_double() {
        assert_eq!(
            calculate_next_value(&SqlValue::Double(10.0)),
            Some(SqlValue::Double(11.0))
        );
        assert_eq!(
            calculate_next_value(&SqlValue::Double(-5.5)),
            Some(SqlValue::Double(-4.5))
        );
        assert_eq!(
            calculate_next_value(&SqlValue::Double(0.0)),
            Some(SqlValue::Double(1.0))
        );
    }

    #[test]
    fn test_calculate_next_value_integer() {
        assert_eq!(
            calculate_next_value(&SqlValue::Integer(42)),
            Some(SqlValue::Integer(43))
        );
        assert_eq!(
            calculate_next_value(&SqlValue::Integer(-10)),
            Some(SqlValue::Integer(-9))
        );
        assert_eq!(
            calculate_next_value(&SqlValue::Integer(0)),
            Some(SqlValue::Integer(1))
        );
    }

    #[test]
    fn test_calculate_next_value_smallint() {
        assert_eq!(
            calculate_next_value(&SqlValue::Smallint(100)),
            Some(SqlValue::Smallint(101))
        );
        assert_eq!(
            calculate_next_value(&SqlValue::Smallint(-1)),
            Some(SqlValue::Smallint(0))
        );
    }

    #[test]
    fn test_calculate_next_value_bigint() {
        assert_eq!(
            calculate_next_value(&SqlValue::Bigint(1_000_000_000)),
            Some(SqlValue::Bigint(1_000_000_001))
        );
        assert_eq!(
            calculate_next_value(&SqlValue::Bigint(-999)),
            Some(SqlValue::Bigint(-998))
        );
    }

    #[test]
    fn test_calculate_next_value_unsigned() {
        assert_eq!(
            calculate_next_value(&SqlValue::Unsigned(0)),
            Some(SqlValue::Unsigned(1))
        );
        assert_eq!(
            calculate_next_value(&SqlValue::Unsigned(999)),
            Some(SqlValue::Unsigned(1000))
        );
    }

    #[test]
    fn test_calculate_next_value_float() {
        // Use simpler values for f32 to avoid precision issues
        assert_eq!(
            calculate_next_value(&SqlValue::Float(3.0)),
            Some(SqlValue::Float(4.0))
        );
        assert_eq!(
            calculate_next_value(&SqlValue::Float(-2.5)),
            Some(SqlValue::Float(-1.5))
        );
    }

    #[test]
    fn test_calculate_next_value_real() {
        assert_eq!(
            calculate_next_value(&SqlValue::Real(7.5)),
            Some(SqlValue::Real(8.5))
        );
        assert_eq!(
            calculate_next_value(&SqlValue::Real(0.0)),
            Some(SqlValue::Real(1.0))
        );
    }

    #[test]
    fn test_calculate_next_value_numeric() {
        assert_eq!(
            calculate_next_value(&SqlValue::Numeric(99.99)),
            Some(SqlValue::Numeric(100.99))
        );
        assert_eq!(
            calculate_next_value(&SqlValue::Numeric(-10.5)),
            Some(SqlValue::Numeric(-9.5))
        );
    }

    #[test]
    fn test_calculate_next_value_non_numeric() {
        // Text types
        assert_eq!(calculate_next_value(&SqlValue::Varchar("abc".to_string())), None);
        assert_eq!(calculate_next_value(&SqlValue::Character("hello".to_string())), None);

        // NULL
        assert_eq!(calculate_next_value(&SqlValue::Null), None);

        // Boolean
        assert_eq!(calculate_next_value(&SqlValue::Boolean(true)), None);
        assert_eq!(calculate_next_value(&SqlValue::Boolean(false)), None);
    }

    #[test]
    fn test_normalize_for_comparison_numeric_types() {
        // All numeric types should normalize to Double
        assert_eq!(
            normalize_for_comparison(&SqlValue::Integer(42)),
            SqlValue::Double(42.0)
        );
        assert_eq!(
            normalize_for_comparison(&SqlValue::Smallint(10)),
            SqlValue::Double(10.0)
        );
        assert_eq!(
            normalize_for_comparison(&SqlValue::Bigint(1000)),
            SqlValue::Double(1000.0)
        );
        assert_eq!(
            normalize_for_comparison(&SqlValue::Unsigned(99)),
            SqlValue::Double(99.0)
        );
        assert_eq!(
            normalize_for_comparison(&SqlValue::Float(3.14)),
            SqlValue::Double(3.14f32 as f64)
        );
        assert_eq!(
            normalize_for_comparison(&SqlValue::Real(2.5)),
            SqlValue::Double(2.5)
        );
        assert_eq!(
            normalize_for_comparison(&SqlValue::Numeric(123.45)),
            SqlValue::Double(123.45)
        );
        assert_eq!(
            normalize_for_comparison(&SqlValue::Double(7.89)),
            SqlValue::Double(7.89)
        );
    }

    #[test]
    fn test_normalize_for_comparison_non_numeric() {
        // Non-numeric types should be returned as-is
        let text_val = SqlValue::Varchar("test".to_string());
        assert_eq!(normalize_for_comparison(&text_val), text_val);

        let null_val = SqlValue::Null;
        assert_eq!(normalize_for_comparison(&null_val), null_val);

        let bool_val = SqlValue::Boolean(true);
        assert_eq!(normalize_for_comparison(&bool_val), bool_val);
    }
}<|MERGE_RESOLUTION|>--- conflicted
+++ resolved
@@ -225,37 +225,11 @@
                         // For example, col3 BETWEEN 24 AND 90 on index (col3, col0):
                         //   Start at keys with col3 >= 24, continue while col3 <= 90
 
-<<<<<<< HEAD
-                        // For multi-column indexes, Bound::Excluded([X]) on start bounds has a problem:
-                        // Since [X] < [X, anything] lexicographically, Excluded([X]) still includes [X, Y].
-                        // Fix: For exclusive start bounds, increment X and use Included([X+1]) instead.
-                        // Use calculate_next_value (adds 1.0 for doubles) instead of try_increment_sqlvalue (adds epsilon)
-                        let start_key = normalized_start.as_ref().map(|v| {
-                            if inclusive_start {
-                                vec![v.clone()]
-                            } else {
-                                // Exclusive start: try to increment and use as inclusive
-                                // Use calculate_next_value which adds 1.0 for numeric types (suitable for index keys)
-                                // If we can't increment (e.g., non-numeric types), keep original value
-                                calculate_next_value(v).map(|incremented| vec![incremented]).unwrap_or_else(|| vec![v.clone()])
-                            }
-                        });
-
-                        let start_bound: Bound<&[SqlValue]> = match (start_key.as_ref(), normalized_start.as_ref()) {
-                            (Some(key), Some(orig)) if !inclusive_start && calculate_next_value(orig).is_some() => {
-                                // Successfully incremented: use Included bound
-                                Bound::Included(key.as_slice())
-                            }
-                            (Some(key), Some(_)) if !inclusive_start => {
-                                // Couldn't increment (non-numeric or at max value): use Excluded as fallback
-                                Bound::Excluded(key.as_slice())
-                            }
-                            (Some(key), _) => Bound::Included(key.as_slice()),
-                            (None, _) => Bound::Unbounded,
-=======
                         // For multi-column indexes, Excluded([v]) doesn't exclude keys like [v, x]
                         // because lexicographically [v] < [v, x]. So for `col > 40`, we need to
                         // increment to 41 and use Included([41]) instead of Excluded([40]).
+                        // Use calculate_next_value (adds 1.0) instead of try_increment_sqlvalue (adds epsilon)
+                        // because index keys are normalized to Double but represent discrete integer values.
                         let start_key = normalized_start.as_ref().map(|v| {
                             if inclusive_start {
                                 // For >= predicates, use value as-is with Included
@@ -263,7 +237,7 @@
                             } else {
                                 // For > predicates, increment value and use Included
                                 // This ensures we exclude ALL keys starting with the original value
-                                match try_increment_sqlvalue(v) {
+                                match calculate_next_value(v) {
                                     Some(incremented) => (vec![incremented], true),
                                     // If increment fails (overflow), fall back to Excluded
                                     None => (vec![v.clone()], false),
@@ -274,7 +248,6 @@
                             Some((key, true)) => Bound::Included(key.as_slice()),
                             Some((key, false)) => Bound::Excluded(key.as_slice()),
                             None => Bound::Unbounded,
->>>>>>> b158c29f
                         };
 
                         // Calculate upper bound efficiently instead of using Unbounded + manual checking
