--- conflicted
+++ resolved
@@ -435,10 +435,7 @@
 
     #[test]
     fn test_calculate_next_value_float() {
-<<<<<<< HEAD
-=======
         // Use simpler values for f32 to avoid precision issues
->>>>>>> 445b32a8
         assert_eq!(
             calculate_next_value(&SqlValue::Float(3.0)),
             Some(SqlValue::Float(4.0))
@@ -507,11 +504,7 @@
             SqlValue::Double(99.0)
         );
         assert_eq!(
-<<<<<<< HEAD
-            normalize_for_comparison(&SqlValue::Float(3.0)),
-=======
-            normalize_for_comparison(&SqlValue::Float(3.14)),
->>>>>>> 445b32a8
+        // Use simpler values for f32 to avoid precision issues
             SqlValue::Double(3.14f32 as f64)
         );
         assert_eq!(
