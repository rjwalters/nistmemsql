// ============================================================================
// Index Operations - Query methods on IndexData
// ============================================================================

use vibesql_types::SqlValue;

use super::index_metadata::{acquire_btree_lock, IndexData};

/// Normalize a SqlValue to a consistent numeric type for comparison in range scans.
/// This ensures that Real, Numeric, Float, Double, Integer, Smallint, Bigint, and Unsigned
/// values can be compared correctly regardless of their underlying type.
///
/// IMPORTANT: This function is also used at index insertion time to normalize all numeric values
/// to a canonical form (Double) before storing in the BTreeMap. This ensures that queries
/// comparing different numeric types (e.g., Real > Numeric) work correctly.
///
/// Uses f64 (Double) instead of f32 (Real) to preserve precision for:
/// - Large integers (Bigint, Unsigned) beyond f32 precision range (> 2^24 ≈ 16 million)
/// - High-precision floating point values (Double, Numeric)
pub fn normalize_for_comparison(value: &SqlValue) -> SqlValue {
    match value {
        SqlValue::Integer(i) => SqlValue::Double(*i as f64),
        SqlValue::Smallint(i) => SqlValue::Double(*i as f64),
        SqlValue::Bigint(i) => SqlValue::Double(*i as f64),
        SqlValue::Unsigned(u) => SqlValue::Double(*u as f64),
        SqlValue::Float(f) => SqlValue::Double(*f as f64),
        SqlValue::Real(r) => SqlValue::Double(*r as f64),
        SqlValue::Double(d) => SqlValue::Double(*d),
        SqlValue::Numeric(n) => SqlValue::Double(*n),
        // For non-numeric types, return as-is
        other => other.clone(),
    }
}

impl IndexData {
    /// Scan index for rows matching range predicate
    ///
    /// # Arguments
    /// * `start` - Lower bound (None = unbounded)
    /// * `end` - Upper bound (None = unbounded)
    /// * `inclusive_start` - Include rows equal to start value
    /// * `inclusive_end` - Include rows equal to end value
    ///
    /// # Returns
    /// Vector of row indices that match the range predicate
    ///
    /// # Performance
    /// Uses BTreeMap's efficient range() method for O(log n + k) complexity,
    /// where n is the number of unique keys and k is the number of matching keys.
    /// This is significantly faster than the previous O(n) full scan approach.
    pub fn range_scan(
        &self,
        start: Option<&SqlValue>,
        end: Option<&SqlValue>,
        inclusive_start: bool,
        inclusive_end: bool,
    ) -> Vec<usize> {
        match self {
            IndexData::InMemory { data } => {
                use std::ops::Bound;

                let mut matching_row_indices = Vec::new();

                // Normalize bounds for consistent numeric comparison
                // This allows Real, Numeric, Integer, etc. to be compared correctly
                let normalized_start = start.map(normalize_for_comparison);
                let normalized_end = end.map(normalize_for_comparison);

                // Convert to single-element keys (for single-column indexes)
                // For multi-column indexes, we only compare the first column
                let start_key = normalized_start.as_ref().map(|v| vec![v.clone()]);
                let end_key = normalized_end.as_ref().map(|v| vec![v.clone()]);

                // Build bounds for BTreeMap::range()
<<<<<<< HEAD
                // Note: BTreeMap<Vec<SqlValue>, _> can range over &[SqlValue] via Borrow trait
                let start_bound = match start_key.as_ref() {
=======
                // Note: BTreeMap<Vec<SqlValue>, _> requires &[SqlValue] (slice) for range bounds
                // Type annotation is needed to help Rust's type inference
                let start_bound: Bound<&[SqlValue]> = match start_key.as_ref() {
>>>>>>> 23c31ec0
                    Some(key) if inclusive_start => Bound::Included(key.as_slice()),
                    Some(key) => Bound::Excluded(key.as_slice()),
                    None => Bound::Unbounded,
                };

<<<<<<< HEAD
                let end_bound = match end_key.as_ref() {
=======
                let end_bound: Bound<&[SqlValue]> = match end_key.as_ref() {
>>>>>>> 23c31ec0
                    Some(key) if inclusive_end => Bound::Included(key.as_slice()),
                    Some(key) => Bound::Excluded(key.as_slice()),
                    None => Bound::Unbounded,
                };

                // Use BTreeMap's efficient range() method instead of full iteration
                // This is O(log n + k) instead of O(n) where n = total keys, k = matching keys
<<<<<<< HEAD
                // Explicitly specify [SqlValue] as the borrowed type to disambiguate from Vec<SqlValue>
=======
                // Explicit type parameter needed due to Borrow trait ambiguity
>>>>>>> 23c31ec0
                for (_key_values, row_indices) in data.range::<[SqlValue], _>((start_bound, end_bound)) {
                    matching_row_indices.extend(row_indices);
                }

                // Return row indices in the order established by BTreeMap iteration
                // BTreeMap gives us results sorted by index key value, which is the
                // expected order for indexed queries. We should NOT sort by row index
                // as that would destroy the index-based ordering.
                matching_row_indices
            }
            IndexData::DiskBacked { btree, .. } => {
                // Normalize bounds for consistent numeric comparison (same as InMemory)
                // This ensures Real, Numeric, Integer, etc. can be compared correctly
                let normalized_start = start.map(normalize_for_comparison);
                let normalized_end = end.map(normalize_for_comparison);

                // Convert SqlValue bounds to Key (Vec<SqlValue>) bounds
                // For single-column indexes, wrap in vec
                // For multi-column indexes, only first column is compared (same as InMemory)
                let start_key = normalized_start.as_ref().map(|v| vec![v.clone()]);
                let end_key = normalized_end.as_ref().map(|v| vec![v.clone()]);

                // Safely acquire lock and call BTreeIndex::range_scan
                match acquire_btree_lock(btree) {
                    Ok(guard) => guard
                        .range_scan(
                            start_key.as_ref(),
                            end_key.as_ref(),
                            inclusive_start,
                            inclusive_end,
                        )
                        .unwrap_or_else(|_| vec![]),
                    Err(e) => {
                        // Log error and return empty result set
                        log::warn!("BTreeIndex lock acquisition failed in range_scan: {}", e);
                        vec![]
                    }
                }
            }
        }
    }

    /// Lookup multiple values in the index (for IN predicates)
    ///
    /// # Arguments
    /// * `values` - List of values to look up
    ///
    /// # Returns
    /// Vector of row indices that match any of the values
    pub fn multi_lookup(&self, values: &[SqlValue]) -> Vec<usize> {
        match self {
            IndexData::InMemory { data } => {
                let mut matching_row_indices = Vec::new();

                for value in values {
                    // Normalize value for consistent lookup (matches insertion-time normalization)
                    let normalized_value = normalize_for_comparison(value);
                    let search_key = vec![normalized_value];
                    if let Some(row_indices) = data.get(&search_key) {
                        matching_row_indices.extend(row_indices);
                    }
                }

                // Return row indices in the order they were collected from BTreeMap
                // For IN predicates, we collect results for each value in the order
                // specified. We should NOT sort by row index as that would destroy
                // the semantic ordering of the results.
                matching_row_indices
            }
            IndexData::DiskBacked { btree, .. } => {
                // Normalize values for consistent lookup (matches insertion-time normalization)
                // Convert SqlValue values to Key (Vec<SqlValue>) format
                let keys: Vec<Vec<SqlValue>> = values
                    .iter()
                    .map(|v| vec![normalize_for_comparison(v)])
                    .collect();

                // Safely acquire lock and call BTreeIndex::multi_lookup
                match acquire_btree_lock(btree) {
                    Ok(guard) => guard.multi_lookup(&keys).unwrap_or_else(|_| vec![]),
                    Err(e) => {
                        // Log error and return empty result set
                        log::warn!("BTreeIndex lock acquisition failed in multi_lookup: {}", e);
                        vec![]
                    }
                }
            }
        }
    }

    /// Get an iterator over all key-value pairs in the index
    ///
    /// # Returns
    /// Iterator yielding references to (key, row_indices) pairs
    ///
    /// # Note
    /// For in-memory indexes, iteration is in sorted key order (BTreeMap ordering).
    /// This method enables index scanning operations without exposing internal data structures.
    pub fn iter(&self) -> Box<dyn Iterator<Item = (&Vec<SqlValue>, &Vec<usize>)> + '_> {
        match self {
            IndexData::InMemory { data } => Box::new(data.iter()),
            IndexData::DiskBacked { .. } => {
                // TODO: Implement when DiskBacked is active
                unimplemented!("DiskBacked iteration not yet implemented")
            }
        }
    }

    /// Lookup exact key in the index
    ///
    /// # Arguments
    /// * `key` - Key to look up
    ///
    /// # Returns
    /// Reference to vector of row indices if key exists, None otherwise
    ///
    /// # Note
    /// This is the primary point-lookup API for index queries.
    pub fn get(&self, key: &[SqlValue]) -> Option<&Vec<usize>> {
        match self {
            IndexData::InMemory { data } => data.get(key),
            IndexData::DiskBacked { .. } => {
                // TODO: Implement when DiskBacked is active
                unimplemented!("DiskBacked lookup not yet implemented")
            }
        }
    }

    /// Check if a key exists in the index
    ///
    /// # Arguments
    /// * `key` - Key to check
    ///
    /// # Returns
    /// true if key exists, false otherwise
    ///
    /// # Note
    /// Used primarily for UNIQUE constraint validation.
    pub fn contains_key(&self, key: &[SqlValue]) -> bool {
        match self {
            IndexData::InMemory { data } => data.contains_key(key),
            IndexData::DiskBacked { .. } => {
                // TODO: Implement when DiskBacked is active
                unimplemented!("DiskBacked contains_key not yet implemented")
            }
        }
    }

    /// Get an iterator over all row index vectors in the index
    ///
    /// # Returns
    /// Iterator yielding references to row index vectors
    ///
    /// # Note
    /// This method is used for full index scans where we need all row indices
    /// regardless of the key values.
    pub fn values(&self) -> Box<dyn Iterator<Item = &Vec<usize>> + '_> {
        match self {
            IndexData::InMemory { data } => Box::new(data.values()),
            IndexData::DiskBacked { .. } => {
                // TODO: Implement when DiskBacked is active
                unimplemented!("DiskBacked values iteration not yet implemented")
            }
        }
    }
}<|MERGE_RESOLUTION|>--- conflicted
+++ resolved
@@ -72,24 +72,15 @@
                 let end_key = normalized_end.as_ref().map(|v| vec![v.clone()]);
 
                 // Build bounds for BTreeMap::range()
-<<<<<<< HEAD
-                // Note: BTreeMap<Vec<SqlValue>, _> can range over &[SqlValue] via Borrow trait
-                let start_bound = match start_key.as_ref() {
-=======
                 // Note: BTreeMap<Vec<SqlValue>, _> requires &[SqlValue] (slice) for range bounds
                 // Type annotation is needed to help Rust's type inference
                 let start_bound: Bound<&[SqlValue]> = match start_key.as_ref() {
->>>>>>> 23c31ec0
                     Some(key) if inclusive_start => Bound::Included(key.as_slice()),
                     Some(key) => Bound::Excluded(key.as_slice()),
                     None => Bound::Unbounded,
                 };
 
-<<<<<<< HEAD
-                let end_bound = match end_key.as_ref() {
-=======
                 let end_bound: Bound<&[SqlValue]> = match end_key.as_ref() {
->>>>>>> 23c31ec0
                     Some(key) if inclusive_end => Bound::Included(key.as_slice()),
                     Some(key) => Bound::Excluded(key.as_slice()),
                     None => Bound::Unbounded,
@@ -97,11 +88,7 @@
 
                 // Use BTreeMap's efficient range() method instead of full iteration
                 // This is O(log n + k) instead of O(n) where n = total keys, k = matching keys
-<<<<<<< HEAD
-                // Explicitly specify [SqlValue] as the borrowed type to disambiguate from Vec<SqlValue>
-=======
                 // Explicit type parameter needed due to Borrow trait ambiguity
->>>>>>> 23c31ec0
                 for (_key_values, row_indices) in data.range::<[SqlValue], _>((start_bound, end_bound)) {
                     matching_row_indices.extend(row_indices);
                 }
