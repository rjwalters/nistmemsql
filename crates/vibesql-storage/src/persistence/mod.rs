// ============================================================================
// Database Persistence Module
// ============================================================================
//
<<<<<<< HEAD
// Provides multiple formats for database persistence:
//
// - **SQL dump format** (human-readable, portable SQL statements)
//   - `save`: SQL dump generation and serialization
//   - `load`: SQL dump parsing and deserialization utilities
//
// - **JSON format** (structured, tool-friendly JSON)
//   - `json`: JSON serialization/deserialization
//
// The `save_sql_dump`, `save_json`, and `load_json` methods are implemented
// directly on the `Database` type via impl blocks in their respective modules.
//
// Load utilities are exported for use by the CLI layer to parse and execute
// dump files.

pub mod json;
=======
// Provides two persistence formats:
//
// 1. SQL dump (human-readable, portable):
//    - `save`: SQL dump generation and serialization
//    - `load`: SQL dump parsing and deserialization utilities
//
// 2. Binary format (fast, efficient):
//    - `binary`: Binary serialization/deserialization
//
// The `save_sql_dump` and `save_binary` methods are implemented directly
// on the `Database` type.
//
// Load utilities are exported for use by the executor layer.

use std::{fs, io::Read, path::Path};

mod binary;
>>>>>>> 72251d1b
pub mod load;
mod save;

#[cfg(test)]
mod tests;

/// Persistence format detection and auto-loading
impl crate::Database {
    /// Load database from file with automatic format detection
    ///
    /// Detects format based on:
    /// 1. File extension (.vbsql for binary, .sql for SQL dump)
    /// 2. Magic number in file header (if extension is ambiguous)
    ///
    /// # Example
    /// ```no_run
    /// # use vibesql_storage::Database;
    /// // Auto-detects format from extension and content
    /// let db = Database::load("database.vbsql").unwrap();
    /// let db2 = Database::load("database.sql").unwrap();
    /// ```
    pub fn load<P: AsRef<Path>>(path: P) -> Result<Self, crate::StorageError> {
        let path_ref = path.as_ref();
        let format = detect_format(path_ref)?;

        match format {
            PersistenceFormat::Binary => Self::load_binary(path),
            PersistenceFormat::Sql => {
                // SQL dump requires executor for parsing, so we return an error
                // directing users to use the executor layer's load_sql_dump function
                Err(crate::StorageError::NotImplemented(
                    "SQL dump loading requires the executor layer. \
                     Use vibesql_executor::load_sql_dump() instead, or use binary format (.vbsql)"
                        .to_string(),
                ))
            }
        }
    }
}

/// Persistence format
#[derive(Debug, Clone, Copy, PartialEq, Eq)]
pub enum PersistenceFormat {
    /// SQL dump format (.sql) - human-readable text
    Sql,
    /// Binary format (.vbsql) - efficient binary
    Binary,
}

/// Detect persistence format from file
fn detect_format<P: AsRef<Path>>(path: P) -> Result<PersistenceFormat, crate::StorageError> {
    let path_ref = path.as_ref();

    // First try extension-based detection
    if let Some(ext) = path_ref.extension() {
        match ext.to_str() {
            Some("vbsql") => return Ok(PersistenceFormat::Binary),
            Some("sql") => return Ok(PersistenceFormat::Sql),
            _ => {}
        }
    }

    // If extension doesn't match, check magic number
    let mut file = fs::File::open(path_ref).map_err(|e| {
        crate::StorageError::NotImplemented(format!("Failed to open file {:?}: {}", path_ref, e))
    })?;

    let mut magic = [0u8; 5];
    if file.read_exact(&mut magic).is_ok() && &magic == b"VBSQL" {
        return Ok(PersistenceFormat::Binary);
    }

    // Default to SQL if we can't determine
    Ok(PersistenceFormat::Sql)
}<|MERGE_RESOLUTION|>--- conflicted
+++ resolved
@@ -2,42 +2,29 @@
 // Database Persistence Module
 // ============================================================================
 //
-<<<<<<< HEAD
 // Provides multiple formats for database persistence:
 //
-// - **SQL dump format** (human-readable, portable SQL statements)
-//   - `save`: SQL dump generation and serialization
-//   - `load`: SQL dump parsing and deserialization utilities
-//
-// - **JSON format** (structured, tool-friendly JSON)
-//   - `json`: JSON serialization/deserialization
-//
-// The `save_sql_dump`, `save_json`, and `load_json` methods are implemented
-// directly on the `Database` type via impl blocks in their respective modules.
-//
-// Load utilities are exported for use by the CLI layer to parse and execute
-// dump files.
-
-pub mod json;
-=======
-// Provides two persistence formats:
-//
-// 1. SQL dump (human-readable, portable):
+// 1. SQL dump format (human-readable, portable SQL statements):
 //    - `save`: SQL dump generation and serialization
 //    - `load`: SQL dump parsing and deserialization utilities
 //
 // 2. Binary format (fast, efficient):
 //    - `binary`: Binary serialization/deserialization
 //
-// The `save_sql_dump` and `save_binary` methods are implemented directly
-// on the `Database` type.
+// 3. JSON format (structured, tool-friendly):
+//    - `json`: JSON serialization/deserialization
 //
-// Load utilities are exported for use by the executor layer.
+// The `save_sql_dump`, `save_binary`, `save_json`, and `load_json` methods
+// are implemented directly on the `Database` type via impl blocks in their
+// respective modules.
+//
+// Load utilities are exported for use by the CLI layer to parse and execute
+// dump files.
 
 use std::{fs, io::Read, path::Path};
 
 mod binary;
->>>>>>> 72251d1b
+pub mod json;
 pub mod load;
 mod save;
 
@@ -49,7 +36,7 @@
     /// Load database from file with automatic format detection
     ///
     /// Detects format based on:
-    /// 1. File extension (.vbsql for binary, .sql for SQL dump)
+    /// 1. File extension (.vbsql for binary, .sql for SQL dump, .json for JSON)
     /// 2. Magic number in file header (if extension is ambiguous)
     ///
     /// # Example
@@ -58,6 +45,7 @@
     /// // Auto-detects format from extension and content
     /// let db = Database::load("database.vbsql").unwrap();
     /// let db2 = Database::load("database.sql").unwrap();
+    /// let db3 = Database::load("database.json").unwrap();
     /// ```
     pub fn load<P: AsRef<Path>>(path: P) -> Result<Self, crate::StorageError> {
         let path_ref = path.as_ref();
@@ -65,12 +53,13 @@
 
         match format {
             PersistenceFormat::Binary => Self::load_binary(path),
+            PersistenceFormat::Json => Self::load_json(path),
             PersistenceFormat::Sql => {
                 // SQL dump requires executor for parsing, so we return an error
                 // directing users to use the executor layer's load_sql_dump function
                 Err(crate::StorageError::NotImplemented(
                     "SQL dump loading requires the executor layer. \
-                     Use vibesql_executor::load_sql_dump() instead, or use binary format (.vbsql)"
+                     Use vibesql_executor::load_sql_dump() instead, or use binary format (.vbsql) or JSON format (.json)"
                         .to_string(),
                 ))
             }
@@ -85,6 +74,8 @@
     Sql,
     /// Binary format (.vbsql) - efficient binary
     Binary,
+    /// JSON format (.json) - structured, tool-friendly
+    Json,
 }
 
 /// Detect persistence format from file
@@ -95,6 +86,7 @@
     if let Some(ext) = path_ref.extension() {
         match ext.to_str() {
             Some("vbsql") => return Ok(PersistenceFormat::Binary),
+            Some("json") => return Ok(PersistenceFormat::Json),
             Some("sql") => return Ok(PersistenceFormat::Sql),
             _ => {}
         }
@@ -110,6 +102,12 @@
         return Ok(PersistenceFormat::Binary);
     }
 
+    // Check for JSON by looking for opening brace
+    let mut first_byte = [0u8; 1];
+    if file.read_exact(&mut first_byte).is_ok() && first_byte[0] == b'{' {
+        return Ok(PersistenceFormat::Json);
+    }
+
     // Default to SQL if we can't determine
     Ok(PersistenceFormat::Sql)
 }