--- conflicted
+++ resolved
@@ -11,12 +11,15 @@
 // 2. Binary format (fast, efficient):
 //    - `binary`: Binary serialization/deserialization
 //
-// 3. JSON format (structured, tool-friendly):
+// 3. Compressed binary format (zstd-compressed, smallest size):
+//    - `binary`: Compressed binary serialization/deserialization
+//
+// 4. JSON format (structured, tool-friendly):
 //    - `json`: JSON serialization/deserialization
 //
-// The `save_sql_dump`, `save_binary`, `save_json`, and `load_json` methods
-// are implemented directly on the `Database` type via impl blocks in their
-// respective modules.
+// The `save_sql_dump`, `save_binary`, `save_compressed`, `save_json`, and
+// `load_json` methods are implemented directly on the `Database` type via
+// impl blocks in their respective modules.
 //
 // Load utilities are exported for use by the CLI layer to parse and execute
 // dump files.
@@ -36,7 +39,7 @@
     /// Load database from file with automatic format detection
     ///
     /// Detects format based on:
-    /// 1. File extension (.vbsql for binary, .sql for SQL dump, .json for JSON)
+    /// 1. File extension (.vbsql for binary, .vbsqlz for compressed, .json for JSON, .sql for SQL dump)
     /// 2. Magic number in file header (if extension is ambiguous)
     ///
     /// # Example
@@ -44,8 +47,9 @@
     /// # use vibesql_storage::Database;
     /// // Auto-detects format from extension and content
     /// let db = Database::load("database.vbsql").unwrap();
-    /// let db2 = Database::load("database.sql").unwrap();
+    /// let db2 = Database::load("database.vbsqlz").unwrap();
     /// let db3 = Database::load("database.json").unwrap();
+    /// let db4 = Database::load("database.sql").unwrap();
     /// ```
     pub fn load<P: AsRef<Path>>(path: P) -> Result<Self, crate::StorageError> {
         let path_ref = path.as_ref();
@@ -53,21 +57,14 @@
 
         match format {
             PersistenceFormat::Binary => Self::load_binary(path),
-<<<<<<< HEAD
+            PersistenceFormat::BinaryCompressed => Self::load_compressed(path),
             PersistenceFormat::Json => Self::load_json(path),
-=======
-            PersistenceFormat::BinaryCompressed => Self::load_compressed(path),
->>>>>>> 338430ed
             PersistenceFormat::Sql => {
                 // SQL dump requires executor for parsing, so we return an error
                 // directing users to use the executor layer's load_sql_dump function
                 Err(crate::StorageError::NotImplemented(
                     "SQL dump loading requires the executor layer. \
-<<<<<<< HEAD
-                     Use vibesql_executor::load_sql_dump() instead, or use binary format (.vbsql) or JSON format (.json)"
-=======
-                     Use vibesql_executor::load_sql_dump() instead, or use binary format (.vbsql/.vbsqlz)"
->>>>>>> 338430ed
+                     Use vibesql_executor::load_sql_dump() instead, or use binary format (.vbsql/.vbsqlz) or JSON format (.json)"
                         .to_string(),
                 ))
             }
@@ -82,13 +79,10 @@
     Sql,
     /// Binary format (.vbsql) - efficient binary
     Binary,
-<<<<<<< HEAD
+    /// Compressed binary format (.vbsqlz) - zstd-compressed binary
+    BinaryCompressed,
     /// JSON format (.json) - structured, tool-friendly
     Json,
-=======
-    /// Compressed binary format (.vbsqlz) - zstd-compressed binary
-    BinaryCompressed,
->>>>>>> 338430ed
 }
 
 /// Detect persistence format from file
@@ -116,12 +110,6 @@
         return Ok(PersistenceFormat::Binary);
     }
 
-<<<<<<< HEAD
-    // Check for JSON by looking for opening brace
-    let mut first_byte = [0u8; 1];
-    if file.read_exact(&mut first_byte).is_ok() && first_byte[0] == b'{' {
-        return Ok(PersistenceFormat::Json);
-=======
     // Try reading as zstd-compressed (check for zstd magic number 0x28, 0xB5, 0x2F, 0xFD)
     file = fs::File::open(path_ref).map_err(|e| {
         crate::StorageError::NotImplemented(format!("Failed to open file {:?}: {}", path_ref, e))
@@ -129,7 +117,15 @@
     let mut zstd_magic = [0u8; 4];
     if file.read_exact(&mut zstd_magic).is_ok() && &zstd_magic == b"\x28\xB5\x2F\xFD" {
         return Ok(PersistenceFormat::BinaryCompressed);
->>>>>>> 338430ed
+    }
+
+    // Check for JSON by looking for opening brace
+    file = fs::File::open(path_ref).map_err(|e| {
+        crate::StorageError::NotImplemented(format!("Failed to open file {:?}: {}", path_ref, e))
+    })?;
+    let mut first_byte = [0u8; 1];
+    if file.read_exact(&mut first_byte).is_ok() && first_byte[0] == b'{' {
+        return Ok(PersistenceFormat::Json);
     }
 
     // Default to SQL if we can't determine
