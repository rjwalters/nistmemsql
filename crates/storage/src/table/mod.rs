// ============================================================================
// Table - In-Memory Storage Layer
// ============================================================================
//
// This module provides the core Table abstraction for in-memory row storage.
// The table implementation follows a delegation pattern, where specialized
// components handle distinct concerns:
//
// ## Architecture
//
// ```
// Table (Orchestration Layer)
//   ├─> IndexManager      - Hash-based indexing for PK/UNIQUE constraints
//   ├─> RowNormalizer     - Value normalization and validation
//   └─> [Inline]          - Append mode optimization tracking
// ```
//
// ### Component Responsibilities
//
// **IndexManager** (`indexes.rs`):
// - Maintains hash indexes for primary key and unique constraints
// - Provides O(1) lookups for duplicate detection
// - Handles index updates on INSERT/UPDATE/DELETE
// - Supports selective index maintenance for performance
//
// **RowNormalizer** (`normalization.rs`):
// - CHAR padding/truncation to fixed length
// - Type validation (ensures values match column types)
// - NULL constraint validation
// - Column count verification
//
// **Append Mode Optimization** (inline, to be extracted):
// - Detects sequential primary key insertion patterns
// - Enables executor-level optimizations when sequential inserts detected
// - Maintains O(1) tracking overhead
//
// ### Design Principles
//
// 1. **Separation of Concerns**: Each component handles one specific responsibility
// 2. **Delegation Pattern**: Table orchestrates, components execute
// 3. **Performance First**: Optimizations built into architecture (append mode, selective updates)
// 4. **Clean API**: Public interface remains simple despite internal complexity
//
// ### Future Refactoring
//
// Append mode tracking will be extracted to `append_mode.rs` in Phase 4 (#850),
// completing the modular architecture and removing all inline optimization logic.
//
// ### Related PRs
//
// - #853: Phase 1 - Index Management extraction
// - #856: Phase 3 - Row Normalization extraction
// - #858: Phase 4 - Append Mode extraction (pending)

mod indexes;
mod append_mode;
mod normalization;

use crate::{Row, StorageError};
use indexes::IndexManager;
use append_mode::AppendModeTracker;
use normalization::RowNormalizer;
use types::SqlValue;

/// In-memory table - stores rows with optimized indexing and validation
///
/// # Architecture
///
/// The `Table` struct acts as an orchestration layer, delegating specialized
/// operations to dedicated components:
///
/// - **Row Storage**: Direct Vec storage for sequential access (table scans)
/// - **Indexing**: `IndexManager` maintains hash indexes for constraint checks
/// - **Normalization**: `RowNormalizer` handles value transformation and validation
/// - **Optimization**: Append mode tracking for sequential insert performance
///
/// # Performance Characteristics
///
/// - **INSERT**: O(1) amortized for row append + O(1) for index updates
/// - **UPDATE**: O(1) for row update + O(k) for k affected indexes (selective mode)
/// - **DELETE**: O(n) for scan + O(m) for m deletes + O(n) for index rebuild
/// - **SCAN**: O(n) direct vector iteration
/// - **PK/UNIQUE lookup**: O(1) via hash indexes
///
/// # Example
///
/// ```rust,ignore
/// use catalog::TableSchema;
/// use storage::Table;
///
/// let schema = TableSchema::new("users", columns);
/// let mut table = Table::new(schema);
///
/// // Insert automatically validates and indexes
/// table.insert(row)?;
///
/// // Scan returns all rows
/// for row in table.scan() {
///     // Process row...
/// }
/// ```
#[derive(Debug, Clone)]
pub struct Table {
    /// Table schema defining structure and constraints
    pub schema: catalog::TableSchema,

    /// Row storage - direct vector for sequential access
    rows: Vec<Row>,

    /// Hash indexes for constraint validation (managed by IndexManager)
    /// Provides O(1) lookups for primary key and unique constraints
    indexes: IndexManager,

<<<<<<< HEAD
    /// Append mode optimization tracking (to be extracted in Phase 4)
    /// Detects sequential primary key inserts for executor-level optimizations
    last_pk_value: Option<Vec<SqlValue>>, // Last inserted primary key value
    append_mode: bool,                    // True when detecting sequential inserts
    append_streak: usize,                 // Count of consecutive sequential inserts
=======
    // Append mode optimization tracking (managed by AppendModeTracker)
    append_tracker: AppendModeTracker,
>>>>>>> 16f2cee5
}

impl Table {
    /// Create a new empty table with given schema
    pub fn new(schema: catalog::TableSchema) -> Self {
        let indexes = IndexManager::new(&schema);

        Table {
            schema,
            rows: Vec::new(),
            indexes,
            append_tracker: AppendModeTracker::new(),
        }
    }

    /// Insert a row into the table
    pub fn insert(&mut self, row: Row) -> Result<(), StorageError> {
        // Normalize and validate row (column count, type checking, NULL checking, value normalization)
        let normalizer = RowNormalizer::new(&self.schema);
        let normalized_row = normalizer.normalize_and_validate(row)?;

        // Detect sequential append pattern before inserting
        if let Some(pk_indices) = self.schema.get_primary_key_indices() {
            let pk_values: Vec<SqlValue> =
                pk_indices.iter().map(|&idx| normalized_row.values[idx].clone()).collect();
            self.append_tracker.update(&pk_values);
        }

        // Add row to table
        let row_index = self.rows.len();
        self.rows.push(normalized_row.clone());

        // Update indexes (delegate to IndexManager)
        self.indexes.update_for_insert(&self.schema, &normalized_row, row_index);

        Ok(())
    }

    /// Get all rows (for scanning)
    pub fn scan(&self) -> &[Row] {
        &self.rows
    }

    /// Get number of rows
    pub fn row_count(&self) -> usize {
        self.rows.len()
    }

    /// Check if table is in append mode (sequential inserts detected)
    /// When true, constraint checks can skip duplicate lookups for optimization
    pub fn is_in_append_mode(&self) -> bool {
        self.append_tracker.is_active()
    }

    /// Clear all rows
    pub fn clear(&mut self) {
        self.rows.clear();
        // Clear indexes (delegate to IndexManager)
        self.indexes.clear();
        // Reset append mode tracking
        self.append_tracker.reset();
    }

    /// Update a row at the specified index
    pub fn update_row(&mut self, index: usize, row: Row) -> Result<(), StorageError> {
        if index >= self.rows.len() {
            return Err(StorageError::ColumnIndexOutOfBounds { index });
        }

        // Normalize and validate row
        let normalizer = RowNormalizer::new(&self.schema);
        let normalized_row = normalizer.normalize_and_validate(row)?;

        // Get old row for index updates (clone to avoid borrow issues)
        let old_row = self.rows[index].clone();

        // Update the row
        self.rows[index] = normalized_row.clone();

        // Update indexes (delegate to IndexManager)
        self.indexes.update_for_update(&self.schema, &old_row, &normalized_row, index);

        Ok(())
    }

    /// Update a row with selective index maintenance
    ///
    /// Only updates indexes that reference changed columns, providing significant
    /// performance improvement for tables with many indexes when updating non-indexed columns.
    ///
    /// # Arguments
    /// * `index` - Row index to update
    /// * `row` - New row data
    /// * `changed_columns` - Set of column indices that were modified
    ///
    /// # Returns
    /// * `Ok(())` on success
    /// * `Err(StorageError)` if index out of bounds or column count mismatch
    pub fn update_row_selective(
        &mut self,
        index: usize,
        row: Row,
        changed_columns: &std::collections::HashSet<usize>,
    ) -> Result<(), StorageError> {
        if index >= self.rows.len() {
            return Err(StorageError::ColumnIndexOutOfBounds { index });
        }

        // Normalize and validate row
        let normalizer = RowNormalizer::new(&self.schema);
        let normalized_row = normalizer.normalize_and_validate(row)?;

        // Get old row for index updates (clone to avoid borrow issues)
        let old_row = self.rows[index].clone();

        // Update the row
        self.rows[index] = normalized_row.clone();

        // Determine which indexes are affected by the changed columns (delegate to IndexManager)
        let affected_indexes = self.indexes.get_affected_indexes(&self.schema, changed_columns);

        // Update only affected indexes (delegate to IndexManager)
        self.indexes.update_selective(
            &self.schema,
            &old_row,
            &normalized_row,
            index,
            &affected_indexes,
        );

        Ok(())
    }

    /// Delete rows matching a predicate
    /// Returns number of rows deleted
    pub fn delete_where<F>(&mut self, mut predicate: F) -> usize
    where
        F: FnMut(&Row) -> bool,
    {
        // Collect indices and rows to delete (only call predicate once per row)
        let mut indices_and_rows_to_delete: Vec<(usize, Row)> = Vec::new();
        for (index, row) in self.rows.iter().enumerate() {
            if predicate(row) {
                indices_and_rows_to_delete.push((index, row.clone()));
            }
        }

        // Delete rows in reverse order to maintain correct indices
        for (index, _) in indices_and_rows_to_delete.iter().rev() {
            self.rows.remove(*index);
        }

        // Update indexes for deleted rows (delegate to IndexManager)
        for (_, deleted_row) in &indices_and_rows_to_delete {
            self.indexes.update_for_delete(&self.schema, deleted_row);
        }

        // Since rows shifted, we need to rebuild indexes to maintain correct indices (delegate to IndexManager)
        self.indexes.rebuild(&self.schema, &self.rows);

        indices_and_rows_to_delete.len()
    }

    /// Remove a specific row (used for transaction undo)
    /// Returns error if row not found
    pub fn remove_row(&mut self, target_row: &Row) -> Result<(), StorageError> {
        // Find and remove the first matching row
        if let Some(pos) = self.rows.iter().position(|row| row == target_row) {
            // Update indexes before removing (delegate to IndexManager)
            self.indexes.update_for_delete(&self.schema, target_row);
            self.rows.remove(pos);
            // Rebuild indexes since row indices changed (delegate to IndexManager)
            self.indexes.rebuild(&self.schema, &self.rows);
            Ok(())
        } else {
            Err(StorageError::RowNotFound)
        }
    }

    /// Get mutable reference to rows
    pub fn rows_mut(&mut self) -> &mut Vec<Row> {
        &mut self.rows
    }

    /// Get mutable reference to schema
    pub fn schema_mut(&mut self) -> &mut catalog::TableSchema {
        &mut self.schema
    }

    /// Get reference to primary key index
    pub fn primary_key_index(&self) -> Option<&std::collections::HashMap<Vec<SqlValue>, usize>> {
        self.indexes.primary_key_index()
    }

    /// Get reference to unique constraint indexes
    pub fn unique_indexes(&self) -> &[std::collections::HashMap<Vec<SqlValue>, usize>] {
        self.indexes.unique_indexes()
    }
}

#[cfg(test)]
mod tests {
    use super::*;
    use catalog::{ColumnSchema, TableSchema};
    use types::{DataType, SqlValue};

    fn create_test_table() -> Table {
        let columns = vec![
            ColumnSchema::new("id".to_string(), DataType::Integer, false),
            ColumnSchema::new("name".to_string(), DataType::Varchar { max_length: Some(50) }, true),
        ];
        let schema = TableSchema::with_primary_key(
            "test_table".to_string(),
            columns,
            vec!["id".to_string()],
        );
        Table::new(schema)
    }

    fn create_row(id: i64, name: &str) -> Row {
        Row { values: vec![SqlValue::Integer(id), SqlValue::Varchar(name.to_string())] }
    }

    #[test]
    fn test_append_mode_integration() {
        let mut table = create_test_table();
        assert!(!table.is_in_append_mode());

        // Sequential inserts should activate append mode
        table.insert(create_row(1, "Alice")).unwrap();
        table.insert(create_row(2, "Bob")).unwrap();
        table.insert(create_row(3, "Charlie")).unwrap();
        table.insert(create_row(4, "David")).unwrap();
        assert!(table.is_in_append_mode());

        // Clear should reset
        table.clear();
        assert!(!table.is_in_append_mode());
    }
}<|MERGE_RESOLUTION|>--- conflicted
+++ resolved
@@ -10,9 +10,9 @@
 //
 // ```
 // Table (Orchestration Layer)
-//   ├─> IndexManager      - Hash-based indexing for PK/UNIQUE constraints
-//   ├─> RowNormalizer     - Value normalization and validation
-//   └─> [Inline]          - Append mode optimization tracking
+//   ├─> IndexManager        - Hash-based indexing for PK/UNIQUE constraints
+//   ├─> RowNormalizer       - Value normalization and validation
+//   └─> AppendModeTracker   - Sequential insert detection for optimization
 // ```
 //
 // ### Component Responsibilities
@@ -29,10 +29,11 @@
 // - NULL constraint validation
 // - Column count verification
 //
-// **Append Mode Optimization** (inline, to be extracted):
+// **AppendModeTracker** (`append_mode.rs`):
 // - Detects sequential primary key insertion patterns
 // - Enables executor-level optimizations when sequential inserts detected
 // - Maintains O(1) tracking overhead
+// - Activates after threshold of consecutive sequential inserts
 //
 // ### Design Principles
 //
@@ -41,16 +42,18 @@
 // 3. **Performance First**: Optimizations built into architecture (append mode, selective updates)
 // 4. **Clean API**: Public interface remains simple despite internal complexity
 //
-// ### Future Refactoring
-//
-// Append mode tracking will be extracted to `append_mode.rs` in Phase 4 (#850),
-// completing the modular architecture and removing all inline optimization logic.
-//
-// ### Related PRs
-//
-// - #853: Phase 1 - Index Management extraction
-// - #856: Phase 3 - Row Normalization extraction
-// - #858: Phase 4 - Append Mode extraction (pending)
+// ### Refactoring History
+//
+// This module structure is the result of a systematic refactoring effort (#842)
+// that extracted specialized components from a monolithic table.rs file:
+//
+// - **Phase 1** (PR #853): IndexManager extraction
+// - **Phase 3** (PR #856): RowNormalizer extraction
+// - **Phase 4** (PR #858): AppendModeTracker extraction
+// - **Phase 5** (PR #859): Documentation and finalization
+//
+// Note: Phase 2 (Constraint Validation) was closed as invalid - constraint
+// validation properly belongs in the executor layer, not the storage layer.
 
 mod indexes;
 mod append_mode;
@@ -111,16 +114,9 @@
     /// Provides O(1) lookups for primary key and unique constraints
     indexes: IndexManager,
 
-<<<<<<< HEAD
-    /// Append mode optimization tracking (to be extracted in Phase 4)
+    /// Append mode optimization tracking (managed by AppendModeTracker)
     /// Detects sequential primary key inserts for executor-level optimizations
-    last_pk_value: Option<Vec<SqlValue>>, // Last inserted primary key value
-    append_mode: bool,                    // True when detecting sequential inserts
-    append_streak: usize,                 // Count of consecutive sequential inserts
-=======
-    // Append mode optimization tracking (managed by AppendModeTracker)
     append_tracker: AppendModeTracker,
->>>>>>> 16f2cee5
 }
 
 impl Table {
