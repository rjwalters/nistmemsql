// ============================================================================
// Table
// ============================================================================

use crate::{Row, StorageError};
use std::collections::HashMap;
use types::SqlValue;

/// In-memory table - stores rows
#[derive(Debug, Clone)]
pub struct Table {
    pub schema: catalog::TableSchema,
    rows: Vec<Row>,

    // Hash indexes for constraint validation
    primary_key_index: Option<HashMap<Vec<SqlValue>, usize>>,  // Composite key → row index
    unique_indexes: Vec<HashMap<Vec<SqlValue>, usize>>,         // One HashMap per unique constraint
}

impl Table {
    /// Create a new empty table with given schema
    pub fn new(schema: catalog::TableSchema) -> Self {
        let primary_key_index = if schema.primary_key.is_some() {
            Some(HashMap::new())
        } else {
            None
        };

        let unique_indexes = (0..schema.unique_constraints.len())
            .map(|_| HashMap::new())
            .collect();

        Table {
            schema,
            rows: Vec::new(),
            primary_key_index,
            unique_indexes,
        }
    }

    /// Insert a row into the table
    pub fn insert(&mut self, row: Row) -> Result<(), StorageError> {
        // Validate row has correct number of columns
        if row.len() != self.schema.column_count() {
            return Err(StorageError::ColumnCountMismatch {
                expected: self.schema.column_count(),
                actual: row.len(),
            });
        }

        // TODO: Type checking - verify each value matches column type
        // TODO: NULL checking - verify non-nullable columns have values

        // Normalize row values (e.g., CHAR padding/truncation)
        let normalized_row = self.normalize_row(row);

        // Add row to table
        let row_index = self.rows.len();
        self.rows.push(normalized_row.clone());

        // Update indexes
        self.update_indexes_for_insert(&normalized_row, row_index);

        Ok(())
    }

    /// Normalize row values according to schema
    /// - CHAR: pad with spaces or truncate to fixed length
    /// - Other types: pass through unchanged
    fn normalize_row(&self, mut row: Row) -> Row {
        for (i, column) in self.schema.columns.iter().enumerate() {
            if let Some(value) = row.values.get_mut(i) {
                // Normalize CHAR values
                if let types::DataType::Character { length } = column.data_type {
                    if let types::SqlValue::Character(s) = value {
                        *s = Self::normalize_char_value(s, length);
                    }
                }
            }
        }
        row
    }

    /// Normalize a CHAR value to fixed length
    /// - Pad with spaces if too short
    /// - Truncate if too long
    fn normalize_char_value(value: &str, length: usize) -> String {
        use std::cmp::Ordering;
        match value.len().cmp(&length) {
            Ordering::Less => {
                // Pad with spaces to the right
                format!("{:width$}", value, width = length)
            }
            Ordering::Greater => {
                // Truncate to fixed length
                value[..length].to_string()
            }
            Ordering::Equal => {
                // Exact length - no change needed
                value.to_string()
            }
        }
    }

    /// Get all rows (for scanning)
    pub fn scan(&self) -> &[Row] {
        &self.rows
    }

    /// Get number of rows
    pub fn row_count(&self) -> usize {
        self.rows.len()
    }

    /// Clear all rows
    pub fn clear(&mut self) {
        self.rows.clear();
        // Clear indexes
        if let Some(ref mut pk_index) = self.primary_key_index {
            pk_index.clear();
        }
        for unique_index in &mut self.unique_indexes {
            unique_index.clear();
        }
    }

    /// Update a row at the specified index
    pub fn update_row(&mut self, index: usize, row: Row) -> Result<(), StorageError> {
        if index >= self.rows.len() {
            return Err(StorageError::ColumnIndexOutOfBounds { index });
        }

        // Validate row has correct number of columns
        if row.len() != self.schema.column_count() {
            return Err(StorageError::ColumnCountMismatch {
                expected: self.schema.column_count(),
                actual: row.len(),
            });
        }

        // Normalize row values (e.g., CHAR padding/truncation)
        let normalized_row = self.normalize_row(row);

<<<<<<< HEAD
        // Get old row for index updates (clone it before modifying)
=======
        // Get old row for index updates (clone to avoid borrow issues)
>>>>>>> 98864a1c
        let old_row = self.rows[index].clone();

        // Update the row
        self.rows[index] = normalized_row.clone();

        // Update indexes
        self.update_indexes_for_update(&old_row, &normalized_row, index);

        Ok(())
    }

    /// Delete rows matching a predicate
    /// Returns number of rows deleted
    pub fn delete_where<F>(&mut self, predicate: F) -> usize
    where
        F: Fn(&Row) -> bool,
    {
        // Collect rows to delete for index updates
        let rows_to_delete: Vec<Row> = self.rows.iter()
            .filter(|row| predicate(row))
            .cloned()
            .collect();

        let initial_count = self.rows.len();
        self.rows.retain(|row| !predicate(row));

        // Update indexes for deleted rows
        for deleted_row in &rows_to_delete {
            self.update_indexes_for_delete(deleted_row, 0); // row_index not used in delete
        }

        // Since rows shifted, we need to rebuild indexes to maintain correct indices
        self.rebuild_indexes();

        initial_count - self.rows.len()
    }

    /// Remove a specific row (used for transaction undo)
    /// Returns error if row not found
    pub fn remove_row(&mut self, target_row: &Row) -> Result<(), StorageError> {
        // Find and remove the first matching row
        if let Some(pos) = self.rows.iter().position(|row| row == target_row) {
            // Update indexes before removing
            self.update_indexes_for_delete(target_row, pos);
            self.rows.remove(pos);
            // Rebuild indexes since row indices changed
            self.rebuild_indexes();
            Ok(())
        } else {
            Err(StorageError::RowNotFound)
        }
    }

    /// Get mutable reference to rows
    pub fn rows_mut(&mut self) -> &mut Vec<Row> {
        &mut self.rows
    }

    /// Get mutable reference to schema
    pub fn schema_mut(&mut self) -> &mut catalog::TableSchema {
        &mut self.schema
    }

    /// Get reference to primary key index
    pub fn primary_key_index(&self) -> Option<&HashMap<Vec<SqlValue>, usize>> {
        self.primary_key_index.as_ref()
    }

    /// Get reference to unique constraint indexes
    pub fn unique_indexes(&self) -> &[HashMap<Vec<SqlValue>, usize>] {
        &self.unique_indexes
    }

    /// Update hash indexes when inserting a row
    fn update_indexes_for_insert(&mut self, row: &Row, row_index: usize) {
        // Update primary key index
        if let Some(ref mut pk_index) = self.primary_key_index {
            if let Some(pk_indices) = self.schema.get_primary_key_indices() {
                let pk_values: Vec<SqlValue> = pk_indices.iter()
                    .map(|&idx| row.values[idx].clone())
                    .collect();
                pk_index.insert(pk_values, row_index);
            }
        }

        // Update unique constraint indexes
        let unique_constraint_indices = self.schema.get_unique_constraint_indices();
        for (constraint_idx, unique_indices) in unique_constraint_indices.iter().enumerate() {
            let unique_values: Vec<SqlValue> = unique_indices.iter()
                .map(|&idx| row.values[idx].clone())
                .collect();

            // Skip if any value in the unique constraint is NULL
            if unique_values.iter().any(|v| *v == SqlValue::Null) {
                continue;
            }

            if let Some(unique_index) = self.unique_indexes.get_mut(constraint_idx) {
                unique_index.insert(unique_values, row_index);
            }
        }
    }

    /// Update hash indexes when updating a row
    fn update_indexes_for_update(&mut self, old_row: &Row, new_row: &Row, row_index: usize) {
        // Update primary key index
        if let Some(ref mut pk_index) = self.primary_key_index {
            if let Some(pk_indices) = self.schema.get_primary_key_indices() {
                let old_pk_values: Vec<SqlValue> = pk_indices.iter()
                    .map(|&idx| old_row.values[idx].clone())
                    .collect();
                let new_pk_values: Vec<SqlValue> = pk_indices.iter()
                    .map(|&idx| new_row.values[idx].clone())
                    .collect();

                // Remove old key if different from new key
                if old_pk_values != new_pk_values {
                    pk_index.remove(&old_pk_values);
                    pk_index.insert(new_pk_values, row_index);
                }
            }
        }

        // Update unique constraint indexes
        let unique_constraint_indices = self.schema.get_unique_constraint_indices();
        for (constraint_idx, unique_indices) in unique_constraint_indices.iter().enumerate() {
            let old_unique_values: Vec<SqlValue> = unique_indices.iter()
                .map(|&idx| old_row.values[idx].clone())
                .collect();
            let new_unique_values: Vec<SqlValue> = unique_indices.iter()
                .map(|&idx| new_row.values[idx].clone())
                .collect();

            if let Some(unique_index) = self.unique_indexes.get_mut(constraint_idx) {
                // Remove old key if it's different and not NULL
                if old_unique_values != new_unique_values && !old_unique_values.iter().any(|v| *v == SqlValue::Null) {
                    unique_index.remove(&old_unique_values);
                }

                // Insert new key if not NULL
                if !new_unique_values.iter().any(|v| *v == SqlValue::Null) {
                    unique_index.insert(new_unique_values, row_index);
                }
            }
        }
    }

    /// Update hash indexes when deleting rows
    fn update_indexes_for_delete(&mut self, row: &Row, _row_index: usize) {
        // Update primary key index
        if let Some(ref mut pk_index) = self.primary_key_index {
            if let Some(pk_indices) = self.schema.get_primary_key_indices() {
                let pk_values: Vec<SqlValue> = pk_indices.iter()
                    .map(|&idx| row.values[idx].clone())
                    .collect();
                pk_index.remove(&pk_values);
            }
        }

        // Update unique constraint indexes
        let unique_constraint_indices = self.schema.get_unique_constraint_indices();
        for (constraint_idx, unique_indices) in unique_constraint_indices.iter().enumerate() {
            let unique_values: Vec<SqlValue> = unique_indices.iter()
                .map(|&idx| row.values[idx].clone())
                .collect();

            // Skip if any value in the unique constraint is NULL
            if unique_values.iter().any(|v| *v == SqlValue::Null) {
                continue;
            }

            if let Some(unique_index) = self.unique_indexes.get_mut(constraint_idx) {
                unique_index.remove(&unique_values);
            }
        }
    }

    /// Rebuild all hash indexes from scratch (used after bulk operations that change row indices)
    fn rebuild_indexes(&mut self) {
        // Clear existing indexes
        if let Some(ref mut pk_index) = self.primary_key_index {
            pk_index.clear();
        }
        for unique_index in &mut self.unique_indexes {
            unique_index.clear();
        }

<<<<<<< HEAD
        // Rebuild from current rows (collect first to avoid borrowing issues)
        let rows: Vec<Row> = self.rows.clone();
        for (row_index, row) in rows.iter().enumerate() {
            self.update_indexes_for_insert(row, row_index);
=======
        // Rebuild from current rows (collect to avoid borrow issues)
        let rows_with_indices: Vec<(Row, usize)> = self.rows.iter()
            .enumerate()
            .map(|(idx, row)| (row.clone(), idx))
            .collect();

        for (row, row_index) in rows_with_indices {
            self.update_indexes_for_insert(&row, row_index);
>>>>>>> 98864a1c
        }
    }

    /// Get reference to primary key index
    pub fn primary_key_index(&self) -> &Option<HashMap<Vec<SqlValue>, usize>> {
        &self.primary_key_index
    }

    /// Get reference to unique indexes
    pub fn unique_indexes(&self) -> &Vec<HashMap<Vec<SqlValue>, usize>> {
        &self.unique_indexes
    }
}<|MERGE_RESOLUTION|>--- conflicted
+++ resolved
@@ -141,11 +141,7 @@
         // Normalize row values (e.g., CHAR padding/truncation)
         let normalized_row = self.normalize_row(row);
 
-<<<<<<< HEAD
-        // Get old row for index updates (clone it before modifying)
-=======
         // Get old row for index updates (clone to avoid borrow issues)
->>>>>>> 98864a1c
         let old_row = self.rows[index].clone();
 
         // Update the row
@@ -333,12 +329,6 @@
             unique_index.clear();
         }
 
-<<<<<<< HEAD
-        // Rebuild from current rows (collect first to avoid borrowing issues)
-        let rows: Vec<Row> = self.rows.clone();
-        for (row_index, row) in rows.iter().enumerate() {
-            self.update_indexes_for_insert(row, row_index);
-=======
         // Rebuild from current rows (collect to avoid borrow issues)
         let rows_with_indices: Vec<(Row, usize)> = self.rows.iter()
             .enumerate()
@@ -347,17 +337,6 @@
 
         for (row, row_index) in rows_with_indices {
             self.update_indexes_for_insert(&row, row_index);
->>>>>>> 98864a1c
-        }
-    }
-
-    /// Get reference to primary key index
-    pub fn primary_key_index(&self) -> &Option<HashMap<Vec<SqlValue>, usize>> {
-        &self.primary_key_index
-    }
-
-    /// Get reference to unique indexes
-    pub fn unique_indexes(&self) -> &Vec<HashMap<Vec<SqlValue>, usize>> {
-        &self.unique_indexes
+        }
     }
 }