//! SQL:1999 Type System
//!
//! This crate provides the type system for SQL:1999, including:
//! - Data type definitions (INTEGER, VARCHAR, BOOLEAN, etc.)
//! - SQL values representation
//! - Type compatibility and coercion rules
//! - Type checking utilities

<<<<<<< HEAD
use std::{
    cmp::Ordering,
    fmt,
    hash::{Hash, Hasher},
    str::FromStr,
};

/// SQL:1999 Interval Fields
///
/// Represents the fields that can be used in INTERVAL types
#[derive(Debug, Clone, PartialEq, Eq)]
pub enum IntervalField {
    Year,
    Month,
    Day,
    Hour,
    Minute,
    Second,
}

/// SQL DATE type - represents a date without time
///
/// Format: YYYY-MM-DD (e.g., '2024-01-01')
/// Stored as year, month, day components for correct comparison
#[derive(Debug, Clone, Copy, PartialEq, Eq, Hash)]
pub struct Date {
    pub year: i32,
    pub month: u8,  // 1-12
    pub day: u8,    // 1-31
}

impl Date {
    /// Create a new Date (validation is basic)
    pub fn new(year: i32, month: u8, day: u8) -> Result<Self, String> {
        if month < 1 || month > 12 {
            return Err(format!("Invalid month: {}", month));
        }
        if day < 1 || day > 31 {
            return Err(format!("Invalid day: {}", day));
        }
        Ok(Date { year, month, day })
    }
}

impl FromStr for Date {
    type Err = String;

    fn from_str(s: &str) -> Result<Self, Self::Err> {
        // Parse format: YYYY-MM-DD
        let parts: Vec<&str> = s.split('-').collect();
        if parts.len() != 3 {
            return Err(format!("Invalid date format: '{}' (expected YYYY-MM-DD)", s));
        }

        let year = parts[0].parse::<i32>()
            .map_err(|_| format!("Invalid year: '{}'", parts[0]))?;
        let month = parts[1].parse::<u8>()
            .map_err(|_| format!("Invalid month: '{}'", parts[1]))?;
        let day = parts[2].parse::<u8>()
            .map_err(|_| format!("Invalid day: '{}'", parts[2]))?;

        Date::new(year, month, day)
    }
}

impl fmt::Display for Date {
    fn fmt(&self, f: &mut fmt::Formatter<'_>) -> fmt::Result {
        write!(f, "{:04}-{:02}-{:02}", self.year, self.month, self.day)
    }
}

impl PartialOrd for Date {
    fn partial_cmp(&self, other: &Self) -> Option<Ordering> {
        Some(self.cmp(other))
    }
}

impl Ord for Date {
    fn cmp(&self, other: &Self) -> Ordering {
        self.year.cmp(&other.year)
            .then_with(|| self.month.cmp(&other.month))
            .then_with(|| self.day.cmp(&other.day))
    }
}

/// SQL TIME type - represents a time without date
///
/// Format: HH:MM:SS or HH:MM:SS.fff (e.g., '14:30:00' or '14:30:00.123')
/// Stored as hour, minute, second, nanosecond components for correct comparison
#[derive(Debug, Clone, Copy, PartialEq, Eq, Hash)]
pub struct Time {
    pub hour: u8,       // 0-23
    pub minute: u8,     // 0-59
    pub second: u8,     // 0-59
    pub nanosecond: u32, // 0-999999999
}

impl Time {
    /// Create a new Time (validation is basic)
    pub fn new(hour: u8, minute: u8, second: u8, nanosecond: u32) -> Result<Self, String> {
        if hour > 23 {
            return Err(format!("Invalid hour: {}", hour));
        }
        if minute > 59 {
            return Err(format!("Invalid minute: {}", minute));
        }
        if second > 59 {
            return Err(format!("Invalid second: {}", second));
        }
        if nanosecond > 999_999_999 {
            return Err(format!("Invalid nanosecond: {}", nanosecond));
        }
        Ok(Time { hour, minute, second, nanosecond })
    }
}

impl FromStr for Time {
    type Err = String;

    fn from_str(s: &str) -> Result<Self, Self::Err> {
        // Parse format: HH:MM:SS or HH:MM:SS.fff
        let (time_part, frac_part) = if let Some(dot_pos) = s.find('.') {
            (&s[..dot_pos], Some(&s[dot_pos + 1..]))
        } else {
            (s, None)
        };

        let parts: Vec<&str> = time_part.split(':').collect();
        if parts.len() != 3 {
            return Err(format!("Invalid time format: '{}' (expected HH:MM:SS)", s));
        }

        let hour = parts[0].parse::<u8>()
            .map_err(|_| format!("Invalid hour: '{}'", parts[0]))?;
        let minute = parts[1].parse::<u8>()
            .map_err(|_| format!("Invalid minute: '{}'", parts[1]))?;
        let second = parts[2].parse::<u8>()
            .map_err(|_| format!("Invalid second: '{}'", parts[2]))?;

        // Parse fractional seconds if present
        let nanosecond = if let Some(frac) = frac_part {
            // Pad or truncate to 9 digits (nanoseconds)
            let padded = format!("{:0<9}", frac);
            let truncated = &padded[..9.min(padded.len())];
            truncated.parse::<u32>()
                .map_err(|_| format!("Invalid fractional seconds: '{}'", frac))?
        } else {
            0
        };

        Time::new(hour, minute, second, nanosecond)
    }
}

impl fmt::Display for Time {
    fn fmt(&self, f: &mut fmt::Formatter<'_>) -> fmt::Result {
        if self.nanosecond == 0 {
            write!(f, "{:02}:{:02}:{:02}", self.hour, self.minute, self.second)
        } else {
            // Display fractional seconds, trimming trailing zeros for readability
            let frac = format!("{:09}", self.nanosecond).trim_end_matches('0').to_string();
            write!(f, "{:02}:{:02}:{:02}.{}", self.hour, self.minute, self.second, frac)
        }
    }
}

impl PartialOrd for Time {
    fn partial_cmp(&self, other: &Self) -> Option<Ordering> {
        Some(self.cmp(other))
    }
}

impl Ord for Time {
    fn cmp(&self, other: &Self) -> Ordering {
        self.hour.cmp(&other.hour)
            .then_with(|| self.minute.cmp(&other.minute))
            .then_with(|| self.second.cmp(&other.second))
            .then_with(|| self.nanosecond.cmp(&other.nanosecond))
    }
}

/// SQL TIMESTAMP type - represents a date and time
///
/// Format: YYYY-MM-DD HH:MM:SS or YYYY-MM-DD HH:MM:SS.ffffff
/// (e.g., '2024-01-01 14:30:00' or '2024-01-01 14:30:00.123456')
/// Stored as Date and Time components for correct comparison
#[derive(Debug, Clone, Copy, PartialEq, Eq, Hash)]
pub struct Timestamp {
    pub date: Date,
    pub time: Time,
}

impl Timestamp {
    /// Create a new Timestamp
    pub fn new(date: Date, time: Time) -> Self {
        Timestamp { date, time }
    }
}

impl FromStr for Timestamp {
    type Err = String;

    fn from_str(s: &str) -> Result<Self, Self::Err> {
        // Parse format: YYYY-MM-DD HH:MM:SS or YYYY-MM-DD HH:MM:SS.ffffff
        let parts: Vec<&str> = s.split_whitespace().collect();
        if parts.len() != 2 {
            return Err(format!("Invalid timestamp format: '{}' (expected YYYY-MM-DD HH:MM:SS)", s));
        }

        let date = Date::from_str(parts[0])?;
        let time = Time::from_str(parts[1])?;

        Ok(Timestamp::new(date, time))
    }
}

impl fmt::Display for Timestamp {
    fn fmt(&self, f: &mut fmt::Formatter<'_>) -> fmt::Result {
        write!(f, "{} {}", self.date, self.time)
    }
}

impl PartialOrd for Timestamp {
    fn partial_cmp(&self, other: &Self) -> Option<Ordering> {
        Some(self.cmp(other))
    }
}

impl Ord for Timestamp {
    fn cmp(&self, other: &Self) -> Ordering {
        self.date.cmp(&other.date)
            .then_with(|| self.time.cmp(&other.time))
    }
}

/// SQL INTERVAL type - represents a duration
///
/// Formats vary: '5 YEAR', '1-6 YEAR TO MONTH', '5 12:30:45 DAY TO SECOND', etc.
/// Stored as a formatted string for now (can be enhanced later for arithmetic)
#[derive(Debug, Clone, PartialEq, Eq, Hash)]
pub struct Interval {
    /// The original interval string (e.g., "5 YEAR", "1-6 YEAR TO MONTH")
    pub value: String,
}

impl Interval {
    /// Create a new Interval
    pub fn new(value: String) -> Self {
        Interval { value }
    }
}

impl FromStr for Interval {
    type Err = String;

    fn from_str(s: &str) -> Result<Self, Self::Err> {
        // For now, just store the string representation
        // Can be enhanced later to parse and validate interval format
        Ok(Interval::new(s.to_string()))
    }
}

impl fmt::Display for Interval {
    fn fmt(&self, f: &mut fmt::Formatter<'_>) -> fmt::Result {
        write!(f, "{}", self.value)
    }
}

impl PartialOrd for Interval {
    fn partial_cmp(&self, other: &Self) -> Option<Ordering> {
        // Lexicographic comparison for now (not semantically correct for all intervals)
        // TODO: Implement proper interval comparison based on SQL:1999 rules
        self.value.partial_cmp(&other.value)
    }
}

/// SQL:1999 Data Types
///
/// Represents the type of a column or expression in SQL.
#[derive(Debug, Clone, PartialEq, Eq)]
pub enum DataType {
    // Exact numeric types
    Integer,
    Smallint,
    Bigint,
    Unsigned, // 64-bit unsigned integer (MySQL compatibility)
    Numeric { precision: u8, scale: u8 },
    Decimal { precision: u8, scale: u8 },

    // Approximate numeric types
    Float { precision: u8 }, // SQL:1999 FLOAT(p), default 53 (double precision)
    Real,
    DoublePrecision,

    // Character string types
    Character { length: usize },
    Varchar { max_length: Option<usize> }, // None = default length (255)
    CharacterLargeObject,                  // CLOB
    Name,                                  /* NAME type for SQL identifiers (SQL:1999), maps to
                                            * VARCHAR(128) */

    // Boolean type (SQL:1999)
    Boolean,

    // Date/time types
    Date,
    Time { with_timezone: bool },
    Timestamp { with_timezone: bool },

    // Interval types
    // Single field: INTERVAL YEAR, INTERVAL MONTH, etc. (end_field is None)
    // Multi-field: INTERVAL YEAR TO MONTH, INTERVAL DAY TO SECOND, etc.
    Interval { start_field: IntervalField, end_field: Option<IntervalField> },

    // Binary types
    BinaryLargeObject, // BLOB

    // User-defined types (SQL:1999)
    UserDefined { type_name: String },

    // Special type for NULL
    Null,
}

impl DataType {
    /// Check if this type is compatible with another type for operations
    ///
    /// NULL is compatible with any type, and types are compatible with themselves.
    /// Some types have special compatibility rules (e.g., different VARCHAR lengths).
    pub fn is_compatible_with(&self, other: &DataType) -> bool {
        // NULL is compatible with everything
        if matches!(self, DataType::Null) || matches!(other, DataType::Null) {
            return true;
        }

        match (self, other) {
            // Same types are compatible
            (DataType::Integer, DataType::Integer) => true,
            (DataType::Unsigned, DataType::Unsigned) => true,
            (DataType::Boolean, DataType::Boolean) => true,
            (DataType::Date, DataType::Date) => true,

            // VARCHAR with different lengths are compatible
            (DataType::Varchar { .. }, DataType::Varchar { .. }) => true,

            // NAME is compatible with VARCHAR and other NAME types (both are strings)
            (DataType::Name, DataType::Name) => true,
            (DataType::Name, DataType::Varchar { .. }) => true,
            (DataType::Varchar { .. }, DataType::Name) => true,

            // User-defined types are only compatible with the same type name
            (DataType::UserDefined { type_name: t1 }, DataType::UserDefined { type_name: t2 }) => {
                t1 == t2
            }

            // For now, different types are not compatible
            // TODO: Add proper SQL:1999 type coercion rules
            _ => false,
        }
    }
}

/// SQL Values - runtime representation of data
///
/// Represents actual values in SQL, including NULL.
#[derive(Debug, Clone, PartialEq)]
pub enum SqlValue {
    Integer(i64),
    Smallint(i16),
    Bigint(i64),
    Unsigned(u64), // 64-bit unsigned integer (MySQL compatibility)
    Numeric(f64),  // f64 for performance (was: String)

    Float(f32),
    Real(f32),
    Double(f64),

    Character(String),
    Varchar(String),

    Boolean(bool),

    // Date/Time types with proper structured representation
    Date(Date),
    Time(Time),
    Timestamp(Timestamp),

    // Interval type
    Interval(Interval),

    Null,
}

impl SqlValue {
    /// Check if this value is NULL
    pub fn is_null(&self) -> bool {
        matches!(self, SqlValue::Null)
    }

    /// Get the type name as a string (for error messages)
    pub fn type_name(&self) -> &'static str {
        match self {
            SqlValue::Integer(_) => "INTEGER",
            SqlValue::Smallint(_) => "SMALLINT",
            SqlValue::Bigint(_) => "BIGINT",
            SqlValue::Unsigned(_) => "UNSIGNED",
            SqlValue::Numeric(_) => "NUMERIC",
            SqlValue::Float(_) => "FLOAT",
            SqlValue::Real(_) => "REAL",
            SqlValue::Double(_) => "DOUBLE PRECISION",
            SqlValue::Character(_) => "CHAR",
            SqlValue::Varchar(_) => "VARCHAR",
            SqlValue::Boolean(_) => "BOOLEAN",
            SqlValue::Date(_) => "DATE",
            SqlValue::Time(_) => "TIME",
            SqlValue::Timestamp(_) => "TIMESTAMP",
            SqlValue::Interval(_) => "INTERVAL",
            SqlValue::Null => "NULL",
        }
    }

    /// Get the data type of this value
    pub fn get_type(&self) -> DataType {
        match self {
            SqlValue::Integer(_) => DataType::Integer,
            SqlValue::Smallint(_) => DataType::Smallint,
            SqlValue::Bigint(_) => DataType::Bigint,
            SqlValue::Unsigned(_) => DataType::Unsigned,
            SqlValue::Numeric(_) => DataType::Numeric { precision: 38, scale: 0 }, // Default
            SqlValue::Float(_) => DataType::Float { precision: 53 }, // Default to double precision
            SqlValue::Real(_) => DataType::Real,
            SqlValue::Double(_) => DataType::DoublePrecision,
            SqlValue::Character(s) => DataType::Character { length: s.len() },
            SqlValue::Varchar(_) => DataType::Varchar { max_length: None }, /* Unknown/unlimited */
            // length
            SqlValue::Boolean(_) => DataType::Boolean,
            SqlValue::Date(_) => DataType::Date,
            SqlValue::Time(_) => DataType::Time { with_timezone: false },
            SqlValue::Timestamp(_) => DataType::Timestamp { with_timezone: false },
            SqlValue::Interval(_) => DataType::Interval {
                start_field: IntervalField::Day, /* Default - actual type lost in string
                                                  * representation */
                end_field: None,
            },
            SqlValue::Null => DataType::Null,
        }
    }
}

/// PartialOrd implementation for SQL value comparison
///
/// Implements SQL:1999 comparison semantics:
/// - NULL comparisons return None (SQL UNKNOWN)
/// - Type mismatches return None (incomparable)
/// - NaN in floating point returns None (IEEE 754 semantics)
/// - All other comparisons follow Rust's natural ordering
impl PartialOrd for SqlValue {
    fn partial_cmp(&self, other: &Self) -> Option<Ordering> {
        use SqlValue::*;
        match (self, other) {
            // NULL comparisons return None (SQL UNKNOWN semantics)
            (Null, _) | (_, Null) => None,

            // Integer types
            (Integer(a), Integer(b)) => a.partial_cmp(b),
            (Smallint(a), Smallint(b)) => a.partial_cmp(b),
            (Bigint(a), Bigint(b)) => a.partial_cmp(b),
            (Unsigned(a), Unsigned(b)) => a.partial_cmp(b),

            // Floating point (handles NaN properly via IEEE 754)
            (Float(a), Float(b)) => a.partial_cmp(b),
            (Real(a), Real(b)) => a.partial_cmp(b),
            (Double(a), Double(b)) => a.partial_cmp(b),

            // String types (lexicographic comparison)
            (Character(a), Character(b)) => a.partial_cmp(b),
            (Varchar(a), Varchar(b)) => a.partial_cmp(b),

            // Numeric (f64 - direct comparison)
            (Numeric(a), Numeric(b)) => a.partial_cmp(b),

            // Boolean (false < true in SQL)
            (Boolean(a), Boolean(b)) => a.partial_cmp(b),

            // Date/Time types with proper temporal comparison
            (Date(a), Date(b)) => a.partial_cmp(b),
            (Time(a), Time(b)) => a.partial_cmp(b),
            (Timestamp(a), Timestamp(b)) => a.partial_cmp(b),

            // Interval type comparison
            (Interval(a), Interval(b)) => a.partial_cmp(b),

            // Type mismatch - incomparable (SQL:1999 behavior)
            _ => None,
        }
    }
}

/// Eq implementation for SqlValue
///
/// For DISTINCT operations, we need Eq semantics where:
/// - NULL == NULL (for grouping purposes, unlike SQL comparison)
/// - NaN == NaN (for grouping purposes, unlike IEEE 754)
/// - All other values use standard equality
impl Eq for SqlValue {}

/// Hash implementation for SqlValue
///
/// Custom implementation to handle floating-point values correctly:
/// - NaN values are treated as equal (hash to same value)
/// - Uses to_bits() for floats to ensure consistent hashing
/// - NULL hashes to a specific value
impl Hash for SqlValue {
    fn hash<H: Hasher>(&self, state: &mut H) {
        use SqlValue::*;

        // Hash discriminant first to distinguish variants
        std::mem::discriminant(self).hash(state);

        match self {
            Integer(i) => i.hash(state),
            Smallint(i) => i.hash(state),
            Bigint(i) => i.hash(state),
            Unsigned(u) => u.hash(state),
            Numeric(f) => {
                if f.is_nan() {
                    f64::NAN.to_bits().hash(state);
                } else {
                    f.to_bits().hash(state);
                }
            }
            // For floats, use to_bits() to get consistent hash for NaN
            Float(f) => {
                if f.is_nan() {
                    // All NaN values hash the same
                    f32::NAN.to_bits().hash(state);
                } else {
                    f.to_bits().hash(state);
                }
            }
            Real(f) => {
                if f.is_nan() {
                    f32::NAN.to_bits().hash(state);
                } else {
                    f.to_bits().hash(state);
                }
            }
            Double(f) => {
                if f.is_nan() {
                    f64::NAN.to_bits().hash(state);
                } else {
                    f.to_bits().hash(state);
                }
            }

            Character(s) => s.hash(state),
            Varchar(s) => s.hash(state),
            Boolean(b) => b.hash(state),
            Date(s) => s.hash(state),
            Time(s) => s.hash(state),
            Timestamp(s) => s.hash(state),
            Interval(s) => s.hash(state),

            // NULL hashes to nothing (discriminant is enough)
            Null => {}
        }
    }
}

/// Display implementation for SqlValue (how values are shown to users)
impl fmt::Display for SqlValue {
    fn fmt(&self, f: &mut fmt::Formatter<'_>) -> fmt::Result {
        match self {
            SqlValue::Integer(i) => write!(f, "{}", i),
            SqlValue::Smallint(i) => write!(f, "{}", i),
            SqlValue::Bigint(i) => write!(f, "{}", i),
            SqlValue::Unsigned(u) => write!(f, "{}", u),
            // Format Numeric - match SQLite formatting with .000 for whole numbers
            // This ensures aggregate functions (SUM, AVG) match SQLite output exactly
            SqlValue::Numeric(n) => {
                if n.is_nan() {
                    write!(f, "NaN")
                } else if n.is_infinite() {
                    if *n > 0.0 {
                        write!(f, "Infinity")
                    } else {
                        write!(f, "-Infinity")
                    }
                } else if n.fract() == 0.0 {
                    // Whole number - display with .000 to match SQLite format
                    write!(f, "{:.3}", n)
                } else {
                    // Has fractional part - use default formatting (no trailing zeros)
                    write!(f, "{}", n)
                }
            }
            SqlValue::Float(n) => write!(f, "{}", n),
            SqlValue::Real(n) => write!(f, "{}", n),
            SqlValue::Double(n) => write!(f, "{}", n),
            SqlValue::Character(s) => write!(f, "{}", s),
            SqlValue::Varchar(s) => write!(f, "{}", s),
            SqlValue::Boolean(true) => write!(f, "TRUE"),
            SqlValue::Boolean(false) => write!(f, "FALSE"),
            SqlValue::Date(s) => write!(f, "{}", s),
            SqlValue::Time(s) => write!(f, "{}", s),
            SqlValue::Timestamp(s) => write!(f, "{}", s),
            SqlValue::Interval(s) => write!(f, "{}", s),
            SqlValue::Null => write!(f, "NULL"),
        }
    }
}
=======
mod data_type;
mod sql_value;
mod temporal;

// Re-export all public types to maintain the same public API
pub use data_type::DataType;
pub use sql_value::SqlValue;
pub use temporal::{Date, Time, Timestamp, Interval, IntervalField};
>>>>>>> f76125d6
<|MERGE_RESOLUTION|>--- conflicted
+++ resolved
@@ -6,619 +6,6 @@
 //! - Type compatibility and coercion rules
 //! - Type checking utilities
 
-<<<<<<< HEAD
-use std::{
-    cmp::Ordering,
-    fmt,
-    hash::{Hash, Hasher},
-    str::FromStr,
-};
-
-/// SQL:1999 Interval Fields
-///
-/// Represents the fields that can be used in INTERVAL types
-#[derive(Debug, Clone, PartialEq, Eq)]
-pub enum IntervalField {
-    Year,
-    Month,
-    Day,
-    Hour,
-    Minute,
-    Second,
-}
-
-/// SQL DATE type - represents a date without time
-///
-/// Format: YYYY-MM-DD (e.g., '2024-01-01')
-/// Stored as year, month, day components for correct comparison
-#[derive(Debug, Clone, Copy, PartialEq, Eq, Hash)]
-pub struct Date {
-    pub year: i32,
-    pub month: u8,  // 1-12
-    pub day: u8,    // 1-31
-}
-
-impl Date {
-    /// Create a new Date (validation is basic)
-    pub fn new(year: i32, month: u8, day: u8) -> Result<Self, String> {
-        if month < 1 || month > 12 {
-            return Err(format!("Invalid month: {}", month));
-        }
-        if day < 1 || day > 31 {
-            return Err(format!("Invalid day: {}", day));
-        }
-        Ok(Date { year, month, day })
-    }
-}
-
-impl FromStr for Date {
-    type Err = String;
-
-    fn from_str(s: &str) -> Result<Self, Self::Err> {
-        // Parse format: YYYY-MM-DD
-        let parts: Vec<&str> = s.split('-').collect();
-        if parts.len() != 3 {
-            return Err(format!("Invalid date format: '{}' (expected YYYY-MM-DD)", s));
-        }
-
-        let year = parts[0].parse::<i32>()
-            .map_err(|_| format!("Invalid year: '{}'", parts[0]))?;
-        let month = parts[1].parse::<u8>()
-            .map_err(|_| format!("Invalid month: '{}'", parts[1]))?;
-        let day = parts[2].parse::<u8>()
-            .map_err(|_| format!("Invalid day: '{}'", parts[2]))?;
-
-        Date::new(year, month, day)
-    }
-}
-
-impl fmt::Display for Date {
-    fn fmt(&self, f: &mut fmt::Formatter<'_>) -> fmt::Result {
-        write!(f, "{:04}-{:02}-{:02}", self.year, self.month, self.day)
-    }
-}
-
-impl PartialOrd for Date {
-    fn partial_cmp(&self, other: &Self) -> Option<Ordering> {
-        Some(self.cmp(other))
-    }
-}
-
-impl Ord for Date {
-    fn cmp(&self, other: &Self) -> Ordering {
-        self.year.cmp(&other.year)
-            .then_with(|| self.month.cmp(&other.month))
-            .then_with(|| self.day.cmp(&other.day))
-    }
-}
-
-/// SQL TIME type - represents a time without date
-///
-/// Format: HH:MM:SS or HH:MM:SS.fff (e.g., '14:30:00' or '14:30:00.123')
-/// Stored as hour, minute, second, nanosecond components for correct comparison
-#[derive(Debug, Clone, Copy, PartialEq, Eq, Hash)]
-pub struct Time {
-    pub hour: u8,       // 0-23
-    pub minute: u8,     // 0-59
-    pub second: u8,     // 0-59
-    pub nanosecond: u32, // 0-999999999
-}
-
-impl Time {
-    /// Create a new Time (validation is basic)
-    pub fn new(hour: u8, minute: u8, second: u8, nanosecond: u32) -> Result<Self, String> {
-        if hour > 23 {
-            return Err(format!("Invalid hour: {}", hour));
-        }
-        if minute > 59 {
-            return Err(format!("Invalid minute: {}", minute));
-        }
-        if second > 59 {
-            return Err(format!("Invalid second: {}", second));
-        }
-        if nanosecond > 999_999_999 {
-            return Err(format!("Invalid nanosecond: {}", nanosecond));
-        }
-        Ok(Time { hour, minute, second, nanosecond })
-    }
-}
-
-impl FromStr for Time {
-    type Err = String;
-
-    fn from_str(s: &str) -> Result<Self, Self::Err> {
-        // Parse format: HH:MM:SS or HH:MM:SS.fff
-        let (time_part, frac_part) = if let Some(dot_pos) = s.find('.') {
-            (&s[..dot_pos], Some(&s[dot_pos + 1..]))
-        } else {
-            (s, None)
-        };
-
-        let parts: Vec<&str> = time_part.split(':').collect();
-        if parts.len() != 3 {
-            return Err(format!("Invalid time format: '{}' (expected HH:MM:SS)", s));
-        }
-
-        let hour = parts[0].parse::<u8>()
-            .map_err(|_| format!("Invalid hour: '{}'", parts[0]))?;
-        let minute = parts[1].parse::<u8>()
-            .map_err(|_| format!("Invalid minute: '{}'", parts[1]))?;
-        let second = parts[2].parse::<u8>()
-            .map_err(|_| format!("Invalid second: '{}'", parts[2]))?;
-
-        // Parse fractional seconds if present
-        let nanosecond = if let Some(frac) = frac_part {
-            // Pad or truncate to 9 digits (nanoseconds)
-            let padded = format!("{:0<9}", frac);
-            let truncated = &padded[..9.min(padded.len())];
-            truncated.parse::<u32>()
-                .map_err(|_| format!("Invalid fractional seconds: '{}'", frac))?
-        } else {
-            0
-        };
-
-        Time::new(hour, minute, second, nanosecond)
-    }
-}
-
-impl fmt::Display for Time {
-    fn fmt(&self, f: &mut fmt::Formatter<'_>) -> fmt::Result {
-        if self.nanosecond == 0 {
-            write!(f, "{:02}:{:02}:{:02}", self.hour, self.minute, self.second)
-        } else {
-            // Display fractional seconds, trimming trailing zeros for readability
-            let frac = format!("{:09}", self.nanosecond).trim_end_matches('0').to_string();
-            write!(f, "{:02}:{:02}:{:02}.{}", self.hour, self.minute, self.second, frac)
-        }
-    }
-}
-
-impl PartialOrd for Time {
-    fn partial_cmp(&self, other: &Self) -> Option<Ordering> {
-        Some(self.cmp(other))
-    }
-}
-
-impl Ord for Time {
-    fn cmp(&self, other: &Self) -> Ordering {
-        self.hour.cmp(&other.hour)
-            .then_with(|| self.minute.cmp(&other.minute))
-            .then_with(|| self.second.cmp(&other.second))
-            .then_with(|| self.nanosecond.cmp(&other.nanosecond))
-    }
-}
-
-/// SQL TIMESTAMP type - represents a date and time
-///
-/// Format: YYYY-MM-DD HH:MM:SS or YYYY-MM-DD HH:MM:SS.ffffff
-/// (e.g., '2024-01-01 14:30:00' or '2024-01-01 14:30:00.123456')
-/// Stored as Date and Time components for correct comparison
-#[derive(Debug, Clone, Copy, PartialEq, Eq, Hash)]
-pub struct Timestamp {
-    pub date: Date,
-    pub time: Time,
-}
-
-impl Timestamp {
-    /// Create a new Timestamp
-    pub fn new(date: Date, time: Time) -> Self {
-        Timestamp { date, time }
-    }
-}
-
-impl FromStr for Timestamp {
-    type Err = String;
-
-    fn from_str(s: &str) -> Result<Self, Self::Err> {
-        // Parse format: YYYY-MM-DD HH:MM:SS or YYYY-MM-DD HH:MM:SS.ffffff
-        let parts: Vec<&str> = s.split_whitespace().collect();
-        if parts.len() != 2 {
-            return Err(format!("Invalid timestamp format: '{}' (expected YYYY-MM-DD HH:MM:SS)", s));
-        }
-
-        let date = Date::from_str(parts[0])?;
-        let time = Time::from_str(parts[1])?;
-
-        Ok(Timestamp::new(date, time))
-    }
-}
-
-impl fmt::Display for Timestamp {
-    fn fmt(&self, f: &mut fmt::Formatter<'_>) -> fmt::Result {
-        write!(f, "{} {}", self.date, self.time)
-    }
-}
-
-impl PartialOrd for Timestamp {
-    fn partial_cmp(&self, other: &Self) -> Option<Ordering> {
-        Some(self.cmp(other))
-    }
-}
-
-impl Ord for Timestamp {
-    fn cmp(&self, other: &Self) -> Ordering {
-        self.date.cmp(&other.date)
-            .then_with(|| self.time.cmp(&other.time))
-    }
-}
-
-/// SQL INTERVAL type - represents a duration
-///
-/// Formats vary: '5 YEAR', '1-6 YEAR TO MONTH', '5 12:30:45 DAY TO SECOND', etc.
-/// Stored as a formatted string for now (can be enhanced later for arithmetic)
-#[derive(Debug, Clone, PartialEq, Eq, Hash)]
-pub struct Interval {
-    /// The original interval string (e.g., "5 YEAR", "1-6 YEAR TO MONTH")
-    pub value: String,
-}
-
-impl Interval {
-    /// Create a new Interval
-    pub fn new(value: String) -> Self {
-        Interval { value }
-    }
-}
-
-impl FromStr for Interval {
-    type Err = String;
-
-    fn from_str(s: &str) -> Result<Self, Self::Err> {
-        // For now, just store the string representation
-        // Can be enhanced later to parse and validate interval format
-        Ok(Interval::new(s.to_string()))
-    }
-}
-
-impl fmt::Display for Interval {
-    fn fmt(&self, f: &mut fmt::Formatter<'_>) -> fmt::Result {
-        write!(f, "{}", self.value)
-    }
-}
-
-impl PartialOrd for Interval {
-    fn partial_cmp(&self, other: &Self) -> Option<Ordering> {
-        // Lexicographic comparison for now (not semantically correct for all intervals)
-        // TODO: Implement proper interval comparison based on SQL:1999 rules
-        self.value.partial_cmp(&other.value)
-    }
-}
-
-/// SQL:1999 Data Types
-///
-/// Represents the type of a column or expression in SQL.
-#[derive(Debug, Clone, PartialEq, Eq)]
-pub enum DataType {
-    // Exact numeric types
-    Integer,
-    Smallint,
-    Bigint,
-    Unsigned, // 64-bit unsigned integer (MySQL compatibility)
-    Numeric { precision: u8, scale: u8 },
-    Decimal { precision: u8, scale: u8 },
-
-    // Approximate numeric types
-    Float { precision: u8 }, // SQL:1999 FLOAT(p), default 53 (double precision)
-    Real,
-    DoublePrecision,
-
-    // Character string types
-    Character { length: usize },
-    Varchar { max_length: Option<usize> }, // None = default length (255)
-    CharacterLargeObject,                  // CLOB
-    Name,                                  /* NAME type for SQL identifiers (SQL:1999), maps to
-                                            * VARCHAR(128) */
-
-    // Boolean type (SQL:1999)
-    Boolean,
-
-    // Date/time types
-    Date,
-    Time { with_timezone: bool },
-    Timestamp { with_timezone: bool },
-
-    // Interval types
-    // Single field: INTERVAL YEAR, INTERVAL MONTH, etc. (end_field is None)
-    // Multi-field: INTERVAL YEAR TO MONTH, INTERVAL DAY TO SECOND, etc.
-    Interval { start_field: IntervalField, end_field: Option<IntervalField> },
-
-    // Binary types
-    BinaryLargeObject, // BLOB
-
-    // User-defined types (SQL:1999)
-    UserDefined { type_name: String },
-
-    // Special type for NULL
-    Null,
-}
-
-impl DataType {
-    /// Check if this type is compatible with another type for operations
-    ///
-    /// NULL is compatible with any type, and types are compatible with themselves.
-    /// Some types have special compatibility rules (e.g., different VARCHAR lengths).
-    pub fn is_compatible_with(&self, other: &DataType) -> bool {
-        // NULL is compatible with everything
-        if matches!(self, DataType::Null) || matches!(other, DataType::Null) {
-            return true;
-        }
-
-        match (self, other) {
-            // Same types are compatible
-            (DataType::Integer, DataType::Integer) => true,
-            (DataType::Unsigned, DataType::Unsigned) => true,
-            (DataType::Boolean, DataType::Boolean) => true,
-            (DataType::Date, DataType::Date) => true,
-
-            // VARCHAR with different lengths are compatible
-            (DataType::Varchar { .. }, DataType::Varchar { .. }) => true,
-
-            // NAME is compatible with VARCHAR and other NAME types (both are strings)
-            (DataType::Name, DataType::Name) => true,
-            (DataType::Name, DataType::Varchar { .. }) => true,
-            (DataType::Varchar { .. }, DataType::Name) => true,
-
-            // User-defined types are only compatible with the same type name
-            (DataType::UserDefined { type_name: t1 }, DataType::UserDefined { type_name: t2 }) => {
-                t1 == t2
-            }
-
-            // For now, different types are not compatible
-            // TODO: Add proper SQL:1999 type coercion rules
-            _ => false,
-        }
-    }
-}
-
-/// SQL Values - runtime representation of data
-///
-/// Represents actual values in SQL, including NULL.
-#[derive(Debug, Clone, PartialEq)]
-pub enum SqlValue {
-    Integer(i64),
-    Smallint(i16),
-    Bigint(i64),
-    Unsigned(u64), // 64-bit unsigned integer (MySQL compatibility)
-    Numeric(f64),  // f64 for performance (was: String)
-
-    Float(f32),
-    Real(f32),
-    Double(f64),
-
-    Character(String),
-    Varchar(String),
-
-    Boolean(bool),
-
-    // Date/Time types with proper structured representation
-    Date(Date),
-    Time(Time),
-    Timestamp(Timestamp),
-
-    // Interval type
-    Interval(Interval),
-
-    Null,
-}
-
-impl SqlValue {
-    /// Check if this value is NULL
-    pub fn is_null(&self) -> bool {
-        matches!(self, SqlValue::Null)
-    }
-
-    /// Get the type name as a string (for error messages)
-    pub fn type_name(&self) -> &'static str {
-        match self {
-            SqlValue::Integer(_) => "INTEGER",
-            SqlValue::Smallint(_) => "SMALLINT",
-            SqlValue::Bigint(_) => "BIGINT",
-            SqlValue::Unsigned(_) => "UNSIGNED",
-            SqlValue::Numeric(_) => "NUMERIC",
-            SqlValue::Float(_) => "FLOAT",
-            SqlValue::Real(_) => "REAL",
-            SqlValue::Double(_) => "DOUBLE PRECISION",
-            SqlValue::Character(_) => "CHAR",
-            SqlValue::Varchar(_) => "VARCHAR",
-            SqlValue::Boolean(_) => "BOOLEAN",
-            SqlValue::Date(_) => "DATE",
-            SqlValue::Time(_) => "TIME",
-            SqlValue::Timestamp(_) => "TIMESTAMP",
-            SqlValue::Interval(_) => "INTERVAL",
-            SqlValue::Null => "NULL",
-        }
-    }
-
-    /// Get the data type of this value
-    pub fn get_type(&self) -> DataType {
-        match self {
-            SqlValue::Integer(_) => DataType::Integer,
-            SqlValue::Smallint(_) => DataType::Smallint,
-            SqlValue::Bigint(_) => DataType::Bigint,
-            SqlValue::Unsigned(_) => DataType::Unsigned,
-            SqlValue::Numeric(_) => DataType::Numeric { precision: 38, scale: 0 }, // Default
-            SqlValue::Float(_) => DataType::Float { precision: 53 }, // Default to double precision
-            SqlValue::Real(_) => DataType::Real,
-            SqlValue::Double(_) => DataType::DoublePrecision,
-            SqlValue::Character(s) => DataType::Character { length: s.len() },
-            SqlValue::Varchar(_) => DataType::Varchar { max_length: None }, /* Unknown/unlimited */
-            // length
-            SqlValue::Boolean(_) => DataType::Boolean,
-            SqlValue::Date(_) => DataType::Date,
-            SqlValue::Time(_) => DataType::Time { with_timezone: false },
-            SqlValue::Timestamp(_) => DataType::Timestamp { with_timezone: false },
-            SqlValue::Interval(_) => DataType::Interval {
-                start_field: IntervalField::Day, /* Default - actual type lost in string
-                                                  * representation */
-                end_field: None,
-            },
-            SqlValue::Null => DataType::Null,
-        }
-    }
-}
-
-/// PartialOrd implementation for SQL value comparison
-///
-/// Implements SQL:1999 comparison semantics:
-/// - NULL comparisons return None (SQL UNKNOWN)
-/// - Type mismatches return None (incomparable)
-/// - NaN in floating point returns None (IEEE 754 semantics)
-/// - All other comparisons follow Rust's natural ordering
-impl PartialOrd for SqlValue {
-    fn partial_cmp(&self, other: &Self) -> Option<Ordering> {
-        use SqlValue::*;
-        match (self, other) {
-            // NULL comparisons return None (SQL UNKNOWN semantics)
-            (Null, _) | (_, Null) => None,
-
-            // Integer types
-            (Integer(a), Integer(b)) => a.partial_cmp(b),
-            (Smallint(a), Smallint(b)) => a.partial_cmp(b),
-            (Bigint(a), Bigint(b)) => a.partial_cmp(b),
-            (Unsigned(a), Unsigned(b)) => a.partial_cmp(b),
-
-            // Floating point (handles NaN properly via IEEE 754)
-            (Float(a), Float(b)) => a.partial_cmp(b),
-            (Real(a), Real(b)) => a.partial_cmp(b),
-            (Double(a), Double(b)) => a.partial_cmp(b),
-
-            // String types (lexicographic comparison)
-            (Character(a), Character(b)) => a.partial_cmp(b),
-            (Varchar(a), Varchar(b)) => a.partial_cmp(b),
-
-            // Numeric (f64 - direct comparison)
-            (Numeric(a), Numeric(b)) => a.partial_cmp(b),
-
-            // Boolean (false < true in SQL)
-            (Boolean(a), Boolean(b)) => a.partial_cmp(b),
-
-            // Date/Time types with proper temporal comparison
-            (Date(a), Date(b)) => a.partial_cmp(b),
-            (Time(a), Time(b)) => a.partial_cmp(b),
-            (Timestamp(a), Timestamp(b)) => a.partial_cmp(b),
-
-            // Interval type comparison
-            (Interval(a), Interval(b)) => a.partial_cmp(b),
-
-            // Type mismatch - incomparable (SQL:1999 behavior)
-            _ => None,
-        }
-    }
-}
-
-/// Eq implementation for SqlValue
-///
-/// For DISTINCT operations, we need Eq semantics where:
-/// - NULL == NULL (for grouping purposes, unlike SQL comparison)
-/// - NaN == NaN (for grouping purposes, unlike IEEE 754)
-/// - All other values use standard equality
-impl Eq for SqlValue {}
-
-/// Hash implementation for SqlValue
-///
-/// Custom implementation to handle floating-point values correctly:
-/// - NaN values are treated as equal (hash to same value)
-/// - Uses to_bits() for floats to ensure consistent hashing
-/// - NULL hashes to a specific value
-impl Hash for SqlValue {
-    fn hash<H: Hasher>(&self, state: &mut H) {
-        use SqlValue::*;
-
-        // Hash discriminant first to distinguish variants
-        std::mem::discriminant(self).hash(state);
-
-        match self {
-            Integer(i) => i.hash(state),
-            Smallint(i) => i.hash(state),
-            Bigint(i) => i.hash(state),
-            Unsigned(u) => u.hash(state),
-            Numeric(f) => {
-                if f.is_nan() {
-                    f64::NAN.to_bits().hash(state);
-                } else {
-                    f.to_bits().hash(state);
-                }
-            }
-            // For floats, use to_bits() to get consistent hash for NaN
-            Float(f) => {
-                if f.is_nan() {
-                    // All NaN values hash the same
-                    f32::NAN.to_bits().hash(state);
-                } else {
-                    f.to_bits().hash(state);
-                }
-            }
-            Real(f) => {
-                if f.is_nan() {
-                    f32::NAN.to_bits().hash(state);
-                } else {
-                    f.to_bits().hash(state);
-                }
-            }
-            Double(f) => {
-                if f.is_nan() {
-                    f64::NAN.to_bits().hash(state);
-                } else {
-                    f.to_bits().hash(state);
-                }
-            }
-
-            Character(s) => s.hash(state),
-            Varchar(s) => s.hash(state),
-            Boolean(b) => b.hash(state),
-            Date(s) => s.hash(state),
-            Time(s) => s.hash(state),
-            Timestamp(s) => s.hash(state),
-            Interval(s) => s.hash(state),
-
-            // NULL hashes to nothing (discriminant is enough)
-            Null => {}
-        }
-    }
-}
-
-/// Display implementation for SqlValue (how values are shown to users)
-impl fmt::Display for SqlValue {
-    fn fmt(&self, f: &mut fmt::Formatter<'_>) -> fmt::Result {
-        match self {
-            SqlValue::Integer(i) => write!(f, "{}", i),
-            SqlValue::Smallint(i) => write!(f, "{}", i),
-            SqlValue::Bigint(i) => write!(f, "{}", i),
-            SqlValue::Unsigned(u) => write!(f, "{}", u),
-            // Format Numeric - match SQLite formatting with .000 for whole numbers
-            // This ensures aggregate functions (SUM, AVG) match SQLite output exactly
-            SqlValue::Numeric(n) => {
-                if n.is_nan() {
-                    write!(f, "NaN")
-                } else if n.is_infinite() {
-                    if *n > 0.0 {
-                        write!(f, "Infinity")
-                    } else {
-                        write!(f, "-Infinity")
-                    }
-                } else if n.fract() == 0.0 {
-                    // Whole number - display with .000 to match SQLite format
-                    write!(f, "{:.3}", n)
-                } else {
-                    // Has fractional part - use default formatting (no trailing zeros)
-                    write!(f, "{}", n)
-                }
-            }
-            SqlValue::Float(n) => write!(f, "{}", n),
-            SqlValue::Real(n) => write!(f, "{}", n),
-            SqlValue::Double(n) => write!(f, "{}", n),
-            SqlValue::Character(s) => write!(f, "{}", s),
-            SqlValue::Varchar(s) => write!(f, "{}", s),
-            SqlValue::Boolean(true) => write!(f, "TRUE"),
-            SqlValue::Boolean(false) => write!(f, "FALSE"),
-            SqlValue::Date(s) => write!(f, "{}", s),
-            SqlValue::Time(s) => write!(f, "{}", s),
-            SqlValue::Timestamp(s) => write!(f, "{}", s),
-            SqlValue::Interval(s) => write!(f, "{}", s),
-            SqlValue::Null => write!(f, "NULL"),
-        }
-    }
-}
-=======
 mod data_type;
 mod sql_value;
 mod temporal;
@@ -626,5 +13,4 @@
 // Re-export all public types to maintain the same public API
 pub use data_type::DataType;
 pub use sql_value::SqlValue;
-pub use temporal::{Date, Time, Timestamp, Interval, IntervalField};
->>>>>>> f76125d6
+pub use temporal::{Date, Time, Timestamp, Interval, IntervalField};