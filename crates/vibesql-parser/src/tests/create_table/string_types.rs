use super::super::*;

// ========================================================================
// String Type Tests with Modifiers
// ========================================================================

#[test]
fn test_parse_character_varying_with_length() {
    let result = Parser::parse_sql("CREATE TABLE t (x CHARACTER VARYING(50));");
    assert!(result.is_ok());
    let stmt = result.unwrap();

    match stmt {
        vibesql_ast::Statement::CreateTable(create) => {
            assert_eq!(create.table_name, "T");
            assert_eq!(create.columns.len(), 1);
            assert_eq!(create.columns[0].name, "X");
            match create.columns[0].data_type {
                vibesql_types::DataType::Varchar { max_length: Some(50) } => {} // Success
                _ => panic!("Expected VARCHAR(50) data type"),
            }
        }
        _ => panic!("Expected CREATE TABLE statement"),
    }
}

#[test]
fn test_parse_character_varying_without_length() {
    let result = Parser::parse_sql("CREATE TABLE t (x CHARACTER VARYING);");
    assert!(result.is_ok());
    let stmt = result.unwrap();

    match stmt {
        vibesql_ast::Statement::CreateTable(create) => {
            assert_eq!(create.table_name, "T");
            assert_eq!(create.columns.len(), 1);
            assert_eq!(create.columns[0].name, "X");
            match create.columns[0].data_type {
                vibesql_types::DataType::Varchar { max_length: None } => {} // Success
                _ => panic!("Expected VARCHAR data type without length"),
            }
        }
        _ => panic!("Expected CREATE TABLE statement"),
    }
}

#[test]
fn test_parse_char_with_characters_modifier() {
    let result = Parser::parse_sql("CREATE TABLE t (x CHAR(10 CHARACTERS));");
    assert!(result.is_ok());
    let stmt = result.unwrap();

    match stmt {
        vibesql_ast::Statement::CreateTable(create) => {
            assert_eq!(create.table_name, "T");
            assert_eq!(create.columns.len(), 1);
            assert_eq!(create.columns[0].name, "X");
            match create.columns[0].data_type {
                vibesql_types::DataType::Character { length: 10 } => {} // Success
                _ => panic!("Expected CHAR(10) data type"),
            }
        }
        _ => panic!("Expected CREATE TABLE statement"),
    }
}

#[test]
fn test_parse_char_with_octets_modifier() {
    let result = Parser::parse_sql("CREATE TABLE t (x CHAR(10 OCTETS));");
    assert!(result.is_ok());
    let stmt = result.unwrap();

    match stmt {
        vibesql_ast::Statement::CreateTable(create) => {
            assert_eq!(create.table_name, "T");
            assert_eq!(create.columns.len(), 1);
            assert_eq!(create.columns[0].name, "X");
            match create.columns[0].data_type {
                vibesql_types::DataType::Character { length: 10 } => {} // Success
                _ => panic!("Expected CHAR(10) data type"),
            }
        }
        _ => panic!("Expected CREATE TABLE statement"),
    }
}

#[test]
fn test_parse_varchar_with_characters_modifier() {
    let result = Parser::parse_sql("CREATE TABLE t (x VARCHAR(20 CHARACTERS));");
    assert!(result.is_ok());
    let stmt = result.unwrap();

    match stmt {
        vibesql_ast::Statement::CreateTable(create) => {
            assert_eq!(create.table_name, "T");
            assert_eq!(create.columns.len(), 1);
            assert_eq!(create.columns[0].name, "X");
            match create.columns[0].data_type {
                vibesql_types::DataType::Varchar { max_length: Some(20) } => {} // Success
                _ => panic!("Expected VARCHAR(20) data type"),
            }
        }
        _ => panic!("Expected CREATE TABLE statement"),
    }
}

#[test]
fn test_parse_varchar_with_octets_modifier() {
    let result = Parser::parse_sql("CREATE TABLE t (x VARCHAR(20 OCTETS));");
    assert!(result.is_ok());
    let stmt = result.unwrap();

    match stmt {
        vibesql_ast::Statement::CreateTable(create) => {
            assert_eq!(create.table_name, "T");
            assert_eq!(create.columns.len(), 1);
            assert_eq!(create.columns[0].name, "X");
            match create.columns[0].data_type {
                vibesql_types::DataType::Varchar { max_length: Some(20) } => {} // Success
                _ => panic!("Expected VARCHAR(20) data type"),
            }
        }
        _ => panic!("Expected CREATE TABLE statement"),
    }
}

#[test]
fn test_parse_character_varying_with_characters_modifier() {
    let result = Parser::parse_sql("CREATE TABLE t (x CHARACTER VARYING(30 CHARACTERS));");
    assert!(result.is_ok());
    let stmt = result.unwrap();

    match stmt {
        vibesql_ast::Statement::CreateTable(create) => {
            assert_eq!(create.table_name, "T");
            assert_eq!(create.columns.len(), 1);
            assert_eq!(create.columns[0].name, "X");
            match create.columns[0].data_type {
                vibesql_types::DataType::Varchar { max_length: Some(30) } => {} // Success
                _ => panic!("Expected VARCHAR(30) data type"),
            }
        }
        _ => panic!("Expected CREATE TABLE statement"),
    }
}

#[test]
fn test_parse_character_varying_with_octets_modifier() {
    let result = Parser::parse_sql("CREATE TABLE t (x CHARACTER VARYING(30 OCTETS));");
    assert!(result.is_ok());
    let stmt = result.unwrap();

    match stmt {
        vibesql_ast::Statement::CreateTable(create) => {
            assert_eq!(create.table_name, "T");
            assert_eq!(create.columns.len(), 1);
            assert_eq!(create.columns[0].name, "X");
            match create.columns[0].data_type {
                vibesql_types::DataType::Varchar { max_length: Some(30) } => {} // Success
                _ => panic!("Expected VARCHAR(30) data type"),
            }
        }
        _ => panic!("Expected CREATE TABLE statement"),
    }
}

#[test]
fn test_parse_char_without_modifier_still_works() {
    let result = Parser::parse_sql("CREATE TABLE t (x CHAR(10));");
    assert!(result.is_ok());
    let stmt = result.unwrap();

    match stmt {
        vibesql_ast::Statement::CreateTable(create) => {
            assert_eq!(create.table_name, "T");
            assert_eq!(create.columns.len(), 1);
            assert_eq!(create.columns[0].name, "X");
            match create.columns[0].data_type {
                vibesql_types::DataType::Character { length: 10 } => {} // Success
                _ => panic!("Expected CHAR(10) data type"),
            }
        }
        _ => panic!("Expected CREATE TABLE statement"),
    }
}

#[test]
fn test_parse_char_without_length() {
    let result = Parser::parse_sql("CREATE TABLE t (A CHAR);");
    assert!(result.is_ok());
    let stmt = result.unwrap();

    match stmt {
        vibesql_ast::Statement::CreateTable(create) => {
            assert_eq!(create.table_name, "T");
            assert_eq!(create.columns.len(), 1);
            assert_eq!(create.columns[0].name, "A");
            match create.columns[0].data_type {
                vibesql_types::DataType::Character { length: 1 } => {} // Success - defaults to 1
                _ => panic!("Expected CHAR(1) data type"),
            }
        }
        _ => panic!("Expected CREATE TABLE statement"),
    }
}

#[test]
fn test_parse_character_without_length() {
    let result = Parser::parse_sql("CREATE TABLE t (A CHARACTER);");
    assert!(result.is_ok());
    let stmt = result.unwrap();

    match stmt {
        vibesql_ast::Statement::CreateTable(create) => {
            assert_eq!(create.table_name, "T");
            assert_eq!(create.columns.len(), 1);
            assert_eq!(create.columns[0].name, "A");
            match create.columns[0].data_type {
                vibesql_types::DataType::Character { length: 1 } => {} // Success - defaults to 1
                _ => panic!("Expected CHARACTER(1) data type"),
            }
        }
        _ => panic!("Expected CREATE TABLE statement"),
    }
}

// ========================================================================
// CHAR VARING Tests (Deprecated SQL:1999 Syntax)
// ========================================================================

#[test]
fn test_parse_char_varing_without_length() {
    // CHAR VARING is a deprecated SQL:1999 variant of CHARACTER VARYING
    let result = Parser::parse_sql("CREATE TABLE t (x CHAR VARING);");
    assert!(result.is_ok());
    let stmt = result.unwrap();

    match stmt {
        vibesql_ast::Statement::CreateTable(create) => {
            assert_eq!(create.table_name, "T");
            assert_eq!(create.columns.len(), 1);
            assert_eq!(create.columns[0].name, "X");
            match create.columns[0].data_type {
                vibesql_types::DataType::Varchar { max_length: None } => {} // Success
                _ => panic!("Expected VARCHAR data type without length"),
            }
        }
        _ => panic!("Expected CREATE TABLE statement"),
    }
}

#[test]
fn test_parse_char_varing_with_length() {
    // CHAR VARING(n) should be treated like VARCHAR(n)
    let result = Parser::parse_sql("CREATE TABLE t (x CHAR VARING(50));");
    assert!(result.is_ok());
    let stmt = result.unwrap();

    match stmt {
        vibesql_ast::Statement::CreateTable(create) => {
            assert_eq!(create.table_name, "T");
            assert_eq!(create.columns.len(), 1);
            assert_eq!(create.columns[0].name, "X");
            match create.columns[0].data_type {
                vibesql_types::DataType::Varchar { max_length: Some(50) } => {} // Success
                _ => panic!("Expected VARCHAR(50) data type"),
            }
        }
        _ => panic!("Expected CREATE TABLE statement"),
    }
}

#[test]
fn test_parse_char_varing_equivalence() {
    // CHAR VARING should be identical to VARCHAR
    let varing_result = Parser::parse_sql("CREATE TABLE t1 (x CHAR VARING(100));");
    let varchar_result = Parser::parse_sql("CREATE TABLE t2 (x VARCHAR(100));");

    assert!(varing_result.is_ok());
    assert!(varchar_result.is_ok());

    let varing_stmt = varing_result.unwrap();
    let varchar_stmt = varchar_result.unwrap();

    match (varing_stmt, varchar_stmt) {
        (
            vibesql_ast::Statement::CreateTable(varing_create),
            vibesql_ast::Statement::CreateTable(varchar_create),
        ) => {
            // Both should produce the same data type
            assert_eq!(varing_create.columns[0].data_type, varchar_create.columns[0].data_type);
        }
        _ => panic!("Expected CREATE TABLE statements"),
    }
}

// ========================================================================
// BINARY and VARBINARY Type Tests (MySQL compatibility)
// ========================================================================

#[test]
fn test_parse_varbinary_with_size() {
    // VARBINARY(n) without space before parenthesis
    let result = Parser::parse_sql("CREATE TABLE t (x VARBINARY(4));");
    assert!(result.is_ok());
    let stmt = result.unwrap();

    match stmt {
        vibesql_ast::Statement::CreateTable(create) => {
            assert_eq!(create.table_name, "T");
            assert_eq!(create.columns.len(), 1);
            assert_eq!(create.columns[0].name, "X");
            match &create.columns[0].data_type {
                vibesql_types::DataType::UserDefined { type_name } => {
                    assert_eq!(type_name, "VARBINARY");
                }
                _ => panic!("Expected VARBINARY user-defined data type"),
            }
        }
        _ => panic!("Expected CREATE TABLE statement"),
    }
}

#[test]
fn test_parse_varbinary_with_size_and_space() {
    // VARBINARY (4) with space before parenthesis - this is the main issue #1662
    let result = Parser::parse_sql("CREATE TABLE t (x VARBINARY (4));");
    assert!(result.is_ok(), "Failed to parse VARBINARY with space: {:?}", result.err());
    let stmt = result.unwrap();

    match stmt {
        vibesql_ast::Statement::CreateTable(create) => {
            assert_eq!(create.table_name, "T");
            assert_eq!(create.columns.len(), 1);
            assert_eq!(create.columns[0].name, "X");
            match &create.columns[0].data_type {
                vibesql_types::DataType::UserDefined { type_name } => {
                    assert_eq!(type_name, "VARBINARY");
                }
                _ => panic!("Expected VARBINARY user-defined data type"),
            }
        }
        _ => panic!("Expected CREATE TABLE statement"),
    }
}

#[test]
fn test_parse_varbinary_without_size() {
    // VARBINARY without size specification
    let result = Parser::parse_sql("CREATE TABLE t (x VARBINARY);");
    assert!(result.is_ok());
    let stmt = result.unwrap();

    match stmt {
        vibesql_ast::Statement::CreateTable(create) => {
            assert_eq!(create.table_name, "T");
            assert_eq!(create.columns.len(), 1);
            assert_eq!(create.columns[0].name, "X");
            match &create.columns[0].data_type {
                vibesql_types::DataType::UserDefined { type_name } => {
                    assert_eq!(type_name, "VARBINARY");
                }
                _ => panic!("Expected VARBINARY user-defined data type"),
            }
        }
        _ => panic!("Expected CREATE TABLE statement"),
    }
}

#[test]
fn test_parse_binary_with_size() {
    // BINARY(n) without space before parenthesis
    let result = Parser::parse_sql("CREATE TABLE t (x BINARY(8));");
    assert!(result.is_ok());
    let stmt = result.unwrap();

    match stmt {
        vibesql_ast::Statement::CreateTable(create) => {
            assert_eq!(create.table_name, "T");
            assert_eq!(create.columns.len(), 1);
            assert_eq!(create.columns[0].name, "X");
            match &create.columns[0].data_type {
                vibesql_types::DataType::UserDefined { type_name } => {
                    assert_eq!(type_name, "BINARY");
                }
                _ => panic!("Expected BINARY user-defined data type"),
            }
        }
        _ => panic!("Expected CREATE TABLE statement"),
    }
}

#[test]
fn test_parse_binary_with_size_and_space() {
    // BINARY (8) with space before parenthesis
    let result = Parser::parse_sql("CREATE TABLE t (x BINARY (8));");
    assert!(result.is_ok(), "Failed to parse BINARY with space: {:?}", result.err());
    let stmt = result.unwrap();

    match stmt {
        vibesql_ast::Statement::CreateTable(create) => {
            assert_eq!(create.table_name, "T");
            assert_eq!(create.columns.len(), 1);
            assert_eq!(create.columns[0].name, "X");
            match &create.columns[0].data_type {
                vibesql_types::DataType::UserDefined { type_name } => {
                    assert_eq!(type_name, "BINARY");
                }
                _ => panic!("Expected BINARY user-defined data type"),
            }
        }
        _ => panic!("Expected CREATE TABLE statement"),
    }
}

#[test]
fn test_parse_binary_without_size() {
    // BINARY without size specification
    let result = Parser::parse_sql("CREATE TABLE t (x BINARY);");
    assert!(result.is_ok());
    let stmt = result.unwrap();

    match stmt {
        vibesql_ast::Statement::CreateTable(create) => {
            assert_eq!(create.table_name, "T");
            assert_eq!(create.columns.len(), 1);
            assert_eq!(create.columns[0].name, "X");
            match &create.columns[0].data_type {
                vibesql_types::DataType::UserDefined { type_name } => {
                    assert_eq!(type_name, "BINARY");
                }
                _ => panic!("Expected BINARY user-defined data type"),
            }
        }
        _ => panic!("Expected CREATE TABLE statement"),
    }
}

#[test]
fn test_parse_varbinary_with_key_constraint() {
    // From the failing test case: VARBINARY (4) KEY
    let result = Parser::parse_sql("CREATE TABLE t (c1 VARBINARY (4) KEY);");
    assert!(result.is_ok(), "Failed to parse VARBINARY with KEY: {:?}", result.err());
    let stmt = result.unwrap();

    match stmt {
        vibesql_ast::Statement::CreateTable(create) => {
            assert_eq!(create.table_name, "T");
            assert_eq!(create.columns.len(), 1);
            assert_eq!(create.columns[0].name, "C1");
            match &create.columns[0].data_type {
                vibesql_types::DataType::UserDefined { type_name } => {
                    assert_eq!(type_name, "VARBINARY");
                }
                _ => panic!("Expected VARBINARY user-defined data type"),
            }
            // Also verify the KEY constraint was parsed
            assert!(create.columns[0].constraints.iter().any(|c| matches!(
                &c.kind,
                vibesql_ast::ColumnConstraintKind::Key
            )));
        }
        _ => panic!("Expected CREATE TABLE statement"),
    }
}

// ========================================================================
// NCHAR and NCHAR VARYING Tests
// ========================================================================

#[test]
fn test_parse_nchar_varying_with_length() {
    let result = Parser::parse_sql("CREATE TABLE t (x NCHAR VARYING (50));");
    assert!(result.is_ok());
    let stmt = result.unwrap();

    match stmt {
        vibesql_ast::Statement::CreateTable(create) => {
            assert_eq!(create.table_name, "T");
            assert_eq!(create.columns.len(), 1);
            assert_eq!(create.columns[0].name, "X");
            match create.columns[0].data_type {
                vibesql_types::DataType::Varchar { max_length: Some(50) } => {} // Success
                _ => panic!("Expected VARCHAR(50) data type"),
            }
        }
        _ => panic!("Expected CREATE TABLE statement"),
    }
}

#[test]
fn test_parse_nchar_varying_without_length() {
    let result = Parser::parse_sql("CREATE TABLE t (x NCHAR VARYING);");
    assert!(result.is_ok());
    let stmt = result.unwrap();

    match stmt {
        vibesql_ast::Statement::CreateTable(create) => {
            assert_eq!(create.table_name, "T");
            assert_eq!(create.columns.len(), 1);
            assert_eq!(create.columns[0].name, "X");
            match create.columns[0].data_type {
                vibesql_types::DataType::Varchar { max_length: None } => {} // Success
                _ => panic!("Expected VARCHAR data type without length"),
            }
        }
        _ => panic!("Expected CREATE TABLE statement"),
    }
}

#[test]
fn test_parse_nchar_with_length() {
    let result = Parser::parse_sql("CREATE TABLE t (x NCHAR(20));");
    assert!(result.is_ok());
    let stmt = result.unwrap();

    match stmt {
        vibesql_ast::Statement::CreateTable(create) => {
            assert_eq!(create.table_name, "T");
            assert_eq!(create.columns.len(), 1);
            assert_eq!(create.columns[0].name, "X");
            match create.columns[0].data_type {
                vibesql_types::DataType::Character { length: 20 } => {} // Success
                _ => panic!("Expected CHAR(20) data type"),
            }
        }
        _ => panic!("Expected CREATE TABLE statement"),
    }
}

#[test]
fn test_parse_nchar_without_length() {
    let result = Parser::parse_sql("CREATE TABLE t (x NCHAR);");
    assert!(result.is_ok());
    let stmt = result.unwrap();

    match stmt {
        vibesql_ast::Statement::CreateTable(create) => {
            assert_eq!(create.table_name, "T");
            assert_eq!(create.columns.len(), 1);
            assert_eq!(create.columns[0].name, "X");
            match create.columns[0].data_type {
                vibesql_types::DataType::Character { length: 1 } => {} // Success - default is 1
                _ => panic!("Expected CHAR(1) data type (default)"),
            }
        }
        _ => panic!("Expected CREATE TABLE statement"),
    }
}

#[test]
fn test_parse_nchar_varying_with_constraint() {
    // This is the actual failing test case from the SQLLogicTest suite
    let result = Parser::parse_sql(
        "CREATE TABLE `t21006` (`c1` NCHAR VARYING (15) COMMENT 'text1098849', c2 NCHAR VARYING (42) KEY);"
    );
    assert!(result.is_ok());
    let stmt = result.unwrap();

    match stmt {
        vibesql_ast::Statement::CreateTable(create) => {
            // Backtick-quoted identifiers preserve case (lowercase in this case)
            assert_eq!(create.table_name, "t21006");
            assert_eq!(create.columns.len(), 2);

            // Check first column (backtick-quoted, preserves case)
            assert_eq!(create.columns[0].name, "c1");
            match create.columns[0].data_type {
                vibesql_types::DataType::Varchar { max_length: Some(15) } => {} // Success
                _ => panic!("Expected VARCHAR(15) for c1"),
            }
            // Note: COMMENT is parsed but not currently stored in the AST

            // Check second column (unquoted, normalized to uppercase)
            assert_eq!(create.columns[1].name, "C2");
            match create.columns[1].data_type {
                vibesql_types::DataType::Varchar { max_length: Some(42) } => {} // Success
                _ => panic!("Expected VARCHAR(42) for c2"),
            }
            // Verify KEY constraint
            assert!(create.columns[1].constraints.iter().any(|c| matches!(
                &c.kind,
                vibesql_ast::ColumnConstraintKind::Key
            )));
        }
        _ => panic!("Expected CREATE TABLE statement"),
    }
}

#[test]
fn test_parse_nchar_with_characters_modifier() {
    let result = Parser::parse_sql("CREATE TABLE t (x NCHAR(10 CHARACTERS));");
    assert!(result.is_ok());
    let stmt = result.unwrap();

    match stmt {
        vibesql_ast::Statement::CreateTable(create) => {
            assert_eq!(create.columns[0].name, "X");
            match create.columns[0].data_type {
                vibesql_types::DataType::Character { length: 10 } => {} // Success
                _ => panic!("Expected CHAR(10) data type"),
            }
        }
        _ => panic!("Expected CREATE TABLE statement"),
    }
}

#[test]
fn test_parse_nchar_varying_with_octets_modifier() {
    let result = Parser::parse_sql("CREATE TABLE t (x NCHAR VARYING(25 OCTETS));");
    assert!(result.is_ok());
    let stmt = result.unwrap();

    match stmt {
        vibesql_ast::Statement::CreateTable(create) => {
            assert_eq!(create.columns[0].name, "X");
            match create.columns[0].data_type {
                vibesql_types::DataType::Varchar { max_length: Some(25) } => {} // Success
                _ => panic!("Expected VARCHAR(25) data type"),
            }
        }
        _ => panic!("Expected CREATE TABLE statement"),
    }
}

// ========================================================================
<<<<<<< HEAD
// NATIONAL VARCHAR and NATIONAL CHARACTER Tests
// ========================================================================

#[test]
fn test_parse_national_varchar_with_length() {
    let result = Parser::parse_sql("CREATE TABLE t (x NATIONAL VARCHAR(20));");
    assert!(result.is_ok(), "Failed to parse NATIONAL VARCHAR: {:?}", result.err());
=======
// NVARCHAR Tests (SQL Server/MySQL alias for NCHAR VARYING)
// ========================================================================

#[test]
fn test_parse_nvarchar_with_length() {
    let result = Parser::parse_sql("CREATE TABLE t (x NVARCHAR(13));");
    assert!(result.is_ok());
>>>>>>> b9510e50
    let stmt = result.unwrap();

    match stmt {
        vibesql_ast::Statement::CreateTable(create) => {
            assert_eq!(create.table_name, "T");
            assert_eq!(create.columns.len(), 1);
            assert_eq!(create.columns[0].name, "X");
            match create.columns[0].data_type {
<<<<<<< HEAD
                vibesql_types::DataType::Varchar { max_length: Some(20) } => {} // Success
                _ => panic!("Expected VARCHAR(20) data type"),
=======
                vibesql_types::DataType::Varchar { max_length: Some(13) } => {} // Success
                _ => panic!("Expected VARCHAR(13) data type"),
>>>>>>> b9510e50
            }
        }
        _ => panic!("Expected CREATE TABLE statement"),
    }
}

#[test]
<<<<<<< HEAD
fn test_parse_national_varchar_with_space_before_paren() {
    // NATIONAL VARCHAR (4) with space - this is the actual failing test case
    let result = Parser::parse_sql("CREATE TABLE t (x NATIONAL VARCHAR (4));");
    assert!(result.is_ok(), "Failed to parse NATIONAL VARCHAR with space: {:?}", result.err());
=======
fn test_parse_nvarchar_with_space_before_paren() {
    // NVARCHAR (13) with space before parenthesis
    let result = Parser::parse_sql("CREATE TABLE t (x NVARCHAR (13));");
    assert!(result.is_ok(), "Failed to parse NVARCHAR with space: {:?}", result.err());
>>>>>>> b9510e50
    let stmt = result.unwrap();

    match stmt {
        vibesql_ast::Statement::CreateTable(create) => {
            assert_eq!(create.table_name, "T");
            assert_eq!(create.columns.len(), 1);
            assert_eq!(create.columns[0].name, "X");
            match create.columns[0].data_type {
<<<<<<< HEAD
                vibesql_types::DataType::Varchar { max_length: Some(4) } => {} // Success
                _ => panic!("Expected VARCHAR(4) data type"),
=======
                vibesql_types::DataType::Varchar { max_length: Some(13) } => {} // Success
                _ => panic!("Expected VARCHAR(13) data type"),
>>>>>>> b9510e50
            }
        }
        _ => panic!("Expected CREATE TABLE statement"),
    }
}

#[test]
<<<<<<< HEAD
fn test_parse_national_varchar_without_length() {
    let result = Parser::parse_sql("CREATE TABLE t (x NATIONAL VARCHAR);");
=======
fn test_parse_nvarchar_without_length() {
    let result = Parser::parse_sql("CREATE TABLE t (x NVARCHAR);");
>>>>>>> b9510e50
    assert!(result.is_ok());
    let stmt = result.unwrap();

    match stmt {
        vibesql_ast::Statement::CreateTable(create) => {
            assert_eq!(create.table_name, "T");
            assert_eq!(create.columns.len(), 1);
            assert_eq!(create.columns[0].name, "X");
            match create.columns[0].data_type {
                vibesql_types::DataType::Varchar { max_length: None } => {} // Success
                _ => panic!("Expected VARCHAR data type without length"),
            }
        }
        _ => panic!("Expected CREATE TABLE statement"),
    }
}

#[test]
<<<<<<< HEAD
fn test_parse_national_character_with_length() {
    let result = Parser::parse_sql("CREATE TABLE t (x NATIONAL CHARACTER(15));");
    assert!(result.is_ok(), "Failed to parse NATIONAL CHARACTER: {:?}", result.err());
    let stmt = result.unwrap();

    match stmt {
        vibesql_ast::Statement::CreateTable(create) => {
            assert_eq!(create.table_name, "T");
            assert_eq!(create.columns.len(), 1);
            assert_eq!(create.columns[0].name, "X");
            match create.columns[0].data_type {
                vibesql_types::DataType::Character { length: 15 } => {} // Success
                _ => panic!("Expected CHAR(15) data type"),
            }
        }
        _ => panic!("Expected CREATE TABLE statement"),
    }
}

#[test]
fn test_parse_national_character_without_length() {
    let result = Parser::parse_sql("CREATE TABLE t (x NATIONAL CHARACTER);");
    assert!(result.is_ok());
    let stmt = result.unwrap();

    match stmt {
        vibesql_ast::Statement::CreateTable(create) => {
            assert_eq!(create.table_name, "T");
            assert_eq!(create.columns.len(), 1);
            assert_eq!(create.columns[0].name, "X");
            match create.columns[0].data_type {
                vibesql_types::DataType::Character { length: 1 } => {} // Success - default is 1
                _ => panic!("Expected CHAR(1) data type (default)"),
            }
        }
        _ => panic!("Expected CREATE TABLE statement"),
    }
}

#[test]
fn test_parse_national_char_with_length() {
    let result = Parser::parse_sql("CREATE TABLE t (x NATIONAL CHAR(10));");
    assert!(result.is_ok(), "Failed to parse NATIONAL CHAR: {:?}", result.err());
    let stmt = result.unwrap();

    match stmt {
        vibesql_ast::Statement::CreateTable(create) => {
            assert_eq!(create.table_name, "T");
            assert_eq!(create.columns.len(), 1);
            assert_eq!(create.columns[0].name, "X");
            match create.columns[0].data_type {
                vibesql_types::DataType::Character { length: 10 } => {} // Success
                _ => panic!("Expected CHAR(10) data type"),
            }
        }
        _ => panic!("Expected CREATE TABLE statement"),
    }
}

#[test]
fn test_parse_national_varchar_with_constraint() {
    // This matches the actual failing test case from SQLLogicTest
    let result = Parser::parse_sql(
        "CREATE TABLE `t21659` (`c1` NATIONAL VARCHAR (4) UNIQUE, c2 NATIONAL VARCHAR (19) UNIQUE);"
    );
    assert!(result.is_ok(), "Failed to parse NATIONAL VARCHAR with constraints: {:?}", result.err());
=======
fn test_parse_nvarchar_with_constraint() {
    // This is the actual failing test case from SQLLogicTest: NVARCHAR with UNIQUE
    let result = Parser::parse_sql("CREATE TABLE `t21291` (`c1` NVARCHAR (13) UNIQUE, `c2` NVARCHAR (11) KEY);");
    assert!(result.is_ok(), "Failed to parse NVARCHAR with constraints: {:?}", result.err());
>>>>>>> b9510e50
    let stmt = result.unwrap();

    match stmt {
        vibesql_ast::Statement::CreateTable(create) => {
            // Backtick-quoted identifiers preserve case (lowercase in this case)
<<<<<<< HEAD
            assert_eq!(create.table_name, "t21659");
=======
            assert_eq!(create.table_name, "t21291");
>>>>>>> b9510e50
            assert_eq!(create.columns.len(), 2);

            // Check first column (backtick-quoted, preserves case)
            assert_eq!(create.columns[0].name, "c1");
            match create.columns[0].data_type {
<<<<<<< HEAD
                vibesql_types::DataType::Varchar { max_length: Some(4) } => {} // Success
                _ => panic!("Expected VARCHAR(4) for c1"),
=======
                vibesql_types::DataType::Varchar { max_length: Some(13) } => {} // Success
                _ => panic!("Expected VARCHAR(13) for c1"),
>>>>>>> b9510e50
            }
            // Verify UNIQUE constraint
            assert!(create.columns[0].constraints.iter().any(|c| matches!(
                &c.kind,
                vibesql_ast::ColumnConstraintKind::Unique
            )));

<<<<<<< HEAD
            // Check second column (unquoted, normalized to uppercase)
            assert_eq!(create.columns[1].name, "C2");
            match create.columns[1].data_type {
                vibesql_types::DataType::Varchar { max_length: Some(19) } => {} // Success
                _ => panic!("Expected VARCHAR(19) for c2"),
            }
            // Verify UNIQUE constraint
            assert!(create.columns[1].constraints.iter().any(|c| matches!(
                &c.kind,
                vibesql_ast::ColumnConstraintKind::Unique
=======
            // Check second column (backtick-quoted, preserves case)
            assert_eq!(create.columns[1].name, "c2");
            match create.columns[1].data_type {
                vibesql_types::DataType::Varchar { max_length: Some(11) } => {} // Success
                _ => panic!("Expected VARCHAR(11) for c2"),
            }
            // Verify KEY constraint
            assert!(create.columns[1].constraints.iter().any(|c| matches!(
                &c.kind,
                vibesql_ast::ColumnConstraintKind::Key
>>>>>>> b9510e50
            )));
        }
        _ => panic!("Expected CREATE TABLE statement"),
    }
}

#[test]
<<<<<<< HEAD
fn test_parse_national_varchar_equivalence() {
    // NATIONAL VARCHAR should be identical to NVARCHAR
    let national_result = Parser::parse_sql("CREATE TABLE t1 (x NATIONAL VARCHAR(30));");
    let nvarchar_result = Parser::parse_sql("CREATE TABLE t2 (x NVARCHAR(30));");

    assert!(national_result.is_ok());
    assert!(nvarchar_result.is_ok());

    let national_stmt = national_result.unwrap();
    let nvarchar_stmt = nvarchar_result.unwrap();

    match (national_stmt, nvarchar_stmt) {
        (
            vibesql_ast::Statement::CreateTable(national_create),
            vibesql_ast::Statement::CreateTable(nvarchar_create),
        ) => {
            // Both should produce the same data type
            assert_eq!(national_create.columns[0].data_type, nvarchar_create.columns[0].data_type);
        }
        _ => panic!("Expected CREATE TABLE statements"),
    }
}

#[test]
fn test_parse_national_character_equivalence() {
    // NATIONAL CHARACTER should be identical to NCHAR
    let national_result = Parser::parse_sql("CREATE TABLE t1 (x NATIONAL CHARACTER(10));");
    let nchar_result = Parser::parse_sql("CREATE TABLE t2 (x NCHAR(10));");

    assert!(national_result.is_ok());
    assert!(nchar_result.is_ok());

    let national_stmt = national_result.unwrap();
    let nchar_stmt = nchar_result.unwrap();

    match (national_stmt, nchar_stmt) {
        (
            vibesql_ast::Statement::CreateTable(national_create),
            vibesql_ast::Statement::CreateTable(nchar_create),
        ) => {
            // Both should produce the same data type
            assert_eq!(national_create.columns[0].data_type, nchar_create.columns[0].data_type);
=======
fn test_parse_nvarchar_equivalence() {
    // NVARCHAR should be identical to NCHAR VARYING
    let nvarchar_result = Parser::parse_sql("CREATE TABLE t1 (x NVARCHAR(50));");
    let nchar_varying_result = Parser::parse_sql("CREATE TABLE t2 (x NCHAR VARYING(50));");

    assert!(nvarchar_result.is_ok());
    assert!(nchar_varying_result.is_ok());

    let nvarchar_stmt = nvarchar_result.unwrap();
    let nchar_varying_stmt = nchar_varying_result.unwrap();

    match (nvarchar_stmt, nchar_varying_stmt) {
        (
            vibesql_ast::Statement::CreateTable(nvarchar_create),
            vibesql_ast::Statement::CreateTable(nchar_varying_create),
        ) => {
            // Both should produce the same data type
            assert_eq!(nvarchar_create.columns[0].data_type, nchar_varying_create.columns[0].data_type);
>>>>>>> b9510e50
        }
        _ => panic!("Expected CREATE TABLE statements"),
    }
}

#[test]
<<<<<<< HEAD
fn test_parse_national_varchar_with_characters_modifier() {
    let result = Parser::parse_sql("CREATE TABLE t (x NATIONAL VARCHAR(25 CHARACTERS));");
=======
fn test_parse_nvarchar_with_characters_modifier() {
    let result = Parser::parse_sql("CREATE TABLE t (x NVARCHAR(25 CHARACTERS));");
>>>>>>> b9510e50
    assert!(result.is_ok());
    let stmt = result.unwrap();

    match stmt {
        vibesql_ast::Statement::CreateTable(create) => {
            assert_eq!(create.columns[0].name, "X");
            match create.columns[0].data_type {
                vibesql_types::DataType::Varchar { max_length: Some(25) } => {} // Success
                _ => panic!("Expected VARCHAR(25) data type"),
            }
        }
        _ => panic!("Expected CREATE TABLE statement"),
    }
}

#[test]
<<<<<<< HEAD
fn test_parse_national_character_with_octets_modifier() {
    let result = Parser::parse_sql("CREATE TABLE t (x NATIONAL CHARACTER(12 OCTETS));");
=======
fn test_parse_nvarchar_with_octets_modifier() {
    let result = Parser::parse_sql("CREATE TABLE t (x NVARCHAR(30 OCTETS));");
>>>>>>> b9510e50
    assert!(result.is_ok());
    let stmt = result.unwrap();

    match stmt {
        vibesql_ast::Statement::CreateTable(create) => {
            assert_eq!(create.columns[0].name, "X");
            match create.columns[0].data_type {
<<<<<<< HEAD
                vibesql_types::DataType::Character { length: 12 } => {} // Success
                _ => panic!("Expected CHAR(12) data type"),
=======
                vibesql_types::DataType::Varchar { max_length: Some(30) } => {} // Success
                _ => panic!("Expected VARCHAR(30) data type"),
>>>>>>> b9510e50
            }
        }
        _ => panic!("Expected CREATE TABLE statement"),
    }
}<|MERGE_RESOLUTION|>--- conflicted
+++ resolved
@@ -624,7 +624,172 @@
 }
 
 // ========================================================================
-<<<<<<< HEAD
+// NVARCHAR Tests (SQL Server/MySQL alias for NCHAR VARYING)
+// ========================================================================
+
+#[test]
+fn test_parse_nvarchar_with_length() {
+    let result = Parser::parse_sql("CREATE TABLE t (x NVARCHAR(13));");
+    assert!(result.is_ok());
+    let stmt = result.unwrap();
+
+    match stmt {
+        vibesql_ast::Statement::CreateTable(create) => {
+            assert_eq!(create.table_name, "T");
+            assert_eq!(create.columns.len(), 1);
+            assert_eq!(create.columns[0].name, "X");
+            match create.columns[0].data_type {
+                vibesql_types::DataType::Varchar { max_length: Some(13) } => {} // Success
+                _ => panic!("Expected VARCHAR(13) data type"),
+            }
+        }
+        _ => panic!("Expected CREATE TABLE statement"),
+    }
+}
+
+#[test]
+fn test_parse_nvarchar_with_space_before_paren() {
+    // NVARCHAR (13) with space before parenthesis
+    let result = Parser::parse_sql("CREATE TABLE t (x NVARCHAR (13));");
+    assert!(result.is_ok(), "Failed to parse NVARCHAR with space: {:?}", result.err());
+    let stmt = result.unwrap();
+
+    match stmt {
+        vibesql_ast::Statement::CreateTable(create) => {
+            assert_eq!(create.table_name, "T");
+            assert_eq!(create.columns.len(), 1);
+            assert_eq!(create.columns[0].name, "X");
+            match create.columns[0].data_type {
+                vibesql_types::DataType::Varchar { max_length: Some(13) } => {} // Success
+                _ => panic!("Expected VARCHAR(13) data type"),
+            }
+        }
+        _ => panic!("Expected CREATE TABLE statement"),
+    }
+}
+
+#[test]
+fn test_parse_nvarchar_without_length() {
+    let result = Parser::parse_sql("CREATE TABLE t (x NVARCHAR);");
+    assert!(result.is_ok());
+    let stmt = result.unwrap();
+
+    match stmt {
+        vibesql_ast::Statement::CreateTable(create) => {
+            assert_eq!(create.table_name, "T");
+            assert_eq!(create.columns.len(), 1);
+            assert_eq!(create.columns[0].name, "X");
+            match create.columns[0].data_type {
+                vibesql_types::DataType::Varchar { max_length: None } => {} // Success
+                _ => panic!("Expected VARCHAR data type without length"),
+            }
+        }
+        _ => panic!("Expected CREATE TABLE statement"),
+    }
+}
+
+#[test]
+fn test_parse_nvarchar_with_constraint() {
+    // This is the actual failing test case from SQLLogicTest: NVARCHAR with UNIQUE
+    let result = Parser::parse_sql("CREATE TABLE `t21291` (`c1` NVARCHAR (13) UNIQUE, `c2` NVARCHAR (11) KEY);");
+    assert!(result.is_ok(), "Failed to parse NVARCHAR with constraints: {:?}", result.err());
+    let stmt = result.unwrap();
+
+    match stmt {
+        vibesql_ast::Statement::CreateTable(create) => {
+            // Backtick-quoted identifiers preserve case (lowercase in this case)
+            assert_eq!(create.table_name, "t21291");
+            assert_eq!(create.columns.len(), 2);
+
+            // Check first column (backtick-quoted, preserves case)
+            assert_eq!(create.columns[0].name, "c1");
+            match create.columns[0].data_type {
+                vibesql_types::DataType::Varchar { max_length: Some(13) } => {} // Success
+                _ => panic!("Expected VARCHAR(13) for c1"),
+            }
+            // Verify UNIQUE constraint
+            assert!(create.columns[0].constraints.iter().any(|c| matches!(
+                &c.kind,
+                vibesql_ast::ColumnConstraintKind::Unique
+            )));
+
+            // Check second column (backtick-quoted, preserves case)
+            assert_eq!(create.columns[1].name, "c2");
+            match create.columns[1].data_type {
+                vibesql_types::DataType::Varchar { max_length: Some(11) } => {} // Success
+                _ => panic!("Expected VARCHAR(11) for c2"),
+            }
+            // Verify KEY constraint
+            assert!(create.columns[1].constraints.iter().any(|c| matches!(
+                &c.kind,
+                vibesql_ast::ColumnConstraintKind::Key
+            )));
+        }
+        _ => panic!("Expected CREATE TABLE statement"),
+    }
+}
+
+#[test]
+fn test_parse_nvarchar_equivalence() {
+    // NVARCHAR should be identical to NCHAR VARYING
+    let nvarchar_result = Parser::parse_sql("CREATE TABLE t1 (x NVARCHAR(50));");
+    let nchar_varying_result = Parser::parse_sql("CREATE TABLE t2 (x NCHAR VARYING(50));");
+
+    assert!(nvarchar_result.is_ok());
+    assert!(nchar_varying_result.is_ok());
+
+    let nvarchar_stmt = nvarchar_result.unwrap();
+    let nchar_varying_stmt = nchar_varying_result.unwrap();
+
+    match (nvarchar_stmt, nchar_varying_stmt) {
+        (
+            vibesql_ast::Statement::CreateTable(nvarchar_create),
+            vibesql_ast::Statement::CreateTable(nchar_varying_create),
+        ) => {
+            // Both should produce the same data type
+            assert_eq!(nvarchar_create.columns[0].data_type, nchar_varying_create.columns[0].data_type);
+        }
+        _ => panic!("Expected CREATE TABLE statements"),
+    }
+}
+
+#[test]
+fn test_parse_nvarchar_with_characters_modifier() {
+    let result = Parser::parse_sql("CREATE TABLE t (x NVARCHAR(25 CHARACTERS));");
+    assert!(result.is_ok());
+    let stmt = result.unwrap();
+
+    match stmt {
+        vibesql_ast::Statement::CreateTable(create) => {
+            assert_eq!(create.columns[0].name, "X");
+            match create.columns[0].data_type {
+                vibesql_types::DataType::Varchar { max_length: Some(25) } => {} // Success
+                _ => panic!("Expected VARCHAR(25) data type"),
+            }
+        }
+        _ => panic!("Expected CREATE TABLE statement"),
+    }
+}
+
+#[test]
+fn test_parse_nvarchar_with_octets_modifier() {
+    let result = Parser::parse_sql("CREATE TABLE t (x NVARCHAR(30 OCTETS));");
+    assert!(result.is_ok());
+    let stmt = result.unwrap();
+
+    match stmt {
+        vibesql_ast::Statement::CreateTable(create) => {
+            assert_eq!(create.columns[0].name, "X");
+            match create.columns[0].data_type {
+                vibesql_types::DataType::Varchar { max_length: Some(30) } => {} // Success
+                _ => panic!("Expected VARCHAR(30) data type"),
+            }
+        }
+        _ => panic!("Expected CREATE TABLE statement"),
+    }
+}
+
+// ========================================================================
 // NATIONAL VARCHAR and NATIONAL CHARACTER Tests
 // ========================================================================
 
@@ -632,77 +797,46 @@
 fn test_parse_national_varchar_with_length() {
     let result = Parser::parse_sql("CREATE TABLE t (x NATIONAL VARCHAR(20));");
     assert!(result.is_ok(), "Failed to parse NATIONAL VARCHAR: {:?}", result.err());
-=======
-// NVARCHAR Tests (SQL Server/MySQL alias for NCHAR VARYING)
-// ========================================================================
-
-#[test]
-fn test_parse_nvarchar_with_length() {
-    let result = Parser::parse_sql("CREATE TABLE t (x NVARCHAR(13));");
-    assert!(result.is_ok());
->>>>>>> b9510e50
-    let stmt = result.unwrap();
-
-    match stmt {
-        vibesql_ast::Statement::CreateTable(create) => {
-            assert_eq!(create.table_name, "T");
-            assert_eq!(create.columns.len(), 1);
-            assert_eq!(create.columns[0].name, "X");
-            match create.columns[0].data_type {
-<<<<<<< HEAD
+    let stmt = result.unwrap();
+
+    match stmt {
+        vibesql_ast::Statement::CreateTable(create) => {
+            assert_eq!(create.table_name, "T");
+            assert_eq!(create.columns.len(), 1);
+            assert_eq!(create.columns[0].name, "X");
+            match create.columns[0].data_type {
                 vibesql_types::DataType::Varchar { max_length: Some(20) } => {} // Success
                 _ => panic!("Expected VARCHAR(20) data type"),
-=======
-                vibesql_types::DataType::Varchar { max_length: Some(13) } => {} // Success
-                _ => panic!("Expected VARCHAR(13) data type"),
->>>>>>> b9510e50
-            }
-        }
-        _ => panic!("Expected CREATE TABLE statement"),
-    }
-}
-
-#[test]
-<<<<<<< HEAD
+            }
+        }
+        _ => panic!("Expected CREATE TABLE statement"),
+    }
+}
+
+#[test]
 fn test_parse_national_varchar_with_space_before_paren() {
     // NATIONAL VARCHAR (4) with space - this is the actual failing test case
     let result = Parser::parse_sql("CREATE TABLE t (x NATIONAL VARCHAR (4));");
     assert!(result.is_ok(), "Failed to parse NATIONAL VARCHAR with space: {:?}", result.err());
-=======
-fn test_parse_nvarchar_with_space_before_paren() {
-    // NVARCHAR (13) with space before parenthesis
-    let result = Parser::parse_sql("CREATE TABLE t (x NVARCHAR (13));");
-    assert!(result.is_ok(), "Failed to parse NVARCHAR with space: {:?}", result.err());
->>>>>>> b9510e50
-    let stmt = result.unwrap();
-
-    match stmt {
-        vibesql_ast::Statement::CreateTable(create) => {
-            assert_eq!(create.table_name, "T");
-            assert_eq!(create.columns.len(), 1);
-            assert_eq!(create.columns[0].name, "X");
-            match create.columns[0].data_type {
-<<<<<<< HEAD
+    let stmt = result.unwrap();
+
+    match stmt {
+        vibesql_ast::Statement::CreateTable(create) => {
+            assert_eq!(create.table_name, "T");
+            assert_eq!(create.columns.len(), 1);
+            assert_eq!(create.columns[0].name, "X");
+            match create.columns[0].data_type {
                 vibesql_types::DataType::Varchar { max_length: Some(4) } => {} // Success
                 _ => panic!("Expected VARCHAR(4) data type"),
-=======
-                vibesql_types::DataType::Varchar { max_length: Some(13) } => {} // Success
-                _ => panic!("Expected VARCHAR(13) data type"),
->>>>>>> b9510e50
-            }
-        }
-        _ => panic!("Expected CREATE TABLE statement"),
-    }
-}
-
-#[test]
-<<<<<<< HEAD
+            }
+        }
+        _ => panic!("Expected CREATE TABLE statement"),
+    }
+}
+
+#[test]
 fn test_parse_national_varchar_without_length() {
     let result = Parser::parse_sql("CREATE TABLE t (x NATIONAL VARCHAR);");
-=======
-fn test_parse_nvarchar_without_length() {
-    let result = Parser::parse_sql("CREATE TABLE t (x NVARCHAR);");
->>>>>>> b9510e50
     assert!(result.is_ok());
     let stmt = result.unwrap();
 
@@ -721,7 +855,6 @@
 }
 
 #[test]
-<<<<<<< HEAD
 fn test_parse_national_character_with_length() {
     let result = Parser::parse_sql("CREATE TABLE t (x NATIONAL CHARACTER(15));");
     assert!(result.is_ok(), "Failed to parse NATIONAL CHARACTER: {:?}", result.err());
@@ -788,34 +921,19 @@
         "CREATE TABLE `t21659` (`c1` NATIONAL VARCHAR (4) UNIQUE, c2 NATIONAL VARCHAR (19) UNIQUE);"
     );
     assert!(result.is_ok(), "Failed to parse NATIONAL VARCHAR with constraints: {:?}", result.err());
-=======
-fn test_parse_nvarchar_with_constraint() {
-    // This is the actual failing test case from SQLLogicTest: NVARCHAR with UNIQUE
-    let result = Parser::parse_sql("CREATE TABLE `t21291` (`c1` NVARCHAR (13) UNIQUE, `c2` NVARCHAR (11) KEY);");
-    assert!(result.is_ok(), "Failed to parse NVARCHAR with constraints: {:?}", result.err());
->>>>>>> b9510e50
     let stmt = result.unwrap();
 
     match stmt {
         vibesql_ast::Statement::CreateTable(create) => {
             // Backtick-quoted identifiers preserve case (lowercase in this case)
-<<<<<<< HEAD
             assert_eq!(create.table_name, "t21659");
-=======
-            assert_eq!(create.table_name, "t21291");
->>>>>>> b9510e50
             assert_eq!(create.columns.len(), 2);
 
             // Check first column (backtick-quoted, preserves case)
             assert_eq!(create.columns[0].name, "c1");
             match create.columns[0].data_type {
-<<<<<<< HEAD
                 vibesql_types::DataType::Varchar { max_length: Some(4) } => {} // Success
                 _ => panic!("Expected VARCHAR(4) for c1"),
-=======
-                vibesql_types::DataType::Varchar { max_length: Some(13) } => {} // Success
-                _ => panic!("Expected VARCHAR(13) for c1"),
->>>>>>> b9510e50
             }
             // Verify UNIQUE constraint
             assert!(create.columns[0].constraints.iter().any(|c| matches!(
@@ -823,7 +941,6 @@
                 vibesql_ast::ColumnConstraintKind::Unique
             )));
 
-<<<<<<< HEAD
             // Check second column (unquoted, normalized to uppercase)
             assert_eq!(create.columns[1].name, "C2");
             match create.columns[1].data_type {
@@ -834,18 +951,6 @@
             assert!(create.columns[1].constraints.iter().any(|c| matches!(
                 &c.kind,
                 vibesql_ast::ColumnConstraintKind::Unique
-=======
-            // Check second column (backtick-quoted, preserves case)
-            assert_eq!(create.columns[1].name, "c2");
-            match create.columns[1].data_type {
-                vibesql_types::DataType::Varchar { max_length: Some(11) } => {} // Success
-                _ => panic!("Expected VARCHAR(11) for c2"),
-            }
-            // Verify KEY constraint
-            assert!(create.columns[1].constraints.iter().any(|c| matches!(
-                &c.kind,
-                vibesql_ast::ColumnConstraintKind::Key
->>>>>>> b9510e50
             )));
         }
         _ => panic!("Expected CREATE TABLE statement"),
@@ -853,7 +958,6 @@
 }
 
 #[test]
-<<<<<<< HEAD
 fn test_parse_national_varchar_equivalence() {
     // NATIONAL VARCHAR should be identical to NVARCHAR
     let national_result = Parser::parse_sql("CREATE TABLE t1 (x NATIONAL VARCHAR(30));");
@@ -896,39 +1000,14 @@
         ) => {
             // Both should produce the same data type
             assert_eq!(national_create.columns[0].data_type, nchar_create.columns[0].data_type);
-=======
-fn test_parse_nvarchar_equivalence() {
-    // NVARCHAR should be identical to NCHAR VARYING
-    let nvarchar_result = Parser::parse_sql("CREATE TABLE t1 (x NVARCHAR(50));");
-    let nchar_varying_result = Parser::parse_sql("CREATE TABLE t2 (x NCHAR VARYING(50));");
-
-    assert!(nvarchar_result.is_ok());
-    assert!(nchar_varying_result.is_ok());
-
-    let nvarchar_stmt = nvarchar_result.unwrap();
-    let nchar_varying_stmt = nchar_varying_result.unwrap();
-
-    match (nvarchar_stmt, nchar_varying_stmt) {
-        (
-            vibesql_ast::Statement::CreateTable(nvarchar_create),
-            vibesql_ast::Statement::CreateTable(nchar_varying_create),
-        ) => {
-            // Both should produce the same data type
-            assert_eq!(nvarchar_create.columns[0].data_type, nchar_varying_create.columns[0].data_type);
->>>>>>> b9510e50
         }
         _ => panic!("Expected CREATE TABLE statements"),
     }
 }
 
 #[test]
-<<<<<<< HEAD
 fn test_parse_national_varchar_with_characters_modifier() {
     let result = Parser::parse_sql("CREATE TABLE t (x NATIONAL VARCHAR(25 CHARACTERS));");
-=======
-fn test_parse_nvarchar_with_characters_modifier() {
-    let result = Parser::parse_sql("CREATE TABLE t (x NVARCHAR(25 CHARACTERS));");
->>>>>>> b9510e50
     assert!(result.is_ok());
     let stmt = result.unwrap();
 
@@ -945,27 +1024,17 @@
 }
 
 #[test]
-<<<<<<< HEAD
 fn test_parse_national_character_with_octets_modifier() {
     let result = Parser::parse_sql("CREATE TABLE t (x NATIONAL CHARACTER(12 OCTETS));");
-=======
-fn test_parse_nvarchar_with_octets_modifier() {
-    let result = Parser::parse_sql("CREATE TABLE t (x NVARCHAR(30 OCTETS));");
->>>>>>> b9510e50
-    assert!(result.is_ok());
-    let stmt = result.unwrap();
-
-    match stmt {
-        vibesql_ast::Statement::CreateTable(create) => {
-            assert_eq!(create.columns[0].name, "X");
-            match create.columns[0].data_type {
-<<<<<<< HEAD
+    assert!(result.is_ok());
+    let stmt = result.unwrap();
+
+    match stmt {
+        vibesql_ast::Statement::CreateTable(create) => {
+            assert_eq!(create.columns[0].name, "X");
+            match create.columns[0].data_type {
                 vibesql_types::DataType::Character { length: 12 } => {} // Success
                 _ => panic!("Expected CHAR(12) data type"),
-=======
-                vibesql_types::DataType::Varchar { max_length: Some(30) } => {} // Success
-                _ => panic!("Expected VARCHAR(30) data type"),
->>>>>>> b9510e50
             }
         }
         _ => panic!("Expected CREATE TABLE statement"),
