//! TRUNCATE TABLE statement parser

use super::{ParseError, Parser};
use crate::{keywords::Keyword, token::Token};

impl Parser {
    /// Parse TRUNCATE TABLE statement
    ///
    /// Syntax:
<<<<<<< HEAD
    ///   TRUNCATE [TABLE] [IF EXISTS] table_name [CASCADE | RESTRICT]
=======
    ///   TRUNCATE [TABLE] [IF EXISTS] table_name [, table_name, ...]
>>>>>>> 3c94754c
    pub(super) fn parse_truncate_table_statement(
        &mut self,
    ) -> Result<vibesql_ast::TruncateTableStmt, ParseError> {
        // Expect TRUNCATE keyword
        self.expect_keyword(Keyword::Truncate)?;

        // Optional TABLE keyword
        if self.peek_keyword(Keyword::Table) {
            self.consume_keyword(Keyword::Table)?;
        }

        // Check for optional IF EXISTS
        let if_exists = if self.peek_keyword(Keyword::If) {
            self.consume_keyword(Keyword::If)?;
            self.expect_keyword(Keyword::Exists)?;
            true
        } else {
            false
        };

        // Parse first table name (supports schema.table)
        let mut table_names = vec![self.parse_qualified_identifier()?];

        // Parse additional table names separated by commas
        while matches!(self.peek(), Token::Comma) {
            self.advance(); // consume comma
            table_names.push(self.parse_qualified_identifier()?);
        }

        // Check for optional CASCADE or RESTRICT
        let cascade = if self.peek_keyword(Keyword::Cascade) {
            self.consume_keyword(Keyword::Cascade)?;
            Some(vibesql_ast::TruncateCascadeOption::Cascade)
        } else if self.peek_keyword(Keyword::Restrict) {
            self.consume_keyword(Keyword::Restrict)?;
            Some(vibesql_ast::TruncateCascadeOption::Restrict)
        } else {
            None
        };

        // Expect semicolon or EOF
        if matches!(self.peek(), Token::Semicolon) {
            self.advance();
        }

        Ok(vibesql_ast::TruncateTableStmt {
<<<<<<< HEAD
            table_name,
            if_exists,
            cascade,
=======
            table_names,
            if_exists,
>>>>>>> 3c94754c
        })
    }
}<|MERGE_RESOLUTION|>--- conflicted
+++ resolved
@@ -7,11 +7,7 @@
     /// Parse TRUNCATE TABLE statement
     ///
     /// Syntax:
-<<<<<<< HEAD
-    ///   TRUNCATE [TABLE] [IF EXISTS] table_name [CASCADE | RESTRICT]
-=======
-    ///   TRUNCATE [TABLE] [IF EXISTS] table_name [, table_name, ...]
->>>>>>> 3c94754c
+    ///   TRUNCATE [TABLE] [IF EXISTS] table_name [, table_name, ...] [CASCADE | RESTRICT]
     pub(super) fn parse_truncate_table_statement(
         &mut self,
     ) -> Result<vibesql_ast::TruncateTableStmt, ParseError> {
@@ -58,14 +54,9 @@
         }
 
         Ok(vibesql_ast::TruncateTableStmt {
-<<<<<<< HEAD
-            table_name,
+            table_names,
             if_exists,
             cascade,
-=======
-            table_names,
-            if_exists,
->>>>>>> 3c94754c
         })
     }
 }