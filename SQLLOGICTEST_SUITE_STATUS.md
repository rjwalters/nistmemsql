--- conflicted
+++ resolved
@@ -1,18 +1,10 @@
 # SQLLogicTest Suite Status & Testing Guide
 
-<<<<<<< HEAD
-**Last Updated**: 2025-11-08 (current run)  
-**Current Status**: 0% pass rate (0/403 files tested) - REGRESSION DETECTED  
-**Previous Status**: 13.5% pass rate (83/613 files) as of 2025-11-06  
-**Coverage**: 64.7% (403/623 files tested in current run)  
-**Note**: All tests timing out after 60 seconds - infinite loop issue (#1001)
-=======
 **Last Updated**: 2025-11-08 (current run)
 **Current Status**: 0% pass rate (0/403 files tested) - REGRESSION DETECTED
 **Previous Status**: 13.5% pass rate (83/613 files) as of 2025-11-06
 **Coverage**: 64.7% (403/623 files tested in current run)
 **Note**: All tests timing out after 60 seconds - timeout regression (#1012)
->>>>>>> e2facc18
 
 ## Quick Start
 
@@ -625,18 +617,6 @@
 
 ---
 
-<<<<<<< HEAD
-**Last Updated**: 2025-11-08  
-**Maintainer**: VibeSQL Team  
-**Status**: BLOCKED - Infinite loop issue preventing progress (#1001)
-=======
-<<<<<<< HEAD
-**Last Updated**: 2025-11-08  
-**Maintainer**: VibeSQL Team  
-**Status**: BLOCKED - Infinite loop issue preventing progress (#1001)
-=======
 **Last Updated**: 2025-11-08
 **Maintainer**: VibeSQL Team
-**Status**: BLOCKED - Timeout regression preventing progress (#1012)
->>>>>>> origin/main
->>>>>>> e2facc18
+**Status**: BLOCKED - Timeout regression preventing progress (#1012)