--- conflicted
+++ resolved
@@ -983,7 +983,6 @@
   },
 
   {
-<<<<<<< HEAD
     id: 'datetime',
     title: 'Date & Time Functions',
     description: 'CURRENT_DATE, date/time extraction, and date-based analysis',
@@ -1137,7 +1136,11 @@
 ORDER BY year DESC, quarter;`,
         description: 'Analyze hiring patterns by fiscal quarter using date functions',
         sqlFeatures: ['MONTH', 'YEAR', 'CASE', 'BETWEEN', 'GROUP BY', 'Business intelligence'],
-=======
+      },
+    ],
+  },
+
+  {
     id: 'math',
     title: 'Math Functions',
     description: 'ABS, ROUND, POWER, SQRT, trigonometric, and comparison functions',
@@ -1291,7 +1294,6 @@
 LIMIT 10;`,
         description: 'Practical business calculations: taxes, discounts, and pricing strategies',
         sqlFeatures: ['ROUND', 'FLOOR', 'String concatenation', 'Business calculations'],
->>>>>>> e8971b86
       },
     ],
   },
